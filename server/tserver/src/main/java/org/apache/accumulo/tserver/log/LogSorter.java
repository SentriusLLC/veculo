/*
 * Licensed to the Apache Software Foundation (ASF) under one
 * or more contributor license agreements.  See the NOTICE file
 * distributed with this work for additional information
 * regarding copyright ownership.  The ASF licenses this file
 * to you under the Apache License, Version 2.0 (the
 * "License"); you may not use this file except in compliance
 * with the License.  You may obtain a copy of the License at
 *
 *   https://www.apache.org/licenses/LICENSE-2.0
 *
 * Unless required by applicable law or agreed to in writing,
 * software distributed under the License is distributed on an
 * "AS IS" BASIS, WITHOUT WARRANTIES OR CONDITIONS OF ANY
 * KIND, either express or implied.  See the License for the
 * specific language governing permissions and limitations
 * under the License.
 */
package org.apache.accumulo.tserver.log;

import static java.nio.charset.StandardCharsets.UTF_8;
import static org.apache.accumulo.core.util.threads.ThreadPoolNames.TSERVER_WAL_SORT_CONCURRENT_POOL;

import java.io.DataInputStream;
import java.io.EOFException;
import java.io.IOException;
import java.util.ArrayList;
import java.util.Collections;
import java.util.HashMap;
import java.util.List;
import java.util.Map;
import java.util.Map.Entry;
import java.util.TreeMap;
import java.util.concurrent.ThreadPoolExecutor;

import org.apache.accumulo.core.Constants;
import org.apache.accumulo.core.conf.AccumuloConfiguration;
import org.apache.accumulo.core.conf.ConfigurationCopy;
import org.apache.accumulo.core.conf.Property;
import org.apache.accumulo.core.crypto.CryptoEnvironmentImpl;
import org.apache.accumulo.core.data.Key;
import org.apache.accumulo.core.data.Mutation;
import org.apache.accumulo.core.file.FileOperations;
import org.apache.accumulo.core.manager.thrift.RecoveryStatus;
import org.apache.accumulo.core.metadata.UnreferencedTabletFile;
import org.apache.accumulo.core.spi.crypto.CryptoEnvironment;
import org.apache.accumulo.core.spi.crypto.CryptoService;
import org.apache.accumulo.core.util.Pair;
import org.apache.accumulo.core.util.threads.ThreadPools;
import org.apache.accumulo.server.AbstractServer;
import org.apache.accumulo.server.ServerContext;
import org.apache.accumulo.server.fs.VolumeManager;
import org.apache.accumulo.server.log.SortedLogState;
import org.apache.accumulo.server.zookeeper.DistributedWorkQueue;
import org.apache.accumulo.server.zookeeper.DistributedWorkQueue.Processor;
import org.apache.accumulo.tserver.log.DfsLogger.LogHeaderIncompleteException;
import org.apache.accumulo.tserver.logger.LogFileKey;
import org.apache.accumulo.tserver.logger.LogFileValue;
import org.apache.hadoop.fs.FSDataInputStream;
import org.apache.hadoop.fs.FileSystem;
import org.apache.hadoop.fs.Path;
import org.apache.zookeeper.KeeperException;
import org.slf4j.Logger;
import org.slf4j.LoggerFactory;

import com.google.common.annotations.VisibleForTesting;

public class LogSorter {

  private static final Logger log = LoggerFactory.getLogger(LogSorter.class);

  private final Map<String,LogProcessor> currentWork = Collections.synchronizedMap(new HashMap<>());

  class LogProcessor implements Processor {

    private FSDataInputStream input;
    private DataInputStream decryptingInput;
    private long bytesCopied = -1;
    private long sortStart = 0;
    private long sortStop = -1;

    @Override
    public Processor newProcessor() {
      return new LogProcessor();
    }

    @Override
    public void process(String child, byte[] data) {
      String work = new String(data, UTF_8);
      String[] parts = work.split("\\|");
      String src = parts[0];
      String dest = parts[1];
      String sortId = new Path(src).getName();
      log.debug("Sorting {} to {} using sortId {}", src, dest, sortId);

      synchronized (currentWork) {
        if (currentWork.containsKey(sortId)) {
          return;
        }
        currentWork.put(sortId, this);
      }

      synchronized (this) {
        sortStart = System.currentTimeMillis();
      }

      VolumeManager fs = context.getVolumeManager();

      String formerThreadName = Thread.currentThread().getName();
      try {
        sort(fs, sortId, new Path(src), dest);
      } catch (Exception t) {
        try {
          // parent dir may not exist
          fs.mkdirs(new Path(dest));
          fs.create(SortedLogState.getFailedMarkerPath(dest)).close();
        } catch (IOException e) {
          log.error("Error creating failed flag file " + sortId, e);
        }
        log.error("Caught exception", t);
      } finally {
        Thread.currentThread().setName(formerThreadName);
        try {
          close();
        } catch (Exception e) {
          log.error("Error during cleanup sort/copy " + sortId, e);
        }
        synchronized (this) {
          sortStop = System.currentTimeMillis();
        }
        currentWork.remove(sortId);
      }
    }

    public void sort(VolumeManager fs, String name, Path srcPath, String destPath)
        throws IOException {
      int part = 0;

      // check for finished first since another thread may have already done the sort
      if (fs.exists(SortedLogState.getFinishedMarkerPath(destPath))) {
        log.debug("Sorting already finished at {}", destPath);
        return;
      }

      log.info("Copying {} to {}", srcPath, destPath);
      // the following call does not throw an exception if the file/dir does not exist
      fs.deleteRecursively(new Path(destPath));

      input = fs.open(srcPath);

      // Tell the DataNode that the write ahead log does not need to be cached in the OS page cache
      try {
        input.setDropBehind(Boolean.TRUE);
      } catch (UnsupportedOperationException e) {
        log.debug("setDropBehind reads not enabled for wal file: {}", input);
      } catch (IOException e) {
        log.debug("IOException setting drop behind for file: {}, msg: {}", input, e.getMessage());
      }

      try {
        decryptingInput = DfsLogger.getDecryptingStream(input, cryptoService);
      } catch (LogHeaderIncompleteException e) {
        log.warn("Could not read header from write-ahead log {}. Not sorting.", srcPath);
        // Creating a 'finished' marker will cause recovery to proceed normally and the
        // empty file will be correctly ignored downstream.
        fs.mkdirs(new Path(destPath));
        writeBuffer(destPath, Collections.emptyList(), part++);
        fs.create(SortedLogState.getFinishedMarkerPath(destPath)).close();
        return;
      }

      final long bufferSize = sortedLogConf.getAsBytes(Property.TSERV_WAL_SORT_BUFFER_SIZE);
      Thread.currentThread().setName("Sorting " + name + " for recovery");
      while (true) {
        final ArrayList<Pair<LogFileKey,LogFileValue>> buffer = new ArrayList<>();
        try {
          long start = input.getPos();
          while (input.getPos() - start < bufferSize) {
            LogFileKey key = new LogFileKey();
            LogFileValue value = new LogFileValue();
            key.readFields(decryptingInput);
            value.readFields(decryptingInput);
            buffer.add(new Pair<>(key, value));
          }
          writeBuffer(destPath, buffer, part++);
          buffer.clear();
        } catch (EOFException ex) {
          writeBuffer(destPath, buffer, part++);
          break;
        }
      }
      fs.create(new Path(destPath, "finished")).close();
      log.info("Finished log sort {} {} bytes {} parts in {}ms", name, getBytesCopied(), part,
          getSortTime());
    }

    synchronized void close() throws IOException {
      // If we receive an empty or malformed-header WAL, we won't
      // have input streams that need closing. Avoid the NPE.
      if (input != null) {
        bytesCopied = input.getPos();
        input.close();
        if (decryptingInput != null) {
          decryptingInput.close();
        }
        input = null;
      }
    }

    public synchronized long getSortTime() {
      if (sortStart > 0) {
        if (sortStop > 0) {
          return sortStop - sortStart;
        }
        return System.currentTimeMillis() - sortStart;
      }
      return 0;
    }

    synchronized long getBytesCopied() throws IOException {
      return input == null ? bytesCopied : input.getPos();
    }
  }

  private final ServerContext context;
  private final AccumuloConfiguration conf;
  private final double walBlockSize;
  private final CryptoService cryptoService;
  private final AccumuloConfiguration sortedLogConf;

  public LogSorter(ServerContext context, AccumuloConfiguration conf) {
    this.context = context;
    this.conf = conf;
    this.sortedLogConf = extractSortedLogConfig(this.conf);
    this.walBlockSize = DfsLogger.getWalBlockSize(this.conf);
    CryptoEnvironment env = new CryptoEnvironmentImpl(CryptoEnvironment.Scope.RECOVERY);
    this.cryptoService =
        context.getCryptoFactory().getService(env, this.conf.getAllCryptoProperties());
  }

  /**
   * Get the properties set with {@link Property#TSERV_WAL_SORT_FILE_PREFIX} and translate them to
   * equivalent 'table.file' properties to be used when writing rfiles for sorted recovery.
   */
  private AccumuloConfiguration extractSortedLogConfig(AccumuloConfiguration conf) {
    final String tablePrefix = "table.file.";
    var props = conf.getAllPropertiesWithPrefixStripped(Property.TSERV_WAL_SORT_FILE_PREFIX);
    ConfigurationCopy copy = new ConfigurationCopy(conf);
    props.forEach((prop, val) -> {
      String tableProp = tablePrefix + prop;
      if (Property.isValidProperty(tableProp, val) && Property.isValidTablePropertyKey(tableProp)) {
        log.debug("Using property for writing sorted files: {}={}", tableProp, val);
        copy.set(tableProp, val);
      } else {
        throw new IllegalArgumentException("Invalid sort file property " + prop + "=" + val);
      }
    });
    return copy;
  }

  @VisibleForTesting
  void writeBuffer(String destPath, List<Pair<LogFileKey,LogFileValue>> buffer, int part)
      throws IOException {
    String filename = String.format("part-r-%05d.rf", part);
    Path path = new Path(destPath, filename);
    FileSystem fs = context.getVolumeManager().getFileSystemByPath(path);
    Path fullPath = fs.makeQualified(path);

    // convert the LogFileKeys to Keys, sort and collect the mutations
    Map<Key,List<Mutation>> keyListMap = new TreeMap<>();
    for (Pair<LogFileKey,LogFileValue> pair : buffer) {
      var logFileKey = pair.getFirst();
      var logFileValue = pair.getSecond();
      Key k = logFileKey.toKey();
      var list = keyListMap.putIfAbsent(k, logFileValue.mutations);
      if (list != null) {
        var muts = new ArrayList<>(list);
        muts.addAll(logFileValue.mutations);
        keyListMap.put(logFileKey.toKey(), muts);
      }
    }

    try (var writer = FileOperations.getInstance().newWriterBuilder()
        .forFile(UnreferencedTabletFile.of(fs, fullPath), fs, fs.getConf(), cryptoService)
        .withTableConfiguration(sortedLogConf).build()) {
      writer.startDefaultLocalityGroup();
      for (var entry : keyListMap.entrySet()) {
        LogFileValue val = new LogFileValue();
        val.mutations = entry.getValue();
        writer.append(entry.getKey(), val.toValue());
      }
    }
  }

<<<<<<< HEAD
  public void startWatchingForRecoveryLogs() throws KeeperException, InterruptedException {
    int threadPoolSize = this.conf.getCount(Property.TSERV_WAL_SORT_MAX_CONCURRENT);
=======
  public void startWatchingForRecoveryLogs(AbstractServer server)
      throws KeeperException, InterruptedException {
    @SuppressWarnings("deprecation")
    int threadPoolSize = this.conf.getCount(this.conf
        .resolve(Property.TSERV_WAL_SORT_MAX_CONCURRENT, Property.TSERV_RECOVERY_MAX_CONCURRENT));
>>>>>>> f8fb8729
    ThreadPoolExecutor threadPool =
        ThreadPools.getServerThreadPools().getPoolBuilder(TSERVER_WAL_SORT_CONCURRENT_POOL)
            .numCoreThreads(threadPoolSize).enableThreadPoolMetrics().build();
    new DistributedWorkQueue(context.getZooKeeperRoot() + Constants.ZRECOVERY, sortedLogConf,
        server).startProcessing(new LogProcessor(), threadPool);
  }

  public List<RecoveryStatus> getLogSorts() {
    List<RecoveryStatus> result = new ArrayList<>();
    synchronized (currentWork) {
      for (Entry<String,LogProcessor> entries : currentWork.entrySet()) {
        RecoveryStatus status = new RecoveryStatus();
        status.name = entries.getKey();
        try {
          double progress = entries.getValue().getBytesCopied() / walBlockSize;
          // to be sure progress does not exceed 100%
          status.progress = Math.min(progress, 99.9);
        } catch (IOException ex) {
          log.warn("Error getting bytes read");
        }
        status.runtime = (int) entries.getValue().getSortTime();
        result.add(status);
      }
      return result;
    }
  }
}<|MERGE_RESOLUTION|>--- conflicted
+++ resolved
@@ -292,16 +292,9 @@
     }
   }
 
-<<<<<<< HEAD
-  public void startWatchingForRecoveryLogs() throws KeeperException, InterruptedException {
-    int threadPoolSize = this.conf.getCount(Property.TSERV_WAL_SORT_MAX_CONCURRENT);
-=======
   public void startWatchingForRecoveryLogs(AbstractServer server)
       throws KeeperException, InterruptedException {
-    @SuppressWarnings("deprecation")
-    int threadPoolSize = this.conf.getCount(this.conf
-        .resolve(Property.TSERV_WAL_SORT_MAX_CONCURRENT, Property.TSERV_RECOVERY_MAX_CONCURRENT));
->>>>>>> f8fb8729
+    int threadPoolSize = this.conf.getCount(Property.TSERV_WAL_SORT_MAX_CONCURRENT);
     ThreadPoolExecutor threadPool =
         ThreadPools.getServerThreadPools().getPoolBuilder(TSERVER_WAL_SORT_CONCURRENT_POOL)
             .numCoreThreads(threadPoolSize).enableThreadPoolMetrics().build();
