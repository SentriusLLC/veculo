/*
 * Licensed to the Apache Software Foundation (ASF) under one or more
 * contributor license agreements.  See the NOTICE file distributed with
 * this work for additional information regarding copyright ownership.
 * The ASF licenses this file to You under the Apache License, Version 2.0
 * (the "License"); you may not use this file except in compliance with
 * the License.  You may obtain a copy of the License at
 *
 *     http://www.apache.org/licenses/LICENSE-2.0
 *
 * Unless required by applicable law or agreed to in writing, software
 * distributed under the License is distributed on an "AS IS" BASIS,
 * WITHOUT WARRANTIES OR CONDITIONS OF ANY KIND, either express or implied.
 * See the License for the specific language governing permissions and
 * limitations under the License.
 */
package org.apache.accumulo.tserver.tablet;

import static org.apache.accumulo.fate.util.UtilWaitThread.sleepUninterruptibly;

import java.io.IOException;
import java.util.Collections;
import java.util.Map;
import java.util.Random;
import java.util.concurrent.TimeUnit;

import org.apache.accumulo.core.client.impl.Tables;
import org.apache.accumulo.core.iterators.IteratorUtil.IteratorScope;
import org.apache.accumulo.core.master.state.tables.TableState;
import org.apache.accumulo.core.metadata.schema.DataFileValue;
import org.apache.accumulo.core.util.ratelimit.RateLimiter;
import org.apache.accumulo.server.conf.TableConfiguration;
import org.apache.accumulo.server.fs.FileRef;
import org.apache.accumulo.server.problems.ProblemReport;
import org.apache.accumulo.server.problems.ProblemReports;
import org.apache.accumulo.server.problems.ProblemType;
import org.apache.accumulo.tserver.InMemoryMap;
import org.apache.accumulo.tserver.MinorCompactionReason;
import org.apache.accumulo.tserver.TabletServer;
import org.apache.hadoop.fs.Path;
import org.slf4j.Logger;
import org.slf4j.LoggerFactory;

public class MinorCompactor extends Compactor {

  private static final Logger log = LoggerFactory.getLogger(MinorCompactor.class);

  private static final Map<FileRef,DataFileValue> EMPTY_MAP = Collections.emptyMap();

  private static Map<FileRef,DataFileValue> toFileMap(FileRef mergeFile, DataFileValue dfv) {
    if (mergeFile == null)
      return EMPTY_MAP;

    return Collections.singletonMap(mergeFile, dfv);
  }

  private final TabletServer tabletServer;

<<<<<<< HEAD
  public MinorCompactor(TabletServer tabletServer, Tablet tablet, InMemoryMap imm, FileRef mergeFile, DataFileValue dfv, FileRef outputFile,
      MinorCompactionReason mincReason, TableConfiguration tableConfig) {
    super(tabletServer, tablet, toFileMap(mergeFile, dfv), imm, outputFile, true, new CompactionEnv() {

      @Override
      public boolean isCompactionEnabled() {
        return true;
      }

      @Override
      public IteratorScope getIteratorScope() {
        return IteratorScope.minc;
      }

      @Override
      public RateLimiter getReadLimiter() {
        return null;
      }

      @Override
      public RateLimiter getWriteLimiter() {
        return null;
      }
    }, Collections.emptyList(), mincReason.ordinal(), tableConfig);
=======
  public MinorCompactor(TabletServer tabletServer, Tablet tablet, InMemoryMap imm,
      FileRef mergeFile, DataFileValue dfv, FileRef outputFile, MinorCompactionReason mincReason,
      TableConfiguration tableConfig) {
    super(tabletServer, tablet, toFileMap(mergeFile, dfv), imm, outputFile, true,
        new CompactionEnv() {

          @Override
          public boolean isCompactionEnabled() {
            return true;
          }

          @Override
          public IteratorScope getIteratorScope() {
            return IteratorScope.minc;
          }

          @Override
          public RateLimiter getReadLimiter() {
            return null;
          }

          @Override
          public RateLimiter getWriteLimiter() {
            return null;
          }
        }, Collections.<IteratorSetting> emptyList(), mincReason.ordinal(), tableConfig);
>>>>>>> f4f43feb
    this.tabletServer = tabletServer;
  }

  private boolean isTableDeleting() {
    try {
      return Tables.getTableState(tabletServer.getInstance(),
          extent.getTableId()) == TableState.DELETING;
    } catch (Exception e) {
      log.warn("Failed to determine if table " + extent.getTableId() + " was deleting ", e);
      return false; // can not get positive confirmation that its deleting.
    }
  }

  @Override
  public CompactionStats call() {
    final String outputFileName = getOutputFile();
    log.debug("Begin minor compaction {} {}", outputFileName, getExtent());

    // output to new MapFile with a temporary name
    int sleepTime = 100;
    double growthFactor = 4;
    int maxSleepTime = 1000 * 60 * 3; // 3 minutes
    boolean reportedProblem = false;

    runningCompactions.add(this);
    try {
      do {
        try {
          CompactionStats ret = super.call();

          // log.debug(String.format("MinC %,d recs in | %,d recs out | %,d recs/sec | %6.3f secs |
          // %,d bytes ",map.size(), entriesCompacted,
          // (int)(map.size()/((t2 - t1)/1000.0)), (t2 - t1)/1000.0, estimatedSizeInBytes()));

          if (reportedProblem) {
            ProblemReports.getInstance(tabletServer).deleteProblemReport(getExtent().getTableId(),
                ProblemType.FILE_WRITE, outputFileName);
          }

          return ret;
        } catch (IOException e) {
          log.warn("MinC failed ({}) to create {} retrying ...", e.getMessage(), outputFileName);
          ProblemReports.getInstance(tabletServer).report(new ProblemReport(
              getExtent().getTableId(), ProblemType.FILE_WRITE, outputFileName, e));
          reportedProblem = true;
        } catch (RuntimeException e) {
          // if this is coming from a user iterator, it is possible that the user could change the
          // iterator config and that the
          // minor compaction would succeed
          log.warn("MinC failed ({}) to create {} retrying ...", e.getMessage(), outputFileName, e);
          ProblemReports.getInstance(tabletServer).report(new ProblemReport(
              getExtent().getTableId(), ProblemType.FILE_WRITE, outputFileName, e));
          reportedProblem = true;
        } catch (CompactionCanceledException e) {
          throw new IllegalStateException(e);
        }

        Random random = new Random();

        int sleep = sleepTime + random.nextInt(sleepTime);
        log.debug("MinC failed sleeping {} ms before retrying", sleep);
        sleepUninterruptibly(sleep, TimeUnit.MILLISECONDS);
        sleepTime = (int) Math.round(Math.min(maxSleepTime, sleepTime * growthFactor));

        // clean up
        try {
          if (getFileSystem().exists(new Path(outputFileName))) {
            getFileSystem().deleteRecursively(new Path(outputFileName));
          }
        } catch (IOException e) {
          log.warn("Failed to delete failed MinC file {} {}", outputFileName, e.getMessage());
        }

        if (isTableDeleting())
          return new CompactionStats(0, 0);

      } while (true);
    } finally {
      thread = null;
      runningCompactions.remove(this);
    }
  }

}<|MERGE_RESOLUTION|>--- conflicted
+++ resolved
@@ -56,32 +56,6 @@
 
   private final TabletServer tabletServer;
 
-<<<<<<< HEAD
-  public MinorCompactor(TabletServer tabletServer, Tablet tablet, InMemoryMap imm, FileRef mergeFile, DataFileValue dfv, FileRef outputFile,
-      MinorCompactionReason mincReason, TableConfiguration tableConfig) {
-    super(tabletServer, tablet, toFileMap(mergeFile, dfv), imm, outputFile, true, new CompactionEnv() {
-
-      @Override
-      public boolean isCompactionEnabled() {
-        return true;
-      }
-
-      @Override
-      public IteratorScope getIteratorScope() {
-        return IteratorScope.minc;
-      }
-
-      @Override
-      public RateLimiter getReadLimiter() {
-        return null;
-      }
-
-      @Override
-      public RateLimiter getWriteLimiter() {
-        return null;
-      }
-    }, Collections.emptyList(), mincReason.ordinal(), tableConfig);
-=======
   public MinorCompactor(TabletServer tabletServer, Tablet tablet, InMemoryMap imm,
       FileRef mergeFile, DataFileValue dfv, FileRef outputFile, MinorCompactionReason mincReason,
       TableConfiguration tableConfig) {
@@ -107,8 +81,7 @@
           public RateLimiter getWriteLimiter() {
             return null;
           }
-        }, Collections.<IteratorSetting> emptyList(), mincReason.ordinal(), tableConfig);
->>>>>>> f4f43feb
+        }, Collections.emptyList(), mincReason.ordinal(), tableConfig);
     this.tabletServer = tabletServer;
   }
 
