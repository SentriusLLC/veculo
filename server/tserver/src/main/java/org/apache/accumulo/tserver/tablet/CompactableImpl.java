/*
 * Licensed to the Apache Software Foundation (ASF) under one
 * or more contributor license agreements.  See the NOTICE file
 * distributed with this work for additional information
 * regarding copyright ownership.  The ASF licenses this file
 * to you under the Apache License, Version 2.0 (the
 * "License"); you may not use this file except in compliance
 * with the License.  You may obtain a copy of the License at
 *
 *   https://www.apache.org/licenses/LICENSE-2.0
 *
 * Unless required by applicable law or agreed to in writing,
 * software distributed under the License is distributed on an
 * "AS IS" BASIS, WITHOUT WARRANTIES OR CONDITIONS OF ANY
 * KIND, either express or implied.  See the License for the
 * specific language governing permissions and limitations
 * under the License.
 */
package org.apache.accumulo.tserver.tablet;

import static org.apache.accumulo.tserver.TabletStatsKeeper.Operation.MAJOR;

import java.time.Duration;
import java.util.ArrayList;
import java.util.Collection;
import java.util.Collections;
import java.util.HashMap;
import java.util.HashSet;
import java.util.List;
import java.util.Map;
import java.util.Map.Entry;
import java.util.Optional;
import java.util.Set;
import java.util.SortedMap;
import java.util.concurrent.ConcurrentHashMap;
import java.util.concurrent.ConcurrentSkipListSet;
import java.util.concurrent.TimeUnit;
import java.util.concurrent.atomic.AtomicLong;
import java.util.function.BooleanSupplier;
import java.util.function.Consumer;
import java.util.function.Supplier;
import java.util.stream.Collectors;

import org.apache.accumulo.core.client.IteratorSetting;
import org.apache.accumulo.core.client.admin.CompactionConfig;
import org.apache.accumulo.core.client.admin.compaction.CompactableFile;
import org.apache.accumulo.core.conf.AccumuloConfiguration.Deriver;
import org.apache.accumulo.core.conf.Property;
import org.apache.accumulo.core.data.TableId;
import org.apache.accumulo.core.dataImpl.KeyExtent;
import org.apache.accumulo.core.logging.TabletLogger;
import org.apache.accumulo.core.metadata.CompactableFileImpl;
import org.apache.accumulo.core.metadata.ReferencedTabletFile;
import org.apache.accumulo.core.metadata.StoredTabletFile;
import org.apache.accumulo.core.metadata.schema.DataFileValue;
import org.apache.accumulo.core.metadata.schema.ExternalCompactionId;
import org.apache.accumulo.core.metadata.schema.ExternalCompactionMetadata;
import org.apache.accumulo.core.spi.common.ServiceEnvironment;
import org.apache.accumulo.core.spi.compaction.CompactionDispatcher.DispatchParameters;
import org.apache.accumulo.core.spi.compaction.CompactionJob;
import org.apache.accumulo.core.spi.compaction.CompactionKind;
import org.apache.accumulo.core.spi.compaction.CompactionServiceId;
import org.apache.accumulo.core.spi.compaction.CompactionServices;
import org.apache.accumulo.core.util.Pair;
import org.apache.accumulo.core.util.compaction.CompactionExecutorIdImpl;
import org.apache.accumulo.core.util.compaction.CompactionJobImpl;
import org.apache.accumulo.core.util.compaction.CompactionServicesConfig;
import org.apache.accumulo.core.util.ratelimit.RateLimiter;
import org.apache.accumulo.server.ServiceEnvironmentImpl;
import org.apache.accumulo.server.compaction.CompactionStats;
import org.apache.accumulo.server.compaction.FileCompactor.CompactionCanceledException;
import org.apache.accumulo.tserver.compactions.Compactable;
import org.apache.accumulo.tserver.compactions.CompactionManager;
import org.apache.accumulo.tserver.compactions.ExternalCompactionJob;
import org.apache.zookeeper.KeeperException.NoNodeException;
import org.slf4j.Logger;
import org.slf4j.LoggerFactory;

import com.google.common.annotations.VisibleForTesting;
import com.google.common.base.Preconditions;
import com.google.common.base.Suppliers;
import com.google.common.collect.Collections2;
import com.google.common.collect.Sets;

/**
 * This class exists between compaction services and tablets and tracks state related to compactions
 * for a tablet. This class was written to mainly contain code related to tracking files, state, and
 * synchronization. All other code was placed in {@link CompactableUtils} in order to make this
 * class easier to analyze.
 */
public class CompactableImpl implements Compactable {

  private static class ExternalCompactionInfo {
    ExternalCompactionMetadata meta;
    CompactionJob job;
  }

  private static final Logger log = LoggerFactory.getLogger(CompactableImpl.class);

  private final Tablet tablet;

  private final FileManager fileMgr;

  private final Set<CompactionJob> runningJobs = new HashSet<>();
  private volatile boolean compactionRunning = false;

  private final Supplier<Set<CompactionServiceId>> servicesInUse;

  private final Set<CompactionServiceId> servicesUsed = new ConcurrentSkipListSet<>();

  // status of special compactions
  enum FileSelectionStatus {
    NEW, SELECTING, SELECTED, RESERVED, NOT_ACTIVE, CANCELED
  }

  private CompactionHelper chelper = null;
  private Long compactionId;
  private CompactionConfig compactionConfig;

  private final CompactionManager manager;

  AtomicLong lastSeenCompactionCancelId = new AtomicLong(Long.MIN_VALUE);

  private volatile boolean closed = false;

  private final Map<ExternalCompactionId,ExternalCompactionInfo> externalCompactions =
      new ConcurrentHashMap<>();

  private final Set<ExternalCompactionId> externalCompactionsCommitting = new HashSet<>();

  // This interface exists for two purposes. First it allows abstraction of new and old
  // implementations for user pluggable file selection code. Second it facilitates placing code
  // outside of this class.
  public interface CompactionHelper {
    Set<StoredTabletFile> selectFiles(SortedMap<StoredTabletFile,DataFileValue> allFiles);

    Map<String,String> getConfigOverrides(Set<CompactableFile> inputFiles,
        Set<StoredTabletFile> selectedFiles, CompactionKind kind);

  }

  static class SelectedInfo {
    final boolean initiallySelectedAll;
    final Set<StoredTabletFile> selectedFiles;
    final CompactionKind selectKind;

    public SelectedInfo(boolean initiallySelectedAll, Set<StoredTabletFile> selectedFiles,
        CompactionKind selectKind) {
      this.initiallySelectedAll = initiallySelectedAll;
      this.selectedFiles = Set.copyOf(selectedFiles);
      this.selectKind = selectKind;
    }
  }

  /**
   * This class tracks status of a tablets files for compactions for {@link CompactableImpl} owning
   * the following functionality.
   *
   * <ul>
   * <li>Tracks which files are reserved for compactions
   * <li>Determines which files are available for compactions
   * <li>Tracks which files are selected for user and selector compactions
   * <li>Coordinates the file selection process
   * </ul>
   *
   * <p>
   * The class is structured in such a way that the above functionality can be unit tested.
   *
   * <p>
   * This class does no synchronization of its own and relies on CompactableImpl to do all needed
   * synchronization. CompactableImpl must make changes to files and other state like running jobs
   * in a mutually exclusive manner, so synchronization at this level is unnecessary.
   *
   */
  static abstract class FileManager {

    FileSelectionStatus selectStatus = FileSelectionStatus.NOT_ACTIVE;
    private long selectedTimeNanos;
    private Duration selectedExpirationDuration;
    private CompactionKind selectKind = null;

    // Tracks if when a set of files was selected, if at that time the set was all of the tablets
    // files. Because a set of selected files can be compacted over one or more compactions, it's
    // important to track this in order to know if the last compaction is a full compaction and
    // should not propagate deletes.
    private boolean initiallySelectedAll = false;
    private final Set<StoredTabletFile> selectedFiles = new HashSet<>();

    protected Set<StoredTabletFile> allCompactingFiles = new HashSet<>();

<<<<<<< HEAD
=======
    // track files produced by compactions of this tablet, those are considered chopped
    private final Set<StoredTabletFile> choppedFiles = new HashSet<>();
    private ChopSelectionStatus chopStatus = ChopSelectionStatus.NOT_ACTIVE;
    private final Set<StoredTabletFile> allFilesWhenChopStarted = new HashSet<>();

>>>>>>> e6945653
    private final KeyExtent extent;
    private final Deriver<Duration> selectionExpirationDeriver;

    public FileManager(KeyExtent extent, Collection<StoredTabletFile> extCompactingFiles,
        Optional<SelectedInfo> extSelInfo, Deriver<Duration> selectionExpirationDeriver) {

      this.extent = extent;
      this.selectionExpirationDeriver = selectionExpirationDeriver;
      allCompactingFiles.addAll(extCompactingFiles);
      if (extSelInfo.isPresent()) {
        this.selectedFiles.addAll(extSelInfo.orElseThrow().selectedFiles);
        this.selectKind = extSelInfo.orElseThrow().selectKind;
        this.initiallySelectedAll = extSelInfo.orElseThrow().initiallySelectedAll;
        this.selectStatus = FileSelectionStatus.RESERVED;

        log.debug("Selected compaction status initialized from external compactions {} {} {} {}",
            getExtent(), selectStatus, initiallySelectedAll, asMinimalString(selectedFiles));
      }
    }

    FileSelectionStatus getSelectionStatus() {
      return selectStatus;
    }

    CompactionKind getSelectionKind() {
      return selectKind;
    }

    @VisibleForTesting
    Set<StoredTabletFile> getSelectedFiles() {
      return Set.copyOf(selectedFiles);
    }

    SelectedInfo getReservedInfo() {
      Preconditions.checkState(selectStatus == FileSelectionStatus.RESERVED);
      return new SelectedInfo(initiallySelectedAll, selectedFiles, selectKind);
    }

    protected abstract boolean noneRunning(CompactionKind kind);

    protected abstract long getNanoTime();

    boolean initiateSelection(CompactionKind kind) {

      Preconditions.checkArgument(kind == CompactionKind.SELECTOR || kind == CompactionKind.USER);

      if (selectStatus == FileSelectionStatus.NOT_ACTIVE || (kind == CompactionKind.USER
          && selectKind == CompactionKind.SELECTOR && noneRunning(CompactionKind.SELECTOR)
          && selectStatus != FileSelectionStatus.SELECTING)) {
        selectStatus = FileSelectionStatus.NEW;
        selectKind = kind;
        selectedFiles.clear();
        initiallySelectedAll = false;
        return true;
      }

      return false;

    }

    boolean beginSelection() {
      if (selectStatus == FileSelectionStatus.NEW && allCompactingFiles.isEmpty()) {
        selectStatus = FileSelectionStatus.SELECTING;
        log.trace("Selected compaction status changed {} {}", getExtent(), selectStatus);
        return true;
      }

      return false;
    }

    void finishSelection(Set<StoredTabletFile> selected, boolean allSelected) {
      Preconditions.checkArgument(!selected.isEmpty());
      Preconditions.checkState(selectStatus == FileSelectionStatus.SELECTING);
      selectStatus = FileSelectionStatus.SELECTED;
      selectedTimeNanos = getNanoTime();
      // take a snapshot of this from config and use it for the entire selection for consistency
      selectedExpirationDuration = selectionExpirationDeriver.derive();
      selectedFiles.clear();
      selectedFiles.addAll(selected);
      initiallySelectedAll = allSelected;
      log.trace("Selected compaction status changed {} {} {} {}", getExtent(), selectStatus,
          initiallySelectedAll, asMinimalString(selectedFiles));
      TabletLogger.selected(getExtent(), selectKind, selectedFiles);
    }

    void cancelSelection() {
      Preconditions.checkState(selectStatus == FileSelectionStatus.SELECTING);
      selectStatus = FileSelectionStatus.NOT_ACTIVE;
      log.trace("Selected compaction status changed {} {}", getExtent(), selectStatus);
    }

    boolean isSelected(CompactionKind kind) {
      return (selectStatus == FileSelectionStatus.SELECTED
          || selectStatus == FileSelectionStatus.RESERVED) && kind == selectKind;
    }

<<<<<<< HEAD
=======
    ChopSelectionStatus getChopStatus() {
      return chopStatus;
    }

    ChopSelector initiateChop(Set<StoredTabletFile> allFiles) {
      Preconditions.checkState(chopStatus == ChopSelectionStatus.NOT_ACTIVE);
      Set<StoredTabletFile> filesToExamine = new HashSet<>(allFiles);
      chopStatus = ChopSelectionStatus.SELECTING;
      filesToExamine.removeAll(choppedFiles);
      filesToExamine.removeAll(allCompactingFiles);
      return new ChopSelector(allFiles, filesToExamine);
    }

    class ChopSelector {
      private final Set<StoredTabletFile> allFiles;
      private final Set<StoredTabletFile> filesToExamine;

      private ChopSelector(Set<StoredTabletFile> allFiles, Set<StoredTabletFile> filesToExamine) {
        this.allFiles = allFiles;
        this.filesToExamine = filesToExamine;
      }

      void selectChopFiles(Set<StoredTabletFile> unchoppedFiles) {
        Preconditions.checkState(chopStatus == ChopSelectionStatus.SELECTING);
        choppedFiles.addAll(Sets.difference(filesToExamine, unchoppedFiles));
        chopStatus = ChopSelectionStatus.SELECTED;
        allFilesWhenChopStarted.clear();
        allFilesWhenChopStarted.addAll(allFiles);

        var filesToChop = getFilesToChop(allFiles);
        if (!filesToChop.isEmpty()) {
          TabletLogger.selected(getExtent(), CompactionKind.CHOP, filesToChop);
        }
      }

      Set<StoredTabletFile> getFilesToExamine() {
        return Collections.unmodifiableSet(filesToExamine);
      }
    }

    boolean finishChop(Set<StoredTabletFile> allFiles) {

      boolean completed = false;

      if (chopStatus == ChopSelectionStatus.SELECTED) {
        if (getFilesToChop(allFiles).isEmpty()) {
          chopStatus = ChopSelectionStatus.MARKING;
          completed = true;
        }
      }

      choppedFiles.retainAll(allFiles);

      return completed;
    }

    void finishMarkingChop() {
      Preconditions.checkState(chopStatus == ChopSelectionStatus.MARKING);
      chopStatus = ChopSelectionStatus.NOT_ACTIVE;
    }

    void addChoppedFiles(Collection<StoredTabletFile> files) {
      choppedFiles.addAll(files);
    }

>>>>>>> e6945653
    void userCompactionCanceled() {
      if (isSelected(CompactionKind.USER)) {
        if (noneRunning(CompactionKind.USER)) {
          selectStatus = FileSelectionStatus.NOT_ACTIVE;
          log.trace("Selected compaction status changed {} {}", getExtent(), selectStatus);
        } else {
          selectStatus = FileSelectionStatus.CANCELED;
          log.trace("Selected compaction status changed {} {}", getExtent(), selectStatus);
        }
      }
    }

    /**
     * @return The set of tablet files that are candidates for compaction
     */
    Set<StoredTabletFile> getCandidates(Set<StoredTabletFile> currFiles, CompactionKind kind) {

      if (!currFiles.containsAll(allCompactingFiles)) {
        log.trace("Ignoring because compacting not a subset {}", getExtent());

        // A compaction finished, so things are out of date. This can happen because CompactableImpl
        // and Tablet have separate locks, it's ok.
        return Set.of();
      }

      switch (kind) {
        case SYSTEM: {
          return handleSystemCompaction(currFiles);
        }
        case SELECTOR:
          // intentional fall through
        case USER:
          return handleUserSelectorCompaction(currFiles, kind);
        default:
          throw new AssertionError();
      }
    }

    private Set<StoredTabletFile> handleUserSelectorCompaction(Set<StoredTabletFile> currFiles,
        CompactionKind kind) {
      switch (selectStatus) {
        case NOT_ACTIVE:
        case NEW:
        case SELECTING:
        case CANCELED:
          return Set.of();
        case SELECTED:
        case RESERVED: {
          if (selectKind == kind) {
            Set<StoredTabletFile> candidates = Sets.difference(selectedFiles, allCompactingFiles);
            // verify that candidates are still around and fail quietly if not
            if (!currFiles.containsAll(candidates)) {
              log.debug("Selected files not in all files {} {} {}",
                  Sets.difference(candidates, currFiles), candidates, currFiles);
              return Set.of();
            }
            // must create a copy because the sets passed to Sets.difference could change after this
            // method returns
            return Set.copyOf(candidates);
          } else {
            return Set.of();
          }
        }
        default:
          throw new AssertionError();
      }
    }

    private Set<StoredTabletFile> handleSystemCompaction(Set<StoredTabletFile> currFiles) {
      switch (selectStatus) {
        case NOT_ACTIVE:
        case CANCELED: {
          // must create a copy because the sets passed to Sets.difference could change after this
          // method returns
          return Set.copyOf(Sets.difference(currFiles, allCompactingFiles));
        }
        case NEW:
        case SELECTING:
          return Set.of();
        case SELECTED: {
          Set<StoredTabletFile> candidates = new HashSet<>(currFiles);
          candidates.removeAll(allCompactingFiles);
          if (getNanoTime() - selectedTimeNanos < selectedExpirationDuration.toNanos()) {
            candidates.removeAll(selectedFiles);
          }
          return Collections.unmodifiableSet(candidates);
        }
        case RESERVED: {
          Set<StoredTabletFile> candidates = new HashSet<>(currFiles);
          candidates.removeAll(allCompactingFiles);
          candidates.removeAll(selectedFiles);
          return Collections.unmodifiableSet(candidates);
        }
        default:
          throw new AssertionError();
      }
    }

    /**
     * Attempts to reserve a set of files for compaction.
     *
     * @return true if the files were reserved and false otherwise
     */
    boolean reserveFiles(CompactionJob job, Set<StoredTabletFile> jobFiles) {

      Preconditions.checkArgument(!jobFiles.isEmpty());

      if (selectStatus == FileSelectionStatus.SELECTED
          && getNanoTime() - selectedTimeNanos > selectedExpirationDuration.toNanos()
          && job.getKind() != selectKind && !Collections.disjoint(selectedFiles, jobFiles)) {
        // If a selected compaction starts running, it should always changes the state to RESERVED.
        // So would never expect there to be any running when in the SELECTED state.
        Preconditions.checkState(noneRunning(selectKind));
        selectStatus = FileSelectionStatus.NOT_ACTIVE;
        log.trace("Selected compaction status changed {} {} because selection expired.",
            getExtent(), selectStatus);
      }

      switch (selectStatus) {
        case NEW:
        case SELECTING:
          log.trace(
              "Ignoring compaction because files are being selected for user compaction {} {}",
              getExtent(), job);
          return false;
        case SELECTED:
        case RESERVED: {
          if (job.getKind() == CompactionKind.USER || job.getKind() == CompactionKind.SELECTOR) {
            if (selectKind == job.getKind()) {
              if (!selectedFiles.containsAll(jobFiles)) {
                log.trace("Ignoring {} compaction that does not contain selected files {} {} {}",
                    job.getKind(), getExtent(), asMinimalString(selectedFiles),
                    asMinimalString(jobFiles));
                return false;
              }
            } else {
              log.trace("Ingoing {} compaction because not selected kind {}", job.getKind(),
                  getExtent());
              return false;
            }
          } else if (!Collections.disjoint(selectedFiles, jobFiles)) {
            log.trace("Ingoing compaction that overlaps with selected files {} {} {}", getExtent(),
                job.getKind(), asMinimalString(Sets.intersection(selectedFiles, jobFiles)));
            return false;
          }
          break;
        }
        case CANCELED:
        case NOT_ACTIVE: {
          if (job.getKind() == CompactionKind.USER || job.getKind() == CompactionKind.SELECTOR) {
            log.trace("Ignoring {} compaction because selectStatus is {} for {}", job.getKind(),
                selectStatus, getExtent());
            return false;
          }
          break;
        }
        default:
          throw new AssertionError();
      }

      if (Collections.disjoint(allCompactingFiles, jobFiles)) {
        if (selectStatus == FileSelectionStatus.SELECTED && job.getKind() == selectKind) {
          selectStatus = FileSelectionStatus.RESERVED;
          log.trace("Selected compaction status changed {} {}", getExtent(), selectStatus);
        }
        allCompactingFiles.addAll(jobFiles);
        return true;
      } else {
        return false;
      }
    }

    private KeyExtent getExtent() {
      return extent;
    }

    /**
     * Releases a set of files that were previously reserved for compaction.
     *
     * @param newFile The file produced by a compaction. If the compaction failed, this can be null.
     */
    void completed(CompactionJob job, Set<StoredTabletFile> jobFiles,
        Optional<StoredTabletFile> newFile, boolean successful) {
      Preconditions.checkArgument(!jobFiles.isEmpty());
      Preconditions.checkState(allCompactingFiles.removeAll(jobFiles));

      if (successful
          && (job.getKind() == CompactionKind.USER || job.getKind() == CompactionKind.SELECTOR)) {
        selectedCompactionCompleted(job, jobFiles, newFile);
      }
    }

    private void selectedCompactionCompleted(CompactionJob job, Set<StoredTabletFile> jobFiles,
        Optional<StoredTabletFile> newFile) {
      Preconditions.checkArgument(
          job.getKind() == CompactionKind.USER || job.getKind() == CompactionKind.SELECTOR);
      Preconditions.checkState(selectedFiles.containsAll(jobFiles));
      Preconditions.checkState((selectStatus == FileSelectionStatus.RESERVED
          || selectStatus == FileSelectionStatus.CANCELED) && selectKind == job.getKind());

      selectedFiles.removeAll(jobFiles);

      if (selectedFiles.isEmpty()
          || (selectStatus == FileSelectionStatus.CANCELED && noneRunning(selectKind))) {
        selectStatus = FileSelectionStatus.NOT_ACTIVE;
        log.trace("Selected compaction status changed {} {}", getExtent(), selectStatus);
      } else if (selectStatus == FileSelectionStatus.RESERVED) {
        if (newFile.isPresent()) {
          selectedFiles.add(newFile.orElseThrow());
        }
        log.trace("Compacted subset of selected files {} {} -> {}", getExtent(),
            asMinimalString(jobFiles), newFile.orElse(null));
      } else {
        log.debug("Canceled selected compaction completed {} but others still running ",
            getExtent());
      }

      TabletLogger.selected(getExtent(), selectKind, selectedFiles);
    }

  }

  public CompactableImpl(Tablet tablet, CompactionManager manager,
      Map<ExternalCompactionId,ExternalCompactionMetadata> extCompactions) {
    this.tablet = tablet;
    this.manager = manager;

    var dataFileSizes = tablet.getDatafileManager().getDatafileSizes();

    Map<ExternalCompactionId,String> extCompactionsToRemove = new HashMap<>();

    // Memoize the supplier so it only calls tablet.getCompactionID() once, because the impl goes to
    // zookeeper. It's a supplier because it may not be needed.
    Supplier<Optional<Pair<Long,CompactionConfig>>> tabletCompactionId = Suppliers.memoize(() -> {
      try {
        return Optional.of(tablet.getCompactionID());
      } catch (NoNodeException nne) {
        return Optional.empty();
      }
    });

    var extSelInfo =
        processExternalMetadata(extCompactions, () -> tabletCompactionId.get().map(Pair::getFirst),
            dataFileSizes.keySet(), extCompactionsToRemove);

    if (extSelInfo.isPresent()) {
      if (extSelInfo.orElseThrow().selectKind == CompactionKind.USER) {
        this.chelper = CompactableUtils.getHelper(extSelInfo.orElseThrow().selectKind, tablet,
            tabletCompactionId.get().orElseThrow().getFirst(),
            tabletCompactionId.get().orElseThrow().getSecond());
        this.compactionConfig = tabletCompactionId.get().orElseThrow().getSecond();
        this.compactionId = tabletCompactionId.get().orElseThrow().getFirst();
      } else if (extSelInfo.orElseThrow().selectKind == CompactionKind.SELECTOR) {
        this.chelper =
            CompactableUtils.getHelper(extSelInfo.orElseThrow().selectKind, tablet, null, null);
      }
    }

    extCompactionsToRemove.forEach((ecid, reason) -> {
      log.warn("Removing external compaction {} for {} because {} meta: {}", ecid,
          tablet.getExtent(), reason, extCompactions.get(ecid).toJson());
    });

    if (!extCompactionsToRemove.isEmpty()) {
      var tabletMutator = tablet.getContext().getAmple().mutateTablet(tablet.getExtent());
      extCompactionsToRemove.keySet().forEach(tabletMutator::deleteExternalCompaction);
      tabletMutator.mutate();
    }

    ArrayList<StoredTabletFile> extCompactingFiles = new ArrayList<>();

    extCompactions.forEach((ecid, ecMeta) -> {
      if (!extCompactionsToRemove.containsKey(ecid)) {
        extCompactingFiles.addAll(ecMeta.getJobFiles());
        Collection<CompactableFile> files =
            ecMeta.getJobFiles().stream().map(f -> new CompactableFileImpl(f, dataFileSizes.get(f)))
                .collect(Collectors.toList());
        CompactionJob job = new CompactionJobImpl(ecMeta.getPriority(),
            ecMeta.getCompactionExecutorId(), files, ecMeta.getKind(), Optional.empty());
        addJob(job);

        ExternalCompactionInfo ecInfo = new ExternalCompactionInfo();
        ecInfo.job = job;
        ecInfo.meta = ecMeta;
        externalCompactions.put(ecid, ecInfo);

        log.debug("Loaded tablet {} has existing external compaction {} {}", getExtent(), ecid,
            ecMeta);
        manager.registerExternalCompaction(ecid, getExtent(), ecMeta.getCompactionExecutorId());
      }
    });

    this.servicesInUse = Suppliers.memoizeWithExpiration(() -> {
      HashSet<CompactionServiceId> servicesIds = new HashSet<>();
      for (CompactionKind kind : CompactionKind.values()) {
        servicesIds.add(getConfiguredService(kind));
      }
      return Set.copyOf(servicesIds);
    }, 2, TimeUnit.SECONDS);

    Deriver<Duration> selectionExpirationNanosDeriver =
        tablet.getTableConfiguration().newDeriver(conf -> Duration
            .ofMillis(conf.getTimeInMillis(Property.TABLE_COMPACTION_SELECTION_EXPIRATION)));
    this.fileMgr = new FileManager(tablet.getExtent(), extCompactingFiles, extSelInfo,
        selectionExpirationNanosDeriver) {
      @Override
      protected boolean noneRunning(CompactionKind kind) {
        return CompactableImpl.this.noneRunning(kind);
      }

      @Override
      protected long getNanoTime() {
        return System.nanoTime();
      }
    };
  }

  private synchronized boolean addJob(CompactionJob job) {
    if (runningJobs.add(job)) {
      compactionRunning = true;
      return true;
    }

    return false;
  }

  private synchronized boolean removeJob(CompactionJob job) {
    var removed = runningJobs.remove(job);
    compactionRunning = !runningJobs.isEmpty();
    return removed;
  }

  private synchronized boolean noneRunning(CompactionKind kind) {
    return runningJobs.stream().noneMatch(job -> job.getKind() == kind);
  }

  /**
   * Tablet can use this to signal files were added.
   */
  void filesAdded() {
    manager.compactableChanged(this);
  }

  /**
   * Tablet calls this signal a user compaction should run
   */
  void initiateUserCompaction(long compactionId, CompactionConfig compactionConfig) {
    checkIfUserCompactionCanceled();
    initiateSelection(CompactionKind.USER, compactionId, compactionConfig);
  }

  private void initiateSelection(CompactionKind kind) {
    if (kind != CompactionKind.SELECTOR) {
      return;
    }

    initiateSelection(CompactionKind.SELECTOR, null, null);
  }

  private void checkIfUserCompactionCanceled() {

    synchronized (this) {
      if (closed) {
        return;
      }

      if (!fileMgr.isSelected(CompactionKind.USER)) {
        return;
      }
    }

    var cancelId = tablet.getCompactionCancelID();

    lastSeenCompactionCancelId.getAndUpdate(prev -> Long.max(prev, cancelId));

    synchronized (this) {
      if (cancelId >= compactionId) {
        fileMgr.userCompactionCanceled();
      }
    }
  }

  /**
   * This method validates metadata about external compactions. It also extracts specific
   * information needed for user and selector compactions.
   */
  static Optional<SelectedInfo> processExternalMetadata(
      Map<ExternalCompactionId,ExternalCompactionMetadata> extCompactions,
      Supplier<Optional<Long>> tabletCompactionId, Set<StoredTabletFile> tabletFiles,
      Map<ExternalCompactionId,String> externalCompactionsToRemove) {

    // Check that external compactions have disjoint sets of files. Also check that each external
    // compaction only has files inside a tablet.
    Set<StoredTabletFile> seen = new HashSet<>();
    boolean overlap = false;

    for (var entry : extCompactions.entrySet()) {
      ExternalCompactionMetadata ecMeta = entry.getValue();
      if (!tabletFiles.containsAll(ecMeta.getJobFiles())) {
        externalCompactionsToRemove.putIfAbsent(entry.getKey(),
            "Has files outside of tablet files");
      } else if (!Collections.disjoint(seen, ecMeta.getJobFiles())) {
        overlap = true;
      }
      seen.addAll(ecMeta.getJobFiles());
    }

    if (overlap) {
      extCompactions.keySet().forEach(ecid -> {
        externalCompactionsToRemove.putIfAbsent(ecid, "Some external compaction files overlap");
      });
      return Optional.empty();
    }

    /*
     * The rest of the code validates user compaction metadata and extracts needed information.
     *
     * For user compactions a set of files is selected. Those files then get compacted by one or
     * more compactions until the set is empty. This method attempts to reconstruct the selected set
     * of files when a tablet is loaded with an external user compaction. It avoids repeating work
     * and when a user compaction completes, files are verified against the selected set. Since the
     * data is coming from persisted storage, lots of checks are done in this method rather than
     * assuming the persisted data is correct.
     */
    CompactionKind extKind = null;
    boolean unexpectedExternal = false;
    Set<StoredTabletFile> tmpSelectedFiles = null;
    Boolean initiallySelAll = null;
    Long cid = null;
    Boolean propDel = null;
    int count = 0;

    ArrayList<String> reasons = new ArrayList<>();

    for (Entry<ExternalCompactionId,ExternalCompactionMetadata> entry : extCompactions.entrySet()) {
      var ecMeta = entry.getValue();

      if (ecMeta.getKind() != CompactionKind.USER && ecMeta.getKind() != CompactionKind.SELECTOR) {
        continue;
      }

      count++;

      if (extKind == null || extKind == ecMeta.getKind()) {
        extKind = ecMeta.getKind();
      } else {
        reasons.add("Saw USER and SELECTOR");
        unexpectedExternal = true;
        break;
      }

      if (tmpSelectedFiles == null) {
        tmpSelectedFiles = Sets.union(ecMeta.getJobFiles(), ecMeta.getNextFiles());
      } else if (!Sets.union(ecMeta.getJobFiles(), ecMeta.getNextFiles())
          .equals(tmpSelectedFiles)) {
        reasons.add("Selected set of files differs");
        unexpectedExternal = true;
        break;
      }

      if (initiallySelAll == null) {
        initiallySelAll = ecMeta.getInitiallySelecteAll();
      } else if (initiallySelAll != ecMeta.getInitiallySelecteAll()) {
        unexpectedExternal = true;
        reasons.add("Disagreement on selectedAll");
        break;
      }

      if (ecMeta.getKind() == CompactionKind.USER) {
        if (ecMeta.getCompactionId() == null) {
          unexpectedExternal = true;
          reasons.add("Missing compactionId");
          break;
        } else if (cid == null) {
          cid = ecMeta.getCompactionId();
        } else if (!cid.equals(ecMeta.getCompactionId())) {
          unexpectedExternal = true;
          reasons.add("Disagreement on compactionId");
          break;
        }
      } else if (ecMeta.getCompactionId() != null) {
        unexpectedExternal = true;
        reasons.add("Unexpected compactionId");
        break;
      }

      if (propDel == null) {
        propDel = ecMeta.getPropagateDeletes();
      } else if (propDel != ecMeta.getPropagateDeletes()) {
        unexpectedExternal = true;
        reasons.add("Disagreement on propagateDeletes");
        break;
      }

    }

    if (propDel != null && !propDel && count > 1) {
      unexpectedExternal = true;
      reasons.add("Concurrent compactions not propagatingDeletes");
    }

    if (extKind == CompactionKind.USER) {
      Optional<Long> compactionId = tabletCompactionId.get();
      if (compactionId.isEmpty()) {
        unexpectedExternal = true;
        reasons.add("No compaction id in zookeeper");
      } else if (!compactionId.orElseThrow().equals(cid)) {
        unexpectedExternal = true;
        reasons.add("Compaction id mismatch with zookeeper");
      }
    }

    if (unexpectedExternal) {
      String reason = reasons.toString();
      extCompactions.entrySet().stream().filter(e -> {
        var kind = e.getValue().getKind();
        return kind == CompactionKind.SELECTOR || kind == CompactionKind.USER;
      }).map(Entry::getKey).forEach(ecid -> externalCompactionsToRemove.putIfAbsent(ecid, reason));
      return Optional.empty();
    }

    if (extKind != null) {
      return Optional.of(new SelectedInfo(initiallySelAll, tmpSelectedFiles, extKind));
    }

    return Optional.empty();
  }

  private void initiateSelection(CompactionKind kind, Long compactionId,
      CompactionConfig compactionConfig) {
    Preconditions.checkArgument(kind == CompactionKind.USER || kind == CompactionKind.SELECTOR);

    var localHelper = CompactableUtils.getHelper(kind, tablet, compactionId, compactionConfig);

    if (localHelper == null) {
      return;
    }

    synchronized (this) {
      if (closed) {
        return;
      }

      if (fileMgr.initiateSelection(kind)) {
        this.chelper = localHelper;
        this.compactionId = compactionId;
        this.compactionConfig = compactionConfig;
        log.trace("Selected compaction status changed {} {} {} {}", getExtent(),
            fileMgr.getSelectionStatus(), compactionId, compactionConfig);
      } else {
        return;
      }
    }

    selectFiles();

  }

  private void selectFiles() {

    CompactionHelper localHelper;

    synchronized (this) {
      if (!closed && fileMgr.beginSelection()) {
        localHelper = this.chelper;
      } else {
        return;
      }
    }

    try {
      var allFiles = tablet.getDatafiles();
      Set<StoredTabletFile> selectingFiles = localHelper.selectFiles(allFiles);

      if (selectingFiles.isEmpty()) {
        synchronized (this) {
          fileMgr.cancelSelection();
        }
      } else {
        var allSelected = allFiles.keySet().equals(selectingFiles);
        synchronized (this) {
          fileMgr.finishSelection(selectingFiles, allSelected);
        }

        manager.compactableChanged(this);
      }
    } catch (Exception e) {
      log.error("Failed to select user compaction files {}", getExtent(), e);
    } finally {
      synchronized (this) {
        if (fileMgr.getSelectionStatus() == FileSelectionStatus.SELECTING) {
          fileMgr.cancelSelection();
        }
      }
    }
  }

  static Collection<String> asMinimalString(Set<StoredTabletFile> files) {
    return Collections2.transform(files, StoredTabletFile::toMinimalString);
  }

  @Override
  public TableId getTableId() {
    return getExtent().tableId();
  }

  @Override
  public KeyExtent getExtent() {
    return tablet.getExtent();
  }

  @Override
  public Optional<Files> getFiles(CompactionServiceId service, CompactionKind kind) {

    if (!service.equals(getConfiguredService(kind))) {
      return Optional.empty();
    }

    servicesUsed.add(service);

    var files = tablet.getDatafiles();

    // very important to call following outside of lock
    initiateSelection(kind);

    if (kind == CompactionKind.USER) {
      checkIfUserCompactionCanceled();
    }

    synchronized (this) {

      if (closed) {
        return Optional.empty();
      }

      var runningJobsCopy = Set.copyOf(runningJobs);

      Set<StoredTabletFile> candidates =
          fileMgr.getCandidates(Collections.unmodifiableSet(files.keySet()), kind);

      if (candidates.isEmpty()) {
        return Optional.empty();
      } else if (kind == CompactionKind.USER) {
        Map<String,String> hints = compactionConfig.getExecutionHints();
        return Optional.of(new Compactable.Files(files, candidates, runningJobsCopy, hints));
      } else {
        return Optional.of(new Compactable.Files(files, candidates, runningJobsCopy));
      }
    }
  }

  class CompactionCheck {
    private final Supplier<Boolean> expensiveCheck;
    private final Supplier<Boolean> inexpensiveCheck;

    public CompactionCheck(CompactionServiceId service, CompactionKind kind,
        BooleanSupplier keepRunning, Long compactionId) {
      this.expensiveCheck = Suppliers.memoizeWithExpiration(
          () -> service.equals(getConfiguredService(kind)) && keepRunning.getAsBoolean(), 3,
          TimeUnit.SECONDS);
      this.inexpensiveCheck = Suppliers.memoizeWithExpiration(() -> {
        if (closed
            || (kind == CompactionKind.USER && lastSeenCompactionCancelId.get() >= compactionId)) {
          return false;
        }
        return true;
      }, 50, TimeUnit.MILLISECONDS);
    }

    public boolean isCompactionEnabled() {
      return inexpensiveCheck.get() && expensiveCheck.get();
    }
  }

  static class CompactionInfo {
    Set<StoredTabletFile> jobFiles;
    Long checkCompactionId = null;
    boolean propagateDeletes = true;
    CompactionHelper localHelper;
    List<IteratorSetting> iters = List.of();
    CompactionConfig localCompactionCfg;
    // At the time when a set of files was selected, was the complete set of tablet files
    boolean initiallySelectedAll;
    Set<StoredTabletFile> selectedFiles;
  }

  /**
   * Attempt to reserve files for compaction. It's possible that since a compaction job was queued
   * that things have changed and there is no longer anything to do for the job. In this case
   * Optional.empty() is returned.
   */
  private Optional<CompactionInfo> reserveFilesForCompaction(CompactionServiceId service,
      CompactionJob job) {
    CompactionInfo cInfo = new CompactionInfo();

    cInfo.jobFiles = job.getFiles().stream()
        .map(cf -> ((CompactableFileImpl) cf).getStoredTabletFile()).collect(Collectors.toSet());

    if (job.getKind() == CompactionKind.USER) {
      checkIfUserCompactionCanceled();
    }

    synchronized (this) {
      if (closed) {
        return Optional.empty();
      }

      if (runningJobs.contains(job)) {
        return Optional.empty();
      }

      if (!service.equals(getConfiguredService(job.getKind()))) {
        return Optional.empty();
      }

      if (!fileMgr.reserveFiles(job, cInfo.jobFiles)) {
        return Optional.empty();
      }

      if (!addJob(job)) {
        throw new AssertionError();
      }

      switch (job.getKind()) {
        case SELECTOR:
        case USER:
          var si = fileMgr.getReservedInfo();

          if (job.getKind() == si.selectKind && si.initiallySelectedAll
              && cInfo.jobFiles.containsAll(si.selectedFiles)) {
            cInfo.propagateDeletes = false;
          }

          cInfo.selectedFiles = si.selectedFiles;
          cInfo.initiallySelectedAll = si.initiallySelectedAll;

          break;
        default:
          if (((CompactionJobImpl) job).selectedAll()) {
            // At the time when the job was created all files were selected, so deletes can be
            // dropped.
            cInfo.propagateDeletes = false;
          }

          cInfo.selectedFiles = Set.of();
      }

      if (job.getKind() == CompactionKind.USER) {
        cInfo.iters = compactionConfig.getIterators();
        cInfo.checkCompactionId = this.compactionId;
      }

      cInfo.localHelper = this.chelper;
      cInfo.localCompactionCfg = this.compactionConfig;
    }

    // Check to ensure the tablet actually has these files now that they are reserved. Compaction
    // jobs are queued for some period of time and then they try to run. Things could change while
    // they are queued. This check ensures that the files a job is reserving still exists in the
    // tablet. Without this check the compaction could run and then fail to commit on the tablet.
    // The tablet and this class have separate locks that should not be held at the same time. This
    // check is done after the file are exclusively reserved in this class to avoid race conditions.
    if (!tablet.getDatafiles().keySet().containsAll(cInfo.jobFiles)) {
      // The tablet does not know of all these files, so unreserve them.
      completeCompaction(job, cInfo.jobFiles, Optional.empty(), true);
      return Optional.empty();
    }

    return Optional.of(cInfo);
  }

  private void completeCompaction(CompactionJob job, Set<StoredTabletFile> jobFiles,
      Optional<StoredTabletFile> metaFile, boolean successful) {
    synchronized (this) {
      Preconditions.checkState(removeJob(job));
      fileMgr.completed(job, jobFiles, metaFile, successful);

      if (!compactionRunning) {
        notifyAll();
      }
    }

    selectFiles();
  }

  @Override
  public void compact(CompactionServiceId service, CompactionJob job, BooleanSupplier keepRunning,
      RateLimiter readLimiter, RateLimiter writeLimiter, long queuedTime) {

    Optional<CompactionInfo> ocInfo = reserveFilesForCompaction(service, job);
    if (ocInfo.isEmpty()) {
      return;
    }

    var cInfo = ocInfo.orElseThrow();
    Optional<StoredTabletFile> newFile = Optional.empty();
    long startTime = System.currentTimeMillis();
    CompactionKind kind = job.getKind();

    CompactionStats stats = new CompactionStats();

    boolean successful = false;
    try {
      TabletLogger.compacting(getExtent(), job, cInfo.localCompactionCfg);
      tablet.incrementStatusMajor();
      var check = new CompactionCheck(service, kind, keepRunning, cInfo.checkCompactionId);
      ReferencedTabletFile tmpFileName = tablet.getNextDataFilenameForMajc(cInfo.propagateDeletes);
      var compactEnv = new MajCEnv(kind, check, readLimiter, writeLimiter, cInfo.propagateDeletes);

      SortedMap<StoredTabletFile,DataFileValue> allFiles = tablet.getDatafiles();
      HashMap<StoredTabletFile,DataFileValue> compactFiles = new HashMap<>();
      cInfo.jobFiles.forEach(file -> compactFiles.put(file, allFiles.get(file)));

      stats = CompactableUtils.compact(tablet, job, cInfo, compactEnv, compactFiles, tmpFileName);

      newFile = CompactableUtils.bringOnline(tablet.getDatafileManager(), cInfo, stats,
          compactFiles, tmpFileName);

      TabletLogger.compacted(getExtent(), job, newFile.orElse(null));
      successful = true;
    } catch (CompactionCanceledException cce) {
      log.debug("Compaction canceled {} ", getExtent());
    } catch (Exception e) {
      newFile = Optional.empty();
      TabletLogger.compactionFailed(getExtent(), job, cInfo.localCompactionCfg);
      throw new RuntimeException(e);
    } finally {
      completeCompaction(job, cInfo.jobFiles, newFile, successful);
      tablet.updateTimer(MAJOR, queuedTime, startTime, stats.getEntriesRead(), newFile.isEmpty());
    }
  }

  @Override
  public ExternalCompactionJob reserveExternalCompaction(CompactionServiceId service,
      CompactionJob job, String compactorId, ExternalCompactionId externalCompactionId) {

    Preconditions.checkState(!tablet.getExtent().isMeta());

    Optional<CompactionInfo> ocInfo = reserveFilesForCompaction(service, job);
    if (ocInfo.isEmpty()) {
      return null;
    }

    var cInfo = ocInfo.orElseThrow();

    try {
      Map<String,String> overrides = CompactableUtils.getOverrides(job.getKind(), tablet,
          cInfo.localHelper, job.getFiles(), cInfo.selectedFiles);

      ReferencedTabletFile compactTmpName =
          tablet.getNextDataFilenameForMajc(cInfo.propagateDeletes);

      ExternalCompactionInfo ecInfo = new ExternalCompactionInfo();

      ecInfo.meta = new ExternalCompactionMetadata(cInfo.jobFiles,
          Sets.difference(cInfo.selectedFiles, cInfo.jobFiles), compactTmpName, compactorId,
          job.getKind(), job.getPriority(), job.getExecutor(), cInfo.propagateDeletes,
          cInfo.initiallySelectedAll, cInfo.checkCompactionId);

      tablet.getContext().getAmple().mutateTablet(getExtent())
          .putExternalCompaction(externalCompactionId, ecInfo.meta).mutate();

      ecInfo.job = job;

      externalCompactions.put(externalCompactionId, ecInfo);

      SortedMap<StoredTabletFile,DataFileValue> allFiles = tablet.getDatafiles();
      HashMap<StoredTabletFile,DataFileValue> compactFiles = new HashMap<>();
      cInfo.jobFiles.forEach(file -> compactFiles.put(file, allFiles.get(file)));

      TabletLogger.compacting(getExtent(), job, cInfo.localCompactionCfg);

      return new ExternalCompactionJob(compactFiles, cInfo.propagateDeletes, compactTmpName,
          getExtent(), externalCompactionId, job.getKind(), cInfo.iters, cInfo.checkCompactionId,
          overrides);

    } catch (Exception e) {
      externalCompactions.remove(externalCompactionId);
      TabletLogger.externalCompactionFailed(getExtent(), externalCompactionId, job,
          cInfo.localCompactionCfg);
      completeCompaction(job, cInfo.jobFiles, Optional.empty(), false);
      throw new RuntimeException(e);
    }
  }

  @Override
  public void commitExternalCompaction(ExternalCompactionId extCompactionId, long fileSize,
      long entries) {

    synchronized (this) {
      if (closed) {
        return;
      }

      // defend against multiple threads trying to commit the same ECID and force tablet close to
      // wait on any pending commits
      if (!externalCompactionsCommitting.add(extCompactionId)) {
        return;
      }
    }
    try {

      ExternalCompactionInfo ecInfo = externalCompactions.get(extCompactionId);

      if (ecInfo != null) {
        log.debug("Attempting to commit external compaction {}", extCompactionId);
        Optional<StoredTabletFile> metaFile = Optional.empty();
        boolean successful = false;
        try {
          metaFile =
              tablet.getDatafileManager().bringMajorCompactionOnline(ecInfo.meta.getJobFiles(),
                  ecInfo.meta.getCompactTmpName(), ecInfo.meta.getCompactionId(),
                  Sets.union(ecInfo.meta.getJobFiles(), ecInfo.meta.getNextFiles()),
                  new DataFileValue(fileSize, entries), Optional.of(extCompactionId));
          TabletLogger.compacted(getExtent(), ecInfo.job, metaFile.orElse(null));
          successful = true;
        } catch (Exception e) {
          metaFile = Optional.empty();
          log.error("Error committing external compaction: id: {}, extent: {}", extCompactionId,
              getExtent(), e);
          throw new RuntimeException(e);
        } finally {
          completeCompaction(ecInfo.job, ecInfo.meta.getJobFiles(), metaFile, successful);
          externalCompactions.remove(extCompactionId);
          log.debug("Completed commit of external compaction {}", extCompactionId);
        }
      } else {
        log.debug("Ignoring request to commit external compaction that is unknown {}",
            extCompactionId);
      }

      tablet.getContext().getAmple().deleteExternalCompactionFinalStates(List.of(extCompactionId));
    } finally {
      synchronized (this) {
        Preconditions.checkState(externalCompactionsCommitting.remove(extCompactionId));
        notifyAll();
      }
    }
  }

  @Override
  public void externalCompactionFailed(ExternalCompactionId ecid) {

    synchronized (this) {
      if (closed) {
        return;
      }

      if (!externalCompactionsCommitting.add(ecid)) {
        return;
      }
    }
    try {

      ExternalCompactionInfo ecInfo = externalCompactions.get(ecid);

      if (ecInfo != null) {
        tablet.getContext().getAmple().mutateTablet(getExtent()).deleteExternalCompaction(ecid)
            .mutate();
        completeCompaction(ecInfo.job, ecInfo.meta.getJobFiles(), Optional.empty(), false);
        externalCompactions.remove(ecid);
        log.debug("Processed external compaction failure: id: {}, extent: {}", ecid, getExtent());
      } else {
        log.debug("Ignoring request to fail external compaction that is unknown {}", ecid);
      }

      tablet.getContext().getAmple().deleteExternalCompactionFinalStates(List.of(ecid));
    } finally {
      synchronized (this) {
        Preconditions.checkState(externalCompactionsCommitting.remove(ecid));
        notifyAll();
      }
    }
  }

  @Override
  public boolean isActive(ExternalCompactionId ecid) {
    return externalCompactions.containsKey(ecid);
  }

  @Override
  public void getExternalCompactionIds(Consumer<ExternalCompactionId> idConsumer) {
    externalCompactions.forEach((ecid, eci) -> idConsumer.accept(ecid));
  }

  @Override
  public CompactionServiceId getConfiguredService(CompactionKind kind) {

    Map<String,String> debugHints = null;

    try {
      var dispatcher = tablet.getTableConfiguration().getCompactionDispatcher();

      if (dispatcher == null) {
        log.error(
            "Failed to dispatch compaction, no dispatcher. extent:{} kind:{} hints:{}, falling back to {} service. Unable to instantiate dispatcher plugin. Check server log.",
            getExtent(), kind, debugHints, CompactionServicesConfig.DEFAULT_SERVICE);
        return CompactionServicesConfig.DEFAULT_SERVICE;
      }

      Map<String,String> tmpHints = Map.of();

      if (kind == CompactionKind.USER) {
        synchronized (this) {
          if (fileMgr.getSelectionStatus() != FileSelectionStatus.NOT_ACTIVE
              && fileMgr.getSelectionStatus() != FileSelectionStatus.CANCELED
              && fileMgr.getSelectionKind() == CompactionKind.USER) {
            tmpHints = compactionConfig.getExecutionHints();
          }
        }
      }

      var hints = tmpHints;
      debugHints = hints;

      var dispatch = dispatcher.dispatch(new DispatchParameters() {

        private final ServiceEnvironment senv = new ServiceEnvironmentImpl(tablet.getContext());

        @Override
        public ServiceEnvironment getServiceEnv() {
          return senv;
        }

        @Override
        public Map<String,String> getExecutionHints() {
          return hints;
        }

        @Override
        public CompactionKind getCompactionKind() {
          return kind;
        }

        @Override
        public CompactionServices getCompactionServices() {
          return manager.getServices();
        }
      });

      return dispatch.getService();
    } catch (RuntimeException e) {
      log.error(
          "Failed to dispatch compaction due to exception. extent:{} kind:{} hints:{}, falling back to {} service.",
          getExtent(), kind, debugHints, CompactionServicesConfig.DEFAULT_SERVICE, e);
      return CompactionServicesConfig.DEFAULT_SERVICE;
    }
  }

  @Override
  public double getCompactionRatio() {
    return tablet.getTableConfiguration().getFraction(Property.TABLE_MAJC_RATIO);
  }

  public boolean isMajorCompactionRunning() {
    // this method intentionally not synchronized because its called by stats code.
    return compactionRunning;
  }

  public boolean isMajorCompactionQueued() {
    return manager.isCompactionQueued(getExtent(), servicesInUse.get());
  }

  /**
   * Interrupts and waits for any running compactions. After this method returns, no compactions
   * should be running and none should be able to start.
   */
  public void close() {
    synchronized (this) {
      if (closed) {
        return;
      }

      closed = true;

      // Wait while internal jobs are running or external compactions are committing. When
      // selectStatus is SELECTING, there may be metadata table writes so
      // wait on those. Do not wait on external compactions that are running.
      while (runningJobs.stream()
          .anyMatch(job -> !((CompactionExecutorIdImpl) job.getExecutor()).isExternalId())
          || !externalCompactionsCommitting.isEmpty()
          || fileMgr.selectStatus == FileSelectionStatus.SELECTING) {
        try {
          wait(50);
        } catch (InterruptedException e) {
          Thread.currentThread().interrupt();
          throw new RuntimeException(e);
        }
      }
    }
    manager.compactableClosed(getExtent(), servicesUsed, externalCompactions.keySet());
  }
}<|MERGE_RESOLUTION|>--- conflicted
+++ resolved
@@ -188,14 +188,6 @@
 
     protected Set<StoredTabletFile> allCompactingFiles = new HashSet<>();
 
-<<<<<<< HEAD
-=======
-    // track files produced by compactions of this tablet, those are considered chopped
-    private final Set<StoredTabletFile> choppedFiles = new HashSet<>();
-    private ChopSelectionStatus chopStatus = ChopSelectionStatus.NOT_ACTIVE;
-    private final Set<StoredTabletFile> allFilesWhenChopStarted = new HashSet<>();
-
->>>>>>> e6945653
     private final KeyExtent extent;
     private final Deriver<Duration> selectionExpirationDeriver;
 
@@ -292,74 +284,6 @@
           || selectStatus == FileSelectionStatus.RESERVED) && kind == selectKind;
     }
 
-<<<<<<< HEAD
-=======
-    ChopSelectionStatus getChopStatus() {
-      return chopStatus;
-    }
-
-    ChopSelector initiateChop(Set<StoredTabletFile> allFiles) {
-      Preconditions.checkState(chopStatus == ChopSelectionStatus.NOT_ACTIVE);
-      Set<StoredTabletFile> filesToExamine = new HashSet<>(allFiles);
-      chopStatus = ChopSelectionStatus.SELECTING;
-      filesToExamine.removeAll(choppedFiles);
-      filesToExamine.removeAll(allCompactingFiles);
-      return new ChopSelector(allFiles, filesToExamine);
-    }
-
-    class ChopSelector {
-      private final Set<StoredTabletFile> allFiles;
-      private final Set<StoredTabletFile> filesToExamine;
-
-      private ChopSelector(Set<StoredTabletFile> allFiles, Set<StoredTabletFile> filesToExamine) {
-        this.allFiles = allFiles;
-        this.filesToExamine = filesToExamine;
-      }
-
-      void selectChopFiles(Set<StoredTabletFile> unchoppedFiles) {
-        Preconditions.checkState(chopStatus == ChopSelectionStatus.SELECTING);
-        choppedFiles.addAll(Sets.difference(filesToExamine, unchoppedFiles));
-        chopStatus = ChopSelectionStatus.SELECTED;
-        allFilesWhenChopStarted.clear();
-        allFilesWhenChopStarted.addAll(allFiles);
-
-        var filesToChop = getFilesToChop(allFiles);
-        if (!filesToChop.isEmpty()) {
-          TabletLogger.selected(getExtent(), CompactionKind.CHOP, filesToChop);
-        }
-      }
-
-      Set<StoredTabletFile> getFilesToExamine() {
-        return Collections.unmodifiableSet(filesToExamine);
-      }
-    }
-
-    boolean finishChop(Set<StoredTabletFile> allFiles) {
-
-      boolean completed = false;
-
-      if (chopStatus == ChopSelectionStatus.SELECTED) {
-        if (getFilesToChop(allFiles).isEmpty()) {
-          chopStatus = ChopSelectionStatus.MARKING;
-          completed = true;
-        }
-      }
-
-      choppedFiles.retainAll(allFiles);
-
-      return completed;
-    }
-
-    void finishMarkingChop() {
-      Preconditions.checkState(chopStatus == ChopSelectionStatus.MARKING);
-      chopStatus = ChopSelectionStatus.NOT_ACTIVE;
-    }
-
-    void addChoppedFiles(Collection<StoredTabletFile> files) {
-      choppedFiles.addAll(files);
-    }
-
->>>>>>> e6945653
     void userCompactionCanceled() {
       if (isSelected(CompactionKind.USER)) {
         if (noneRunning(CompactionKind.USER)) {
