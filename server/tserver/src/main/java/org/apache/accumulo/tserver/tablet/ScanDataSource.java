/*
 * Licensed to the Apache Software Foundation (ASF) under one or more
 * contributor license agreements.  See the NOTICE file distributed with
 * this work for additional information regarding copyright ownership.
 * The ASF licenses this file to You under the Apache License, Version 2.0
 * (the "License"); you may not use this file except in compliance with
 * the License.  You may obtain a copy of the License at
 *
 *     http://www.apache.org/licenses/LICENSE-2.0
 *
 * Unless required by applicable law or agreed to in writing, software
 * distributed under the License is distributed on an "AS IS" BASIS,
 * WITHOUT WARRANTIES OR CONDITIONS OF ANY KIND, either express or implied.
 * See the License for the specific language governing permissions and
 * limitations under the License.
 */
package org.apache.accumulo.tserver.tablet;

import java.io.IOException;
import java.util.ArrayList;
import java.util.Collection;
import java.util.Collections;
import java.util.HashMap;
import java.util.HashSet;
import java.util.List;
import java.util.Map;
import java.util.Set;
import java.util.concurrent.atomic.AtomicBoolean;

import org.apache.accumulo.core.client.sample.SamplerConfiguration;
import org.apache.accumulo.core.data.Column;
import org.apache.accumulo.core.data.Key;
import org.apache.accumulo.core.data.Value;
import org.apache.accumulo.core.data.thrift.IterInfo;
import org.apache.accumulo.core.iterators.IterationInterruptedException;
import org.apache.accumulo.core.iterators.IteratorEnvironment;
import org.apache.accumulo.core.iterators.IteratorUtil;
import org.apache.accumulo.core.iterators.IteratorUtil.IteratorScope;
import org.apache.accumulo.core.iterators.SortedKeyValueIterator;
import org.apache.accumulo.core.iterators.system.InterruptibleIterator;
import org.apache.accumulo.core.iterators.system.MultiIterator;
import org.apache.accumulo.core.iterators.system.SourceSwitchingIterator.DataSource;
import org.apache.accumulo.core.iterators.system.StatsIterator;
import org.apache.accumulo.core.metadata.schema.DataFileValue;
import org.apache.accumulo.core.sample.impl.SamplerConfigurationImpl;
import org.apache.accumulo.core.security.Authorizations;
import org.apache.accumulo.core.util.Pair;
import org.apache.accumulo.server.conf.TableConfiguration.ParsedIteratorConfig;
import org.apache.accumulo.server.fs.FileRef;
import org.apache.accumulo.tserver.FileManager.ScanFileManager;
import org.apache.accumulo.tserver.InMemoryMap.MemoryIterator;
import org.apache.accumulo.tserver.TabletIteratorEnvironment;
import org.apache.accumulo.tserver.TabletServer;
import org.slf4j.Logger;
import org.slf4j.LoggerFactory;

import com.google.common.collect.Iterables;

class ScanDataSource implements DataSource {

  private static final Logger log = LoggerFactory.getLogger(ScanDataSource.class);
  // data source state
  private final Tablet tablet;
  private ScanFileManager fileManager;
  private SortedKeyValueIterator<Key,Value> iter;
  private long expectedDeletionCount;
  private List<MemoryIterator> memIters = null;
  private long fileReservationId;
  private AtomicBoolean interruptFlag;
  private StatsIterator statsIterator;

  private final ScanOptions options;
  private final boolean loadIters;

  private static final Set<Column> EMPTY_COLS = Collections.emptySet();

<<<<<<< HEAD
  ScanDataSource(Tablet tablet, Authorizations authorizations, byte[] defaultLabels, HashSet<Column> columnSet, List<IterInfo> ssiList,
      Map<String,Map<String,String>> ssio, AtomicBoolean interruptFlag, SamplerConfiguration samplerConfig, long batchTimeOut, String context) {
    this(tablet, tablet.getDataSourceDeletions(), new ScanOptions(-1, authorizations, defaultLabels, columnSet, ssiList, ssio, interruptFlag, false,
        samplerConfig, batchTimeOut, context), interruptFlag, true);
=======
  ScanDataSource(Tablet tablet, Authorizations authorizations, byte[] defaultLabels,
      HashSet<Column> columnSet, List<IterInfo> ssiList, Map<String,Map<String,String>> ssio,
      AtomicBoolean interruptFlag, SamplerConfiguration samplerConfig, long batchTimeOut,
      String context) {
    this.tablet = tablet;
    expectedDeletionCount = tablet.getDataSourceDeletions();
    this.options = new ScanOptions(-1, authorizations, defaultLabels, columnSet, ssiList, ssio,
        interruptFlag, false, samplerConfig, batchTimeOut, context);
    this.interruptFlag = interruptFlag;
    this.loadIters = true;
>>>>>>> f4f43feb
  }

  ScanDataSource(Tablet tablet, ScanOptions options) {
    this(tablet, tablet.getDataSourceDeletions(), options, options.getInterruptFlag(), true);
  }

<<<<<<< HEAD
  ScanDataSource(Tablet tablet, Authorizations authorizations, byte[] defaultLabels, AtomicBoolean iFlag) {
    this(tablet, tablet.getDataSourceDeletions(), new ScanOptions(-1, authorizations, defaultLabels, EMPTY_COLS, null, null, iFlag, false, null, -1, null),
        iFlag, false);
  }

  ScanDataSource(Tablet tablet, long expectedDeletionCount, ScanOptions options, AtomicBoolean interruptFlag, boolean loadIters) {
    this.tablet = tablet;
    this.expectedDeletionCount = expectedDeletionCount;
    this.options = options;
    this.interruptFlag = interruptFlag;
    this.loadIters = loadIters;
    log.trace("new scan data source, tablet: {}, options: {}, interruptFlag: {}, loadIterators: {}", this.tablet, this.options, this.interruptFlag,
        this.loadIters);
=======
  ScanDataSource(Tablet tablet, Authorizations authorizations, byte[] defaultLabels,
      AtomicBoolean iFlag) {
    this.tablet = tablet;
    expectedDeletionCount = tablet.getDataSourceDeletions();
    this.options = new ScanOptions(-1, authorizations, defaultLabels, EMPTY_COLS, null, null, iFlag,
        false, null, -1, null);
    this.interruptFlag = iFlag;
    this.loadIters = false;
>>>>>>> f4f43feb
  }

  @Override
  public DataSource getNewDataSource() {
    if (!isCurrent()) {
      // log.debug("Switching data sources during a scan");
      if (memIters != null) {
        tablet.getTabletMemory().returnIterators(memIters);
        memIters = null;
        tablet.getDatafileManager().returnFilesForScan(fileReservationId);
        fileReservationId = -1;
      }

      if (fileManager != null)
        fileManager.releaseOpenFiles(false);

      expectedDeletionCount = tablet.getDataSourceDeletions();
      iter = null;

      return this;
    } else
      return this;
  }

  @Override
  public boolean isCurrent() {
    return expectedDeletionCount == tablet.getDataSourceDeletions();
  }

  @Override
  public SortedKeyValueIterator<Key,Value> iterator() throws IOException {
    if (iter == null)
      iter = createIterator();
    return iter;
  }

  private SortedKeyValueIterator<Key,Value> createIterator() throws IOException {

    Map<FileRef,DataFileValue> files;

    SamplerConfigurationImpl samplerConfig = options.getSamplerConfigurationImpl();

    synchronized (tablet) {

      if (memIters != null)
        throw new IllegalStateException("Tried to create new scan iterator w/o releasing memory");

      if (tablet.isClosed())
        throw new TabletClosedException();

      if (interruptFlag.get())
        throw new IterationInterruptedException(
            tablet.getExtent().toString() + " " + interruptFlag.hashCode());

      // only acquire the file manager when we know the tablet is open
      if (fileManager == null) {
        fileManager = tablet.getTabletResources().newScanFileManager();
        tablet.addActiveScans(this);
      }

      if (fileManager.getNumOpenFiles() != 0)
        throw new IllegalStateException("Tried to create new scan iterator w/o releasing files");

      // set this before trying to get iterators in case
      // getIterators() throws an exception
      expectedDeletionCount = tablet.getDataSourceDeletions();

      memIters = tablet.getTabletMemory().getIterators(samplerConfig);
      Pair<Long,Map<FileRef,DataFileValue>> reservation = tablet.getDatafileManager()
          .reserveFilesForScan();
      fileReservationId = reservation.getFirst();
      files = reservation.getSecond();
    }

    Collection<InterruptibleIterator> mapfiles = fileManager.openFiles(files, options.isIsolated(),
        samplerConfig);

    for (SortedKeyValueIterator<Key,Value> skvi : Iterables.concat(mapfiles, memIters))
      ((InterruptibleIterator) skvi).setInterruptFlag(interruptFlag);

    List<SortedKeyValueIterator<Key,Value>> iters = new ArrayList<>(
        mapfiles.size() + memIters.size());

    iters.addAll(mapfiles);
    iters.addAll(memIters);

    MultiIterator multiIter = new MultiIterator(iters, tablet.getExtent());

    TabletIteratorEnvironment iterEnv = new TabletIteratorEnvironment(IteratorScope.scan,
        tablet.getTableConfiguration(), fileManager, files, options.getAuthorizations(),
        samplerConfig);

    statsIterator = new StatsIterator(multiIter, TabletServer.seekCount,
        tablet.getScannedCounter());

    SortedKeyValueIterator<Key,Value> visFilter = IteratorUtil.setupSystemScanIterators(
        statsIterator, options.getColumnSet(), options.getAuthorizations(),
        options.getDefaultLabels());

    if (!loadIters) {
      return visFilter;
    } else {
      List<IterInfo> iterInfos;
      Map<String,Map<String,String>> iterOpts;

      ParsedIteratorConfig pic = tablet.getTableConfiguration()
          .getParsedIteratorConfig(IteratorScope.scan);
      if (options.getSsiList().size() == 0 && options.getSsio().size() == 0) {
        // No scan time iterator options were set, so can just use the pre-parsed table iterator
        // options.
        iterInfos = pic.getIterInfo();
        iterOpts = pic.getOpts();
      } else {
        // Scan time iterator options were set, so need to merge those with pre-parsed table
        // iterator options.
        iterOpts = new HashMap<>(pic.getOpts().size() + options.getSsio().size());
        iterInfos = new ArrayList<>(pic.getIterInfo().size() + options.getSsiList().size());
        IteratorUtil.mergeIteratorConfig(iterInfos, iterOpts, pic.getIterInfo(), pic.getOpts(),
            options.getSsiList(), options.getSsio());
      }

      String context;
      if (options.getClassLoaderContext() != null) {
        log.trace("Loading iterators for scan with scan context: {}", options.getClassLoaderContext());
        context = options.getClassLoaderContext();
      } else {
        context = pic.getContext();
        if (context != null) {
          log.trace("Loading iterators for scan with table context: {}", options.getClassLoaderContext());
        } else {
          log.trace("Loading iterators for scan");
        }
      }

      return iterEnv.getTopLevelIterator(
          IteratorUtil.loadIterators(visFilter, iterInfos, iterOpts, iterEnv, true, context));
    }
  }

  void close(boolean sawErrors) {

    if (memIters != null) {
      tablet.getTabletMemory().returnIterators(memIters);
      memIters = null;
      tablet.getDatafileManager().returnFilesForScan(fileReservationId);
      fileReservationId = -1;
    }

    synchronized (tablet) {
      if (tablet.removeScan(this) == 0)
        tablet.notifyAll();
    }

    if (fileManager != null) {
      fileManager.releaseOpenFiles(sawErrors);
      fileManager = null;
    }

    if (statsIterator != null) {
      statsIterator.report();
    }

  }

  public void interrupt() {
    interruptFlag.set(true);
  }

  @Override
  public DataSource getDeepCopyDataSource(IteratorEnvironment env) {
    throw new UnsupportedOperationException();
  }

  public void reattachFileManager() throws IOException {
    if (fileManager != null)
      fileManager.reattach(options.getSamplerConfigurationImpl());
  }

  public void detachFileManager() {
    if (fileManager != null)
      fileManager.detach();
  }

  @Override
  public void setInterruptFlag(AtomicBoolean flag) {
    throw new UnsupportedOperationException();
  }

}<|MERGE_RESOLUTION|>--- conflicted
+++ resolved
@@ -74,53 +74,35 @@
 
   private static final Set<Column> EMPTY_COLS = Collections.emptySet();
 
-<<<<<<< HEAD
-  ScanDataSource(Tablet tablet, Authorizations authorizations, byte[] defaultLabels, HashSet<Column> columnSet, List<IterInfo> ssiList,
-      Map<String,Map<String,String>> ssio, AtomicBoolean interruptFlag, SamplerConfiguration samplerConfig, long batchTimeOut, String context) {
-    this(tablet, tablet.getDataSourceDeletions(), new ScanOptions(-1, authorizations, defaultLabels, columnSet, ssiList, ssio, interruptFlag, false,
-        samplerConfig, batchTimeOut, context), interruptFlag, true);
-=======
   ScanDataSource(Tablet tablet, Authorizations authorizations, byte[] defaultLabels,
       HashSet<Column> columnSet, List<IterInfo> ssiList, Map<String,Map<String,String>> ssio,
       AtomicBoolean interruptFlag, SamplerConfiguration samplerConfig, long batchTimeOut,
       String context) {
-    this.tablet = tablet;
-    expectedDeletionCount = tablet.getDataSourceDeletions();
-    this.options = new ScanOptions(-1, authorizations, defaultLabels, columnSet, ssiList, ssio,
-        interruptFlag, false, samplerConfig, batchTimeOut, context);
-    this.interruptFlag = interruptFlag;
-    this.loadIters = true;
->>>>>>> f4f43feb
+    this(
+        tablet, tablet.getDataSourceDeletions(), new ScanOptions(-1, authorizations, defaultLabels,
+            columnSet, ssiList, ssio, interruptFlag, false, samplerConfig, batchTimeOut, context),
+        interruptFlag, true);
   }
 
   ScanDataSource(Tablet tablet, ScanOptions options) {
     this(tablet, tablet.getDataSourceDeletions(), options, options.getInterruptFlag(), true);
   }
 
-<<<<<<< HEAD
-  ScanDataSource(Tablet tablet, Authorizations authorizations, byte[] defaultLabels, AtomicBoolean iFlag) {
-    this(tablet, tablet.getDataSourceDeletions(), new ScanOptions(-1, authorizations, defaultLabels, EMPTY_COLS, null, null, iFlag, false, null, -1, null),
-        iFlag, false);
-  }
-
-  ScanDataSource(Tablet tablet, long expectedDeletionCount, ScanOptions options, AtomicBoolean interruptFlag, boolean loadIters) {
+  ScanDataSource(Tablet tablet, Authorizations authorizations, byte[] defaultLabels,
+      AtomicBoolean iFlag) {
+    this(tablet, tablet.getDataSourceDeletions(), new ScanOptions(-1, authorizations, defaultLabels,
+        EMPTY_COLS, null, null, iFlag, false, null, -1, null), iFlag, false);
+  }
+
+  ScanDataSource(Tablet tablet, long expectedDeletionCount, ScanOptions options,
+      AtomicBoolean interruptFlag, boolean loadIters) {
     this.tablet = tablet;
     this.expectedDeletionCount = expectedDeletionCount;
     this.options = options;
     this.interruptFlag = interruptFlag;
     this.loadIters = loadIters;
-    log.trace("new scan data source, tablet: {}, options: {}, interruptFlag: {}, loadIterators: {}", this.tablet, this.options, this.interruptFlag,
-        this.loadIters);
-=======
-  ScanDataSource(Tablet tablet, Authorizations authorizations, byte[] defaultLabels,
-      AtomicBoolean iFlag) {
-    this.tablet = tablet;
-    expectedDeletionCount = tablet.getDataSourceDeletions();
-    this.options = new ScanOptions(-1, authorizations, defaultLabels, EMPTY_COLS, null, null, iFlag,
-        false, null, -1, null);
-    this.interruptFlag = iFlag;
-    this.loadIters = false;
->>>>>>> f4f43feb
+    log.trace("new scan data source, tablet: {}, options: {}, interruptFlag: {}, loadIterators: {}",
+        this.tablet, this.options, this.interruptFlag, this.loadIters);
   }
 
   @Override
@@ -244,12 +226,14 @@
 
       String context;
       if (options.getClassLoaderContext() != null) {
-        log.trace("Loading iterators for scan with scan context: {}", options.getClassLoaderContext());
+        log.trace("Loading iterators for scan with scan context: {}",
+            options.getClassLoaderContext());
         context = options.getClassLoaderContext();
       } else {
         context = pic.getContext();
         if (context != null) {
-          log.trace("Loading iterators for scan with table context: {}", options.getClassLoaderContext());
+          log.trace("Loading iterators for scan with table context: {}",
+              options.getClassLoaderContext());
         } else {
           log.trace("Loading iterators for scan");
         }
