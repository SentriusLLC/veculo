--- conflicted
+++ resolved
@@ -93,7 +93,7 @@
   ScanDataSource(Tablet tablet, Authorizations authorizations, byte[] defaultLabels, AtomicBoolean iFlag) {
     this.tablet = tablet;
     expectedDeletionCount = tablet.getDataSourceDeletions();
-    this.options = new ScanOptions(-1, authorizations, defaultLabels, EMPTY_COLS, null, null, iFlag, false);
+    this.options = new ScanOptions(-1, authorizations, defaultLabels, EMPTY_COLS, null, null, iFlag, false, null, -1, null);
     this.interruptFlag = iFlag;
     this.loadIters = false;
   }
@@ -193,20 +193,14 @@
 
     VisibilityFilter visFilter = new VisibilityFilter(colFilter, options.getAuthorizations(), options.getDefaultLabels());
 
-<<<<<<< HEAD
-    if (null == options.getClassLoaderContext()) {
+    if (!loadIters) {
+      return visFilter;
+    } else if (null == options.getClassLoaderContext()) {
       return iterEnv.getTopLevelIterator(IteratorUtil.loadIterators(IteratorScope.scan, visFilter, tablet.getExtent(), tablet.getTableConfiguration(),
           options.getSsiList(), options.getSsio(), iterEnv));
     } else {
       return iterEnv.getTopLevelIterator(IteratorUtil.loadIterators(IteratorScope.scan, visFilter, tablet.getExtent(), tablet.getTableConfiguration(),
           options.getSsiList(), options.getSsio(), iterEnv, true, options.getClassLoaderContext()));
-=======
-    if (!loadIters) {
-      return visFilter;
-    } else {
-      return iterEnv.getTopLevelIterator(IteratorUtil.loadIterators(IteratorScope.scan, visFilter, tablet.getExtent(), tablet.getTableConfiguration(),
-          options.getSsiList(), options.getSsio(), iterEnv));
->>>>>>> d4882a15
     }
   }
 
