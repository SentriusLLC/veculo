/*
 * Licensed to the Apache Software Foundation (ASF) under one
 * or more contributor license agreements.  See the NOTICE file
 * distributed with this work for additional information
 * regarding copyright ownership.  The ASF licenses this file
 * to you under the Apache License, Version 2.0 (the
 * "License"); you may not use this file except in compliance
 * with the License.  You may obtain a copy of the License at
 *
 *   https://www.apache.org/licenses/LICENSE-2.0
 *
 * Unless required by applicable law or agreed to in writing,
 * software distributed under the License is distributed on an
 * "AS IS" BASIS, WITHOUT WARRANTIES OR CONDITIONS OF ANY
 * KIND, either express or implied.  See the License for the
 * specific language governing permissions and limitations
 * under the License.
 */
package org.apache.accumulo.tserver;

import static java.nio.charset.StandardCharsets.UTF_8;
import static java.util.concurrent.TimeUnit.MINUTES;
import static java.util.stream.Collectors.toList;

import java.io.IOException;
import java.nio.ByteBuffer;
import java.util.ArrayList;
import java.util.Collection;
import java.util.Collections;
import java.util.HashMap;
import java.util.HashSet;
import java.util.Iterator;
import java.util.List;
import java.util.Map;
import java.util.Map.Entry;
import java.util.Set;
import java.util.concurrent.ExecutionException;
import java.util.concurrent.ExecutorService;
import java.util.concurrent.Future;
import java.util.concurrent.TimeUnit;
import java.util.concurrent.TimeoutException;
import java.util.stream.Collectors;

import org.apache.accumulo.core.Constants;
import org.apache.accumulo.core.client.AccumuloSecurityException;
import org.apache.accumulo.core.client.Durability;
import org.apache.accumulo.core.client.TableNotFoundException;
import org.apache.accumulo.core.client.admin.CompactionConfig;
import org.apache.accumulo.core.clientImpl.CompressedIterators;
import org.apache.accumulo.core.clientImpl.DurabilityImpl;
import org.apache.accumulo.core.clientImpl.TabletType;
import org.apache.accumulo.core.clientImpl.thrift.SecurityErrorCode;
import org.apache.accumulo.core.clientImpl.thrift.TInfo;
import org.apache.accumulo.core.clientImpl.thrift.TableOperationExceptionType;
import org.apache.accumulo.core.clientImpl.thrift.ThriftSecurityException;
import org.apache.accumulo.core.clientImpl.thrift.ThriftTableOperationException;
import org.apache.accumulo.core.conf.Property;
import org.apache.accumulo.core.data.ConstraintViolationSummary;
import org.apache.accumulo.core.data.Mutation;
import org.apache.accumulo.core.data.NamespaceId;
import org.apache.accumulo.core.data.TableId;
import org.apache.accumulo.core.dataImpl.KeyExtent;
import org.apache.accumulo.core.dataImpl.thrift.TCMResult;
import org.apache.accumulo.core.dataImpl.thrift.TCMStatus;
import org.apache.accumulo.core.dataImpl.thrift.TConditionalMutation;
import org.apache.accumulo.core.dataImpl.thrift.TConditionalSession;
import org.apache.accumulo.core.dataImpl.thrift.TKeyExtent;
import org.apache.accumulo.core.dataImpl.thrift.TMutation;
import org.apache.accumulo.core.dataImpl.thrift.TRowRange;
import org.apache.accumulo.core.dataImpl.thrift.TSummaries;
import org.apache.accumulo.core.dataImpl.thrift.TSummaryRequest;
import org.apache.accumulo.core.dataImpl.thrift.UpdateErrors;
import org.apache.accumulo.core.fate.zookeeper.ZooUtil;
import org.apache.accumulo.core.iteratorsImpl.system.IterationInterruptedException;
import org.apache.accumulo.core.lock.ServiceLock;
import org.apache.accumulo.core.logging.TabletLogger;
import org.apache.accumulo.core.manager.thrift.BulkImportState;
import org.apache.accumulo.core.manager.thrift.TabletServerStatus;
import org.apache.accumulo.core.metadata.AccumuloTable;
import org.apache.accumulo.core.metadata.ReferencedTabletFile;
import org.apache.accumulo.core.metadata.schema.ExternalCompactionId;
import org.apache.accumulo.core.security.Authorizations;
import org.apache.accumulo.core.securityImpl.thrift.TCredentials;
import org.apache.accumulo.core.spi.cache.BlockCache;
import org.apache.accumulo.core.summary.Gatherer;
import org.apache.accumulo.core.summary.Gatherer.FileSystemResolver;
import org.apache.accumulo.core.summary.SummaryCollection;
import org.apache.accumulo.core.tablet.thrift.TUnloadTabletGoal;
import org.apache.accumulo.core.tablet.thrift.TabletManagementClientService;
import org.apache.accumulo.core.tabletingest.thrift.DataFileInfo;
import org.apache.accumulo.core.tabletingest.thrift.TDurability;
import org.apache.accumulo.core.tabletingest.thrift.TabletIngestClientService;
import org.apache.accumulo.core.tabletserver.log.LogEntry;
import org.apache.accumulo.core.tabletserver.thrift.ActiveCompaction;
import org.apache.accumulo.core.tabletserver.thrift.NoSuchScanIDException;
import org.apache.accumulo.core.tabletserver.thrift.NotServingTabletException;
import org.apache.accumulo.core.tabletserver.thrift.TCompactionQueueSummary;
import org.apache.accumulo.core.tabletserver.thrift.TExternalCompactionJob;
import org.apache.accumulo.core.tabletserver.thrift.TabletServerClientService;
import org.apache.accumulo.core.tabletserver.thrift.TabletStats;
import org.apache.accumulo.core.trace.TraceUtil;
import org.apache.accumulo.core.util.ByteBufferUtil;
import org.apache.accumulo.core.util.Halt;
import org.apache.accumulo.core.util.Pair;
import org.apache.accumulo.core.util.threads.Threads;
import org.apache.accumulo.core.util.time.SteadyTime;
import org.apache.accumulo.server.ServerContext;
import org.apache.accumulo.server.compaction.CompactionInfo;
import org.apache.accumulo.server.compaction.FileCompactor;
import org.apache.accumulo.server.conf.TableConfiguration;
import org.apache.accumulo.server.data.ServerMutation;
import org.apache.accumulo.server.fs.TooManyFilesException;
import org.apache.accumulo.server.fs.VolumeManager;
import org.apache.accumulo.server.rpc.TServerUtils;
import org.apache.accumulo.server.security.SecurityOperation;
import org.apache.accumulo.server.zookeeper.TransactionWatcher;
import org.apache.accumulo.tserver.ConditionCheckerContext.ConditionChecker;
import org.apache.accumulo.tserver.RowLocks.RowLock;
import org.apache.accumulo.tserver.data.ServerConditionalMutation;
import org.apache.accumulo.tserver.session.ConditionalSession;
import org.apache.accumulo.tserver.session.SummarySession;
import org.apache.accumulo.tserver.session.UpdateSession;
import org.apache.accumulo.tserver.tablet.CommitSession;
import org.apache.accumulo.tserver.tablet.PreparedMutations;
import org.apache.accumulo.tserver.tablet.Tablet;
import org.apache.accumulo.tserver.tablet.TabletClosedException;
import org.apache.hadoop.fs.FSError;
import org.apache.hadoop.fs.FileSystem;
import org.apache.hadoop.fs.Path;
import org.apache.hadoop.io.Text;
import org.apache.thrift.TException;
import org.apache.zookeeper.KeeperException.NoNodeException;
import org.slf4j.Logger;
import org.slf4j.LoggerFactory;

import com.github.benmanes.caffeine.cache.Cache;

import io.opentelemetry.api.trace.Span;
import io.opentelemetry.context.Scope;

public class TabletClientHandler implements TabletServerClientService.Iface,
    TabletIngestClientService.Iface, TabletManagementClientService.Iface {

  private static final Logger log = LoggerFactory.getLogger(TabletClientHandler.class);
  private final long MAX_TIME_TO_WAIT_FOR_SCAN_RESULT_MILLIS;
  private static final long RECENTLY_SPLIT_MILLIS = MINUTES.toMillis(1);
  private final TabletServer server;
  protected final TransactionWatcher watcher;
  protected final ServerContext context;
  protected final SecurityOperation security;
  private final WriteTracker writeTracker;
  private final RowLocks rowLocks = new RowLocks();

  public TabletClientHandler(TabletServer server, TransactionWatcher watcher,
      WriteTracker writeTracker) {
    this.context = server.getContext();
    this.watcher = watcher;
    this.writeTracker = writeTracker;
    this.security = context.getSecurityOperation();
    this.server = server;
    MAX_TIME_TO_WAIT_FOR_SCAN_RESULT_MILLIS = server.getContext().getConfiguration()
        .getTimeInMillis(Property.TSERV_SCAN_RESULTS_MAX_TIMEOUT);
    log.debug("{} created", TabletClientHandler.class.getName());
  }

  @Override
  public void loadFiles(TInfo tinfo, TCredentials credentials, long tid, String dir,
      Map<TKeyExtent,Map<String,DataFileInfo>> tabletImports, boolean setTime)
      throws ThriftSecurityException {
    if (!security.canPerformSystemActions(credentials)) {
      throw new ThriftSecurityException(credentials.getPrincipal(),
          SecurityErrorCode.PERMISSION_DENIED);
    }

    watcher.runQuietly(Constants.BULK_ARBITRATOR_TYPE, tid, () -> {
      tabletImports.forEach((tke, fileMap) -> {
        Map<ReferencedTabletFile,DataFileInfo> newFileMap = new HashMap<>();

        for (Entry<String,DataFileInfo> mapping : fileMap.entrySet()) {
          Path path = new Path(dir, mapping.getKey());
          FileSystem ns = context.getVolumeManager().getFileSystemByPath(path);
          path = ns.makeQualified(path);
          newFileMap.put(new ReferencedTabletFile(path), mapping.getValue());
        }
        var files = newFileMap.keySet().stream().map(ReferencedTabletFile::getNormalizedPathStr)
            .collect(toList());
        server.updateBulkImportState(files, BulkImportState.INITIAL);

        Tablet importTablet = server.getOnlineTablet(KeyExtent.fromThrift(tke));

        if (importTablet != null) {
          try {
            server.updateBulkImportState(files, BulkImportState.PROCESSING);
            importTablet.importDataFiles(tid, newFileMap, setTime);
          } catch (IOException ioe) {
            log.debug("files {} not imported to {}: {}", fileMap.keySet(),
                KeyExtent.fromThrift(tke), ioe.getMessage());
          } finally {
            server.removeBulkImportState(files);
          }
        }
      });
    });

  }

  @Override
  public long startUpdate(TInfo tinfo, TCredentials credentials, TDurability tdurabilty)
      throws ThriftSecurityException {
    // Make sure user is real
    Durability durability = DurabilityImpl.fromThrift(tdurabilty);
    security.authenticateUser(credentials, credentials);
    server.updateMetrics.addPermissionErrors(0);

    UpdateSession us =
        new UpdateSession(new TservConstraintEnv(server.getContext(), security, credentials),
            credentials, durability);
    return server.sessionManager.createSession(us, false);
  }

  private void setUpdateTablet(UpdateSession us, KeyExtent keyExtent) {
    long t1 = System.currentTimeMillis();
    if (us.currentTablet != null && us.currentTablet.getExtent().equals(keyExtent)) {
      return;
    }
    if (us.currentTablet == null
        && (us.failures.containsKey(keyExtent) || us.authFailures.containsKey(keyExtent))) {
      // if there were previous failures, then do not accept additional writes
      return;
    }

    TableId tableId = null;
    try {
      // if user has no permission to write to this table, add it to
      // the failures list
      boolean sameTable = us.currentTablet != null
          && us.currentTablet.getExtent().tableId().equals(keyExtent.tableId());
      tableId = keyExtent.tableId();
      if (sameTable || security.canWrite(us.getCredentials(), tableId,
          server.getContext().getNamespaceId(tableId))) {
        long t2 = System.currentTimeMillis();
        us.authTimes.addStat(t2 - t1);
        us.currentTablet = server.getOnlineTablet(keyExtent);
        if (us.currentTablet != null) {
          us.queuedMutations.put(us.currentTablet, new ArrayList<>());
        } else {
          // not serving tablet, so report all mutations as
          // failures
          us.failures.put(keyExtent, 0L);
          server.updateMetrics.addUnknownTabletErrors(0);
        }
      } else {
        log.warn("Denying access to table {} for user {}", keyExtent.tableId(), us.getUser());
        long t2 = System.currentTimeMillis();
        us.authTimes.addStat(t2 - t1);
        us.currentTablet = null;
        us.authFailures.put(keyExtent, SecurityErrorCode.PERMISSION_DENIED);
        server.updateMetrics.addPermissionErrors(0);
      }
    } catch (TableNotFoundException tnfe) {
      log.error("Table " + tableId + " not found ", tnfe);
      long t2 = System.currentTimeMillis();
      us.authTimes.addStat(t2 - t1);
      us.currentTablet = null;
      us.authFailures.put(keyExtent, SecurityErrorCode.TABLE_DOESNT_EXIST);
      server.updateMetrics.addUnknownTabletErrors(0);
    } catch (ThriftSecurityException e) {
      log.error("Denying permission to check user " + us.getUser() + " with user " + e.getUser(),
          e);
      long t2 = System.currentTimeMillis();
      us.authTimes.addStat(t2 - t1);
      us.currentTablet = null;
      us.authFailures.put(keyExtent, e.getCode());
      server.updateMetrics.addPermissionErrors(0);
    }
  }

  @Override
  public void applyUpdates(TInfo tinfo, long updateID, TKeyExtent tkeyExtent,
      List<TMutation> tmutations) {
    UpdateSession us = (UpdateSession) server.sessionManager.reserveSession(updateID);
    if (us == null) {
      return;
    }

    boolean reserved = true;
    try {
      KeyExtent keyExtent = KeyExtent.fromThrift(tkeyExtent);
      setUpdateTablet(us, keyExtent);

      if (us.currentTablet != null) {
        long additionalMutationSize = 0;
        List<Mutation> mutations = us.queuedMutations.get(us.currentTablet);
        for (TMutation tmutation : tmutations) {
          Mutation mutation = new ServerMutation(tmutation);
          mutations.add(mutation);
          additionalMutationSize += mutation.numBytes();
        }
        us.queuedMutationSize += additionalMutationSize;
        long totalQueued = server.updateTotalQueuedMutationSize(additionalMutationSize);
        long total = server.getConfiguration().getAsBytes(Property.TSERV_TOTAL_MUTATION_QUEUE_MAX);
        if (totalQueued > total) {
          try {
            flush(us);
          } catch (HoldTimeoutException hte) {
            // Assumption is that the client has timed out and is gone. If that's not the case,
            // then removing the session should cause the client to fail
            // in such a way that it retries.
            log.debug("HoldTimeoutException during applyUpdates, removing session");
            server.sessionManager.removeSession(updateID, true);
            reserved = false;
          }
        }
      }
    } finally {
      if (reserved) {
        server.sessionManager.unreserveSession(us);
      }
    }
  }

  private void flush(UpdateSession us) {

    int mutationCount = 0;
    Map<CommitSession,List<Mutation>> sendables = new HashMap<>();
    Map<CommitSession,TabletMutations> loggables = new HashMap<>();
    Throwable error = null;

    long pt1 = System.currentTimeMillis();

    boolean containsMetadataTablet = false;
    for (Tablet tablet : us.queuedMutations.keySet()) {
      if (tablet.getExtent().isMeta()) {
        containsMetadataTablet = true;
      }
    }

    if (!containsMetadataTablet && !us.queuedMutations.isEmpty()) {
      server.resourceManager.waitUntilCommitsAreEnabled();
    }

    Span span = TraceUtil.startSpan(this.getClass(), "flush::prep");
    try (Scope scope = span.makeCurrent()) {
      for (Entry<Tablet,? extends List<Mutation>> entry : us.queuedMutations.entrySet()) {

        Tablet tablet = entry.getKey();
        Durability durability =
            DurabilityImpl.resolveDurabilty(us.durability, tablet.getDurability());
        List<Mutation> mutations = entry.getValue();
        if (!mutations.isEmpty()) {
          try {
            server.updateMetrics.addMutationArraySize(mutations.size());

            PreparedMutations prepared = tablet.prepareMutationsForCommit(us.cenv, mutations);

            if (prepared.tabletClosed()) {
              if (us.currentTablet == tablet) {
                us.currentTablet = null;
              }
              us.failures.put(tablet.getExtent(), us.successfulCommits.get(tablet));
            } else {
              if (!prepared.getNonViolators().isEmpty()) {
                List<Mutation> validMutations = prepared.getNonViolators();
                CommitSession session = prepared.getCommitSession();
                if (durability != Durability.NONE) {
                  loggables.put(session, new TabletMutations(session, validMutations, durability));
                }
                sendables.put(session, validMutations);
              }

              if (!prepared.getViolations().isEmpty()) {
                us.violations.add(prepared.getViolations());
                server.updateMetrics.addConstraintViolations(0);
              }
              // Use the size of the original mutation list, regardless of how many mutations
              // did not violate constraints.
              mutationCount += mutations.size();

            }
          } catch (Exception t) {
            error = t;
            log.error("Unexpected error preparing for commit", error);
            TraceUtil.setException(span, t, false);
            break;
          }
        }
      }
    } catch (Exception e) {
      TraceUtil.setException(span, e, true);
      throw e;
    } finally {
      span.end();
    }

    long pt2 = System.currentTimeMillis();
    us.prepareTimes.addStat(pt2 - pt1);
    updateAvgPrepTime(pt2 - pt1, us.queuedMutations.size());

    if (error != null) {
      sendables.forEach((commitSession, value) -> commitSession.abortCommit());
      throw new RuntimeException(error);
    }
    try {
      Span span2 = TraceUtil.startSpan(this.getClass(), "flush::wal");
      try (Scope scope = span2.makeCurrent()) {
        while (true) {
          try {
            long t1 = System.currentTimeMillis();

            server.logger.logManyTablets(loggables);

            long t2 = System.currentTimeMillis();
            us.walogTimes.addStat(t2 - t1);
            updateWalogWriteTime((t2 - t1));
            break;
          } catch (IOException | FSError ex) {
            log.warn("logging mutations failed, retrying");
          } catch (Exception t) {
            log.error("Unknown exception logging mutations, counts"
                + " for mutations in flight not decremented!", t);
            throw new RuntimeException(t);
          }
        }
      } catch (Exception e) {
        TraceUtil.setException(span2, e, true);
        throw e;
      } finally {
        span2.end();
      }

      Span span3 = TraceUtil.startSpan(this.getClass(), "flush::commit");
      try (Scope scope = span3.makeCurrent()) {
        long t1 = System.currentTimeMillis();
        sendables.forEach((commitSession, mutations) -> {
          commitSession.commit(mutations);
          KeyExtent extent = commitSession.getExtent();

          if (us.currentTablet != null && extent == us.currentTablet.getExtent()) {
            // because constraint violations may filter out some
            // mutations, for proper accounting with the client code,
            // need to increment the count based on the original
            // number of mutations from the client NOT the filtered number
            us.successfulCommits.increment(us.currentTablet,
                us.queuedMutations.get(us.currentTablet).size());
          }
        });
        long t2 = System.currentTimeMillis();

        us.flushTime += (t2 - pt1);
        us.commitTimes.addStat(t2 - t1);

        updateAvgCommitTime(t2 - t1, sendables.size());
      } finally {
        span3.end();
      }
    } finally {
      us.queuedMutations.clear();
      if (us.currentTablet != null) {
        us.queuedMutations.put(us.currentTablet, new ArrayList<>());
      }
      server.updateTotalQueuedMutationSize(-us.queuedMutationSize);
      us.queuedMutationSize = 0;
    }
    us.totalUpdates += mutationCount;
  }

  private void updateWalogWriteTime(long time) {
    server.updateMetrics.addWalogWriteTime(time);
  }

  private void updateAvgCommitTime(long time, int size) {
    if (size > 0) {
      server.updateMetrics.addCommitTime((long) (time / (double) size));
    }
  }

  private void updateAvgPrepTime(long time, int size) {
    if (size > 0) {
      server.updateMetrics.addCommitPrep((long) (time / (double) size));
    }
  }

  @Override
  public UpdateErrors closeUpdate(TInfo tinfo, long updateID) throws NoSuchScanIDException {
    // Reserve the session and wait for any write that may currently have it reserved. Once reserved
    // no write stragglers can start against this session id.
    final UpdateSession us = (UpdateSession) server.sessionManager.reserveSession(updateID, true);
    if (us == null) {
      throw new NoSuchScanIDException();
    }

    try {
      // clients may or may not see data from an update session while
      // it is in progress, however when the update session is closed
      // want to ensure that reads wait for the write to finish
      long opid = writeTracker.startWrite(us.queuedMutations.keySet());

      try {
        flush(us);
      } catch (HoldTimeoutException e) {
        // Assumption is that the client has timed out and is gone. If that's not the case throw an
        // exception that will cause it to retry.
        log.debug("HoldTimeoutException during closeUpdate, reporting no such session");
        throw new NoSuchScanIDException();
      } finally {
        writeTracker.finishWrite(opid);
      }

      if (log.isTraceEnabled()) {
        log.trace(
            String.format("UpSess %s %,d in %.3fs, at=[%s] ft=%.3fs(pt=%.3fs lt=%.3fs ct=%.3fs)",
                TServerUtils.clientAddress.get(), us.totalUpdates,
                (System.currentTimeMillis() - us.startTime) / 1000.0, us.authTimes,
                us.flushTime / 1000.0, us.prepareTimes.sum() / 1000.0, us.walogTimes.sum() / 1000.0,
                us.commitTimes.sum() / 1000.0));
      }
      if (!us.failures.isEmpty()) {
        Entry<KeyExtent,Long> first = us.failures.entrySet().iterator().next();
        log.debug(String.format("Failures: %d, first extent %s successful commits: %d",
            us.failures.size(), first.getKey().toString(), first.getValue()));
      }
      List<ConstraintViolationSummary> violations = us.violations.asList();
      if (!violations.isEmpty()) {
        ConstraintViolationSummary first = us.violations.asList().iterator().next();
        log.debug(String.format("Violations: %d, first %s occurs %d", violations.size(),
            first.violationDescription, first.numberOfViolatingMutations));
      }
      if (!us.authFailures.isEmpty()) {
        KeyExtent first = us.authFailures.keySet().iterator().next();
        log.debug(String.format("Authentication Failures: %d, first %s", us.authFailures.size(),
            first.toString()));
      }
      return new UpdateErrors(
          us.failures.entrySet().stream()
              .collect(Collectors.toMap(e -> e.getKey().toThrift(), Entry::getValue)),
          violations.stream().map(ConstraintViolationSummary::toThrift)
              .collect(Collectors.toList()),
          us.authFailures.entrySet().stream()
              .collect(Collectors.toMap(e -> e.getKey().toThrift(), Entry::getValue)));
    } finally {
      // Atomically unreserve and delete the session. If there are any write stragglers, they will
      // fail
      // after this point.
      server.sessionManager.removeSession(updateID, true);
    }
  }

  @Override
  public boolean cancelUpdate(TInfo tinfo, long updateID) throws TException {
    return server.sessionManager.removeIfNotReserved(updateID);
  }

  private NamespaceId getNamespaceId(TCredentials credentials, TableId tableId)
      throws ThriftSecurityException {
    try {
      return server.getContext().getNamespaceId(tableId);
    } catch (TableNotFoundException e1) {
      throw new ThriftSecurityException(credentials.getPrincipal(),
          SecurityErrorCode.TABLE_DOESNT_EXIST);
    }
  }

  private void checkConditions(Map<KeyExtent,List<ServerConditionalMutation>> updates,
      ArrayList<TCMResult> results, ConditionalSession cs, List<String> symbols)
      throws IOException {
    Iterator<Entry<KeyExtent,List<ServerConditionalMutation>>> iter = updates.entrySet().iterator();

    final CompressedIterators compressedIters = new CompressedIterators(symbols);
    ConditionCheckerContext checkerContext = new ConditionCheckerContext(server.getContext(),
        compressedIters, context.getTableConfiguration(cs.tableId));

    while (iter.hasNext()) {
      final Entry<KeyExtent,List<ServerConditionalMutation>> entry = iter.next();
      final Tablet tablet = server.getOnlineTablet(entry.getKey());

      if (tablet == null || tablet.isClosed()) {
        for (ServerConditionalMutation scm : entry.getValue()) {
          results.add(new TCMResult(scm.getID(), TCMStatus.IGNORED));
        }
        iter.remove();
      } else {
        final List<ServerConditionalMutation> okMutations =
            new ArrayList<>(entry.getValue().size());
        final List<TCMResult> resultsSubList = results.subList(results.size(), results.size());

        ConditionChecker checker =
            checkerContext.newChecker(entry.getValue(), okMutations, resultsSubList);
        try {
          tablet.checkConditions(checker, cs.auths, cs.interruptFlag);

          if (okMutations.isEmpty()) {
            iter.remove();
          } else {
            entry.setValue(okMutations);
          }
        } catch (TabletClosedException | IterationInterruptedException | TooManyFilesException e) {
          // clear anything added while checking conditions.
          resultsSubList.clear();

          for (ServerConditionalMutation scm : entry.getValue()) {
            results.add(new TCMResult(scm.getID(), TCMStatus.IGNORED));
          }
          iter.remove();
        }
      }
    }
  }

  private void writeConditionalMutations(Map<KeyExtent,List<ServerConditionalMutation>> updates,
      ArrayList<TCMResult> results, ConditionalSession sess) {
    Set<Entry<KeyExtent,List<ServerConditionalMutation>>> es = updates.entrySet();

    Map<CommitSession,List<Mutation>> sendables = new HashMap<>();
    Map<CommitSession,TabletMutations> loggables = new HashMap<>();

    boolean sessionCanceled = sess.interruptFlag.get();

    Span span = TraceUtil.startSpan(this.getClass(), "writeConditionalMutations::prep");
    try (Scope scope = span.makeCurrent()) {
      long t1 = System.currentTimeMillis();
      for (Entry<KeyExtent,List<ServerConditionalMutation>> entry : es) {
        final Tablet tablet = server.getOnlineTablet(entry.getKey());
        if (tablet == null || tablet.isClosed() || sessionCanceled) {
          addMutationsAsTCMResults(results, entry.getValue(), TCMStatus.IGNORED);
        } else {
          final Durability durability =
              DurabilityImpl.resolveDurabilty(sess.durability, tablet.getDurability());

          List<Mutation> mutations = Collections.unmodifiableList(entry.getValue());
          if (!mutations.isEmpty()) {

            PreparedMutations prepared = tablet.prepareMutationsForCommit(
                new TservConstraintEnv(server.getContext(), security, sess.credentials), mutations);

            if (prepared.tabletClosed()) {
              addMutationsAsTCMResults(results, mutations, TCMStatus.IGNORED);
            } else {
              if (!prepared.getNonViolators().isEmpty()) {
                // Only log and commit mutations that did not violate constraints.
                List<Mutation> validMutations = prepared.getNonViolators();
                addMutationsAsTCMResults(results, validMutations, TCMStatus.ACCEPTED);
                CommitSession session = prepared.getCommitSession();
                if (durability != Durability.NONE) {
                  loggables.put(session, new TabletMutations(session, validMutations, durability));
                }
                sendables.put(session, validMutations);
              }

              if (!prepared.getViolators().isEmpty()) {
                addMutationsAsTCMResults(results, prepared.getViolators(), TCMStatus.VIOLATED);
              }
            }
          }
        }
      }

      long t2 = System.currentTimeMillis();
      updateAvgPrepTime(t2 - t1, es.size());
    } catch (Exception e) {
      TraceUtil.setException(span, e, true);
      throw e;
    } finally {
      span.end();
    }

    Span span2 = TraceUtil.startSpan(this.getClass(), "writeConditionalMutations::wal");
    try (Scope scope = span2.makeCurrent()) {
      while (!loggables.isEmpty()) {
        try {
          long t1 = System.currentTimeMillis();
          server.logger.logManyTablets(loggables);
          long t2 = System.currentTimeMillis();
          updateWalogWriteTime(t2 - t1);
          break;
        } catch (IOException | FSError ex) {
          TraceUtil.setException(span2, ex, false);
          log.warn("logging mutations failed, retrying");
        } catch (Exception t) {
          log.error("Unknown exception logging mutations, counts for"
              + " mutations in flight not decremented!", t);
          throw new RuntimeException(t);
        }
      }
    } catch (Exception e) {
      TraceUtil.setException(span2, e, true);
      throw e;
    } finally {
      span2.end();
    }

    Span span3 = TraceUtil.startSpan(this.getClass(), "writeConditionalMutations::commit");
    try (Scope scope = span3.makeCurrent()) {
      long t1 = System.currentTimeMillis();
      sendables.forEach(CommitSession::commit);
      long t2 = System.currentTimeMillis();
      updateAvgCommitTime(t2 - t1, sendables.size());
    } catch (Exception e) {
      TraceUtil.setException(span3, e, true);
      throw e;
    } finally {
      span3.end();
    }
  }

  /**
   * Transform and add each mutation as a {@link TCMResult} with the mutation's ID and the specified
   * status to the {@link TCMResult} list.
   */
  private void addMutationsAsTCMResults(final List<TCMResult> list,
      final Collection<? extends Mutation> mutations, final TCMStatus status) {
    mutations.stream()
        .map(mutation -> new TCMResult(((ServerConditionalMutation) mutation).getID(), status))
        .forEach(list::add);
  }

  private Map<KeyExtent,List<ServerConditionalMutation>> conditionalUpdate(ConditionalSession cs,
      Map<KeyExtent,List<ServerConditionalMutation>> updates, ArrayList<TCMResult> results,
      List<String> symbols) throws IOException {
    // sort each list of mutations, this is done to avoid deadlock and doing seeks in order is
    // more efficient and detect duplicate rows.
    ConditionalMutationSet.sortConditionalMutations(updates);

    Map<KeyExtent,List<ServerConditionalMutation>> deferred = new HashMap<>();

    // can not process two mutations for the same row, because one will not see what the other
    // writes
    ConditionalMutationSet.deferDuplicatesRows(updates, deferred);

    // get as many locks as possible w/o blocking... defer any rows that are locked
    List<RowLock> locks = rowLocks.acquireRowlocks(updates, deferred);
    try {
      Span span = TraceUtil.startSpan(this.getClass(), "conditionalUpdate::Check conditions");
      try (Scope scope = span.makeCurrent()) {
        checkConditions(updates, results, cs, symbols);
      } catch (Exception e) {
        TraceUtil.setException(span, e, true);
        throw e;
      } finally {
        span.end();
      }

      Span span2 =
          TraceUtil.startSpan(this.getClass(), "conditionalUpdate::apply conditional mutations");
      try (Scope scope = span2.makeCurrent()) {
        writeConditionalMutations(updates, results, cs);
      } catch (Exception e) {
        TraceUtil.setException(span2, e, true);
        throw e;
      } finally {
        span2.end();
      }
    } finally {
      rowLocks.releaseRowLocks(locks);
    }
    return deferred;
  }

  @Override
  public TConditionalSession startConditionalUpdate(TInfo tinfo, TCredentials credentials,
      List<ByteBuffer> authorizations, String tableIdStr, TDurability tdurabilty,
      String classLoaderContext) throws ThriftSecurityException, TException {

    TableId tableId = TableId.of(tableIdStr);
    Authorizations userauths;
    NamespaceId namespaceId = getNamespaceId(credentials, tableId);
    if (!security.canConditionallyUpdate(credentials, tableId, namespaceId)) {
      throw new ThriftSecurityException(credentials.getPrincipal(),
          SecurityErrorCode.PERMISSION_DENIED);
    }

    userauths = security.getUserAuthorizations(credentials);
    for (ByteBuffer auth : authorizations) {
      if (!userauths.contains(ByteBufferUtil.toBytes(auth))) {
        throw new ThriftSecurityException(credentials.getPrincipal(),
            SecurityErrorCode.BAD_AUTHORIZATIONS);
      }
    }

    ConditionalSession cs = new ConditionalSession(credentials, new Authorizations(authorizations),
        tableId, DurabilityImpl.fromThrift(tdurabilty));

    long sid = server.sessionManager.createSession(cs, false);
    return new TConditionalSession(sid, server.getLockID(), server.sessionManager.getMaxIdleTime());
  }

  @Override
  public List<TCMResult> conditionalUpdate(TInfo tinfo, long sessID,
      Map<TKeyExtent,List<TConditionalMutation>> mutations, List<String> symbols)
      throws NoSuchScanIDException, TException {

    ConditionalSession cs = null;
    Long opid = null;

<<<<<<< HEAD
    if (cs == null || cs.interruptFlag.get()) {
      throw new NoSuchScanIDException();
    }

    if (!cs.tableId.equals(AccumuloTable.METADATA.tableId())
        && !cs.tableId.equals(AccumuloTable.ROOT.tableId())) {
      try {
        server.resourceManager.waitUntilCommitsAreEnabled();
      } catch (HoldTimeoutException hte) {
        // Assumption is that the client has timed out and is gone. If that's not the case throw
        // an exception that will cause it to retry.
        log.debug("HoldTimeoutException during conditionalUpdate, reporting no such session");
=======
    try {
      cs = (ConditionalSession) server.sessionManager.reserveSession(sessID);
      if (cs == null || cs.interruptFlag.get()) {
>>>>>>> 751c5491
        throw new NoSuchScanIDException();
      }

      if (!cs.tableId.equals(MetadataTable.ID) && !cs.tableId.equals(RootTable.ID)) {
        try {
          server.resourceManager.waitUntilCommitsAreEnabled();
        } catch (HoldTimeoutException hte) {
          // Assumption is that the client has timed out and is gone. If that's not the case throw
          // an exception that will cause it to retry.
          log.debug("HoldTimeoutException during conditionalUpdate, reporting no such session");
          throw new NoSuchScanIDException();
        }
      }

      TableId tid = cs.tableId;
      opid = writeTracker.startWrite(TabletType.type(new KeyExtent(tid, null, null)));

      // @formatter:off
      Map<KeyExtent, List<ServerConditionalMutation>> updates = mutations.entrySet().stream().collect(Collectors.toMap(
                      entry -> KeyExtent.fromThrift(entry.getKey()),
                      entry -> entry.getValue().stream().map(ServerConditionalMutation::new).collect(Collectors.toList())
      ));
      // @formatter:on
      for (KeyExtent ke : updates.keySet()) {
        if (!ke.tableId().equals(tid)) {
          throw new IllegalArgumentException("Unexpected table id " + tid + " != " + ke.tableId());
        }
      }

      ArrayList<TCMResult> results = new ArrayList<>();

      Map<KeyExtent,List<ServerConditionalMutation>> deferred =
          conditionalUpdate(cs, updates, results, symbols);

      while (!deferred.isEmpty()) {
        deferred = conditionalUpdate(cs, deferred, results, symbols);
      }

      return results;
    } catch (IOException ioe) {
      throw new TException(ioe);
    } catch (Exception e) {
      log.warn("Exception returned for conditionalUpdate. tableId: {}, opid: {}", tid, opid, e);
      throw e;
    } finally {
      if (opid != null) {
        writeTracker.finishWrite(opid);
      }
      if (cs != null) {
        server.sessionManager.unreserveSession(sessID);
      }
    }
  }

  @Override
  public void invalidateConditionalUpdate(TInfo tinfo, long sessID) {
    // For the given session, this method should wait for any running conditional update to
    // complete. After this method returns a conditional update should not be able to start against
    // this session and nothing should be running.

    ConditionalSession cs = (ConditionalSession) server.sessionManager.getSession(sessID);
    if (cs != null) {
      // Setting this may cause anything running to fail. Setting this will prevent anything from
      // starting.
      cs.interruptFlag.set(true);
    }

    // If a thread is currently running and working on the update, then this should block until it
    // un-reserves the session.
    cs = (ConditionalSession) server.sessionManager.reserveSession(sessID, true);
    if (cs != null) {
      server.sessionManager.removeSession(sessID, true);
    }
  }

  @Override
  public void closeConditionalUpdate(TInfo tinfo, long sessID) {
    server.sessionManager.removeSession(sessID, false);
  }

  @Override
  public void splitTablet(TInfo tinfo, TCredentials credentials, TKeyExtent tkeyExtent,
      ByteBuffer splitPoint) throws NotServingTabletException, ThriftSecurityException {

    TableId tableId = TableId.of(new String(ByteBufferUtil.toBytes(tkeyExtent.table), UTF_8));
    NamespaceId namespaceId = getNamespaceId(credentials, tableId);

    if (!security.canSplitTablet(credentials, tableId, namespaceId)) {
      throw new ThriftSecurityException(credentials.getPrincipal(),
          SecurityErrorCode.PERMISSION_DENIED);
    }

    KeyExtent keyExtent = KeyExtent.fromThrift(tkeyExtent);

    Tablet tablet = server.getOnlineTablet(keyExtent);
    if (tablet == null) {
      throw new NotServingTabletException(tkeyExtent);
    }

    if (keyExtent.endRow() == null
        || !keyExtent.endRow().equals(ByteBufferUtil.toText(splitPoint))) {
      try {
        if (server.splitTablet(tablet, ByteBufferUtil.toBytes(splitPoint)) == null) {
          throw new NotServingTabletException(tkeyExtent);
        }
      } catch (IOException e) {
        log.warn("Failed to split " + keyExtent, e);
        throw new RuntimeException(e);
      } catch (RuntimeException re) {
        log.warn("Failed to split " + keyExtent, re);
        throw re;
      }
    }
  }

  @Override
  public TabletServerStatus getTabletServerStatus(TInfo tinfo, TCredentials credentials) {
    return server.getStats(server.sessionManager.getActiveScansPerTable());
  }

  @Override
  public List<TabletStats> getTabletStats(TInfo tinfo, TCredentials credentials, String tableId) {
    List<TabletStats> result = new ArrayList<>();
    TableId text = TableId.of(tableId);
    KeyExtent start = new KeyExtent(text, new Text(), null);
    for (Entry<KeyExtent,Tablet> entry : server.getOnlineTablets().tailMap(start).entrySet()) {
      KeyExtent ke = entry.getKey();
      if (ke.tableId().compareTo(text) == 0) {
        Tablet tablet = entry.getValue();
        TabletStats stats = tablet.getTabletStats();
        stats.extent = ke.toThrift();
        stats.ingestRate = tablet.ingestRate();
        stats.queryRate = tablet.queryRate();
        stats.splitCreationTime = tablet.getSplitCreationTime();
        stats.numEntries = tablet.getNumEntries();
        result.add(stats);
      }
    }
    return result;
  }

  static void checkPermission(SecurityOperation security, ServerContext context,
      TabletHostingServer server, TCredentials credentials, String lock, final String request)
      throws ThriftSecurityException {
    try {
      log.trace("Got {} message from user: {}", request, credentials.getPrincipal());
      if (!security.canPerformSystemActions(credentials)) {
        log.warn("Got {} message from user: {}", request, credentials.getPrincipal());
        throw new ThriftSecurityException(credentials.getPrincipal(),
            SecurityErrorCode.PERMISSION_DENIED);
      }
    } catch (ThriftSecurityException e) {
      log.warn("Got {} message from unauthenticatable user: {}", request, e.getUser());
      if (context.getCredentials().getToken().getClass().getName()
          .equals(credentials.getTokenClassName())) {
        log.error("Got message from a service with a mismatched configuration."
            + " Please ensure a compatible configuration.", e);
      }
      throw e;
    }

    if (server.getLock() == null || !server.getLock().wasLockAcquired()) {
      log.debug("Got {} message before my lock was acquired, ignoring...", request);
      throw new RuntimeException("Lock not acquired");
    }

    if (server.getLock() != null && server.getLock().wasLockAcquired()
        && !server.getLock().isLocked()) {
      Halt.halt(1, () -> {
        log.info("Tablet server no longer holds lock during checkPermission() : {}, exiting",
            request);
        context.getLowMemoryDetector().logGCInfo(server.getConfiguration());
      });
    }

    if (lock != null) {
      ZooUtil.LockID lid =
          new ZooUtil.LockID(context.getZooKeeperRoot() + Constants.ZMANAGER_LOCK, lock);

      try {
        if (!ServiceLock.isLockHeld(server.getManagerLockCache(), lid)) {
          // maybe the cache is out of date and a new manager holds the
          // lock?
          server.getManagerLockCache().clear();
          if (!ServiceLock.isLockHeld(server.getManagerLockCache(), lid)) {
            log.warn("Got {} message from a manager that does not hold the current lock {}",
                request, lock);
            throw new RuntimeException("bad manager lock");
          }
        }
      } catch (Exception e) {
        throw new RuntimeException("bad manager lock", e);
      }
    }
  }

  @Override
  public void loadTablet(TInfo tinfo, TCredentials credentials, String lock,
      final TKeyExtent textent) {

    try {
      checkPermission(security, context, server, credentials, lock, "loadTablet");
    } catch (ThriftSecurityException e) {
      log.error("Caller doesn't have permission to load a tablet", e);
      throw new RuntimeException(e);
    }

    final KeyExtent extent = KeyExtent.fromThrift(textent);

    synchronized (server.unopenedTablets) {
      synchronized (server.openingTablets) {
        synchronized (server.onlineTablets) {

          // Checking if the current tablet is in any of the sets
          // below is not a strong enough check to catch all overlapping tablets
          // when splits and fix splits are occurring
          Set<KeyExtent> unopenedOverlapping =
              KeyExtent.findOverlapping(extent, server.unopenedTablets);
          Set<KeyExtent> openingOverlapping =
              KeyExtent.findOverlapping(extent, server.openingTablets);
          Set<KeyExtent> onlineOverlapping =
              KeyExtent.findOverlapping(extent, server.getOnlineTablets());

          Set<KeyExtent> all = new HashSet<>();
          all.addAll(unopenedOverlapping);
          all.addAll(openingOverlapping);
          all.addAll(onlineOverlapping);

          if (!all.isEmpty()) {

            // ignore any tablets that have recently split, for error logging
            for (KeyExtent e2 : onlineOverlapping) {
              Tablet tablet = server.getOnlineTablet(e2);
              if (System.currentTimeMillis() - tablet.getSplitCreationTime()
                  < RECENTLY_SPLIT_MILLIS) {
                all.remove(e2);
              }
            }

            // ignore self, for error logging
            all.remove(extent);

            if (!all.isEmpty()) {
              log.error(
                  "Tablet {} overlaps a previously assigned tablet, possibly due to a recent split. "
                      + "Overlapping tablets:  Unopened: {}, Opening: {}, Online: {}",
                  extent, unopenedOverlapping, openingOverlapping, onlineOverlapping);
            }
            return;
          }

          server.unopenedTablets.add(extent);
        }
      }
    }

    TabletLogger.loading(extent, server.getTabletSession());

    final AssignmentHandler ah = new AssignmentHandler(server, extent);
    // final Runnable ah = new LoggingRunnable(log, );
    // Root tablet assignment must take place immediately

    if (extent.isRootTablet()) {
      Threads.createThread("Root Tablet Assignment", () -> {
        ah.run();
        if (server.getOnlineTablets().containsKey(extent)) {
          log.info("Root tablet loaded: {}", extent);
        } else {
          log.info("Root tablet failed to load");
        }
      }).start();
    } else {
      if (extent.isMeta()) {
        server.resourceManager.addMetaDataAssignment(extent, log, ah);
      } else {
        server.resourceManager.addAssignment(extent, log, ah);
      }
    }
  }

  @Override
  public void unloadTablet(TInfo tinfo, TCredentials credentials, String lock, TKeyExtent textent,
      TUnloadTabletGoal goal, long requestTime) {
    try {
      checkPermission(security, context, server, credentials, lock, "unloadTablet");
    } catch (ThriftSecurityException e) {
      log.error("Caller doesn't have permission to unload a tablet", e);
      throw new RuntimeException(e);
    }

    KeyExtent extent = KeyExtent.fromThrift(textent);

    server.resourceManager.addMigration(extent, new UnloadTabletHandler(server, extent, goal,
        SteadyTime.from(requestTime, TimeUnit.MILLISECONDS)));
  }

  @Override
  public void flush(TInfo tinfo, TCredentials credentials, String lock, String tableId,
      ByteBuffer startRow, ByteBuffer endRow) {
    try {
      checkPermission(security, context, server, credentials, lock, "flush");
    } catch (ThriftSecurityException e) {
      log.error("Caller doesn't have permission to flush a table", e);
      throw new RuntimeException(e);
    }

    KeyExtent ke = new KeyExtent(TableId.of(tableId), ByteBufferUtil.toText(endRow),
        ByteBufferUtil.toText(startRow));

    List<Tablet> tabletsToFlush = server.getOnlineTablets().values().stream()
        .filter(tablet -> ke.overlaps(tablet.getExtent())).collect(toList());

    if (tabletsToFlush.isEmpty()) {
      return; // no tablets to flush
    }

    // read the flush id once from zookeeper instead of reading it for each tablet
    final long flushID;
    try {
      Tablet firstTablet = tabletsToFlush.get(0);
      flushID = firstTablet.getFlushID();
    } catch (NoNodeException e) {
      // table was probably deleted
      log.info("Asked to flush table that has no flush id {} {}", ke, e.getMessage());
      return;
    }

    tabletsToFlush.forEach(tablet -> tablet.flush(flushID));
  }

  @Override
  public void flushTablet(TInfo tinfo, TCredentials credentials, String lock, TKeyExtent textent) {
    try {
      checkPermission(security, context, server, credentials, lock, "flushTablet");
    } catch (ThriftSecurityException e) {
      log.error("Caller doesn't have permission to flush a tablet", e);
      throw new RuntimeException(e);
    }

    Tablet tablet = server.getOnlineTablet(KeyExtent.fromThrift(textent));
    if (tablet != null) {
      log.info("Flushing {}", tablet.getExtent());
      try {
        tablet.flush(tablet.getFlushID());
      } catch (NoNodeException nne) {
        log.info("Asked to flush tablet that has no flush id {} {}", KeyExtent.fromThrift(textent),
            nne.getMessage());
      }
    }
  }

  @Override
  public void halt(TInfo tinfo, TCredentials credentials, String lock)
      throws ThriftSecurityException {

    checkPermission(security, context, server, credentials, lock, "halt");

    Halt.halt(0, () -> {
      log.info("Manager requested tablet server halt");
      context.getLowMemoryDetector().logGCInfo(server.getConfiguration());
      server.requestStop();
      try {
        server.getLock().unlock();
      } catch (Exception e) {
        log.error("Caught exception unlocking TabletServer lock", e);
      }
    });
  }

  @Override
  public void fastHalt(TInfo info, TCredentials credentials, String lock) {
    try {
      halt(info, credentials, lock);
    } catch (Exception e) {
      log.warn("Error halting", e);
    }
  }

  @Override
  public TabletStats getHistoricalStats(TInfo tinfo, TCredentials credentials) {
    return server.statsKeeper.getTabletStats();
  }

  @Override
  public void compact(TInfo tinfo, TCredentials credentials, String lock, String tableId,
      ByteBuffer startRow, ByteBuffer endRow) {
    try {
      checkPermission(security, context, server, credentials, lock, "compact");
    } catch (ThriftSecurityException e) {
      log.error("Caller doesn't have permission to compact a table", e);
      throw new RuntimeException(e);
    }

    KeyExtent ke = new KeyExtent(TableId.of(tableId), ByteBufferUtil.toText(endRow),
        ByteBufferUtil.toText(startRow));

    Pair<Long,CompactionConfig> compactionInfo = null;

    for (Tablet tablet : server.getOnlineTablets().values()) {
      if (ke.overlaps(tablet.getExtent())) {
        // all for the same table id, so only need to read
        // compaction id once
        if (compactionInfo == null) {
          try {
            compactionInfo = tablet.getCompactionID();
          } catch (NoNodeException e) {
            log.info("Asked to compact table with no compaction id {} {}", ke, e.getMessage());
            return;
          }
        }
        tablet.compactAll(compactionInfo.getFirst(), compactionInfo.getSecond());
      }
    }
  }

  @Override
  public List<ActiveCompaction> getActiveCompactions(TInfo tinfo, TCredentials credentials)
      throws ThriftSecurityException, TException {
    try {
      checkPermission(security, context, server, credentials, null, "getActiveCompactions");
    } catch (ThriftSecurityException e) {
      log.error("Caller doesn't have permission to get active compactions", e);
      throw e;
    }

    List<CompactionInfo> compactions = FileCompactor.getRunningCompactions();
    List<ActiveCompaction> ret = new ArrayList<>(compactions.size());

    for (CompactionInfo compactionInfo : compactions) {
      ret.add(compactionInfo.toThrift());
    }

    return ret;
  }

  @Override
  public List<TCompactionQueueSummary> getCompactionQueueInfo(TInfo tinfo, TCredentials credentials)
      throws ThriftSecurityException, TException {

    if (!security.canPerformSystemActions(credentials)) {
      throw new AccumuloSecurityException(credentials.getPrincipal(),
          SecurityErrorCode.PERMISSION_DENIED).asThriftException();
    }

    return server.getCompactionManager().getCompactionQueueSummaries();
  }

  @Override
  public TExternalCompactionJob reserveCompactionJob(TInfo tinfo, TCredentials credentials,
      String queueName, long priority, String compactor, String externalCompactionId)
      throws ThriftSecurityException, TException {

    if (!security.canPerformSystemActions(credentials)) {
      throw new AccumuloSecurityException(credentials.getPrincipal(),
          SecurityErrorCode.PERMISSION_DENIED).asThriftException();
    }

    ExternalCompactionId eci = ExternalCompactionId.of(externalCompactionId);

    var extCompaction = server.getCompactionManager().reserveExternalCompaction(queueName, priority,
        compactor, eci);

    if (extCompaction != null) {
      return extCompaction.toThrift();
    }

    return new TExternalCompactionJob();
  }

  @Override
  public void compactionJobFinished(TInfo tinfo, TCredentials credentials,
      String externalCompactionId, TKeyExtent extent, long fileSize, long entries)
      throws ThriftSecurityException, TException {

    if (!security.canPerformSystemActions(credentials)) {
      throw new AccumuloSecurityException(credentials.getPrincipal(),
          SecurityErrorCode.PERMISSION_DENIED).asThriftException();
    }

    server.getCompactionManager().commitExternalCompaction(
        ExternalCompactionId.of(externalCompactionId), KeyExtent.fromThrift(extent),
        server.getOnlineTablets(), fileSize, entries);
  }

  @Override
  public void compactionJobFailed(TInfo tinfo, TCredentials credentials,
      String externalCompactionId, TKeyExtent extent) throws TException {
    if (!security.canPerformSystemActions(credentials)) {
      throw new AccumuloSecurityException(credentials.getPrincipal(),
          SecurityErrorCode.PERMISSION_DENIED).asThriftException();
    }

    server.getCompactionManager().externalCompactionFailed(
        ExternalCompactionId.of(externalCompactionId), KeyExtent.fromThrift(extent),
        server.getOnlineTablets());
  }

  @Override
  public List<String> getActiveLogs(TInfo tinfo, TCredentials credentials) {
    // Might be null if there is no active logger
    LogEntry le = server.logger.getLogEntry();
    return le == null ? Collections.emptyList() : Collections.singletonList(le.getPath());
  }

  @Override
  public void removeLogs(TInfo tinfo, TCredentials credentials, List<String> filenames) {
    log.warn("Garbage collector is attempting to remove logs through the tablet server");
    log.warn("This is probably because your file"
        + " Garbage Collector is an older version than your tablet servers.\n"
        + "Restart your file Garbage Collector.");
  }

  private TSummaries getSummaries(Future<SummaryCollection> future) throws TimeoutException {
    try {
      SummaryCollection sc =
          future.get(MAX_TIME_TO_WAIT_FOR_SCAN_RESULT_MILLIS, TimeUnit.MILLISECONDS);
      return sc.toThrift();
    } catch (InterruptedException e) {
      Thread.currentThread().interrupt();
      throw new RuntimeException(e);
    } catch (ExecutionException e) {
      throw new RuntimeException(e);
    }
  }

  private TSummaries handleTimeout(long sessionId) {
    long timeout = server.getConfiguration().getTimeInMillis(Property.TSERV_CLIENT_TIMEOUT);
    server.sessionManager.removeIfNotAccessed(sessionId, timeout);
    return new TSummaries(false, sessionId, -1, -1, null);
  }

  private TSummaries startSummaryOperation(TCredentials credentials,
      Future<SummaryCollection> future) {
    try {
      return getSummaries(future);
    } catch (TimeoutException e) {
      long sid =
          server.sessionManager.createSession(new SummarySession(credentials, future), false);
      while (sid == 0) {
        server.sessionManager.removeSession(sid);
        sid = server.sessionManager.createSession(new SummarySession(credentials, future), false);
      }
      return handleTimeout(sid);
    }
  }

  @Override
  public TSummaries startGetSummaries(TInfo tinfo, TCredentials credentials,
      TSummaryRequest request)
      throws ThriftSecurityException, ThriftTableOperationException, TException {
    NamespaceId namespaceId;
    TableId tableId = TableId.of(request.getTableId());
    try {
      namespaceId = server.getContext().getNamespaceId(tableId);
    } catch (TableNotFoundException e1) {
      throw new ThriftTableOperationException(tableId.canonical(), null, null,
          TableOperationExceptionType.NOTFOUND, null);
    }

    if (!security.canGetSummaries(credentials, tableId, namespaceId)) {
      throw new AccumuloSecurityException(credentials.getPrincipal(),
          SecurityErrorCode.PERMISSION_DENIED).asThriftException();
    }

    ExecutorService es = server.resourceManager.getSummaryPartitionExecutor();
    var tableConf = context.getTableConfiguration(tableId);
    Future<SummaryCollection> future =
        new Gatherer(server.getContext(), request, tableConf, tableConf.getCryptoService())
            .gather(es);

    return startSummaryOperation(credentials, future);
  }

  @Override
  public TSummaries startGetSummariesForPartition(TInfo tinfo, TCredentials credentials,
      TSummaryRequest request, int modulus, int remainder)
      throws ThriftSecurityException, TException {
    // do not expect users to call this directly, expect other tservers to call this method
    if (!security.canPerformSystemActions(credentials)) {
      throw new AccumuloSecurityException(credentials.getPrincipal(),
          SecurityErrorCode.PERMISSION_DENIED).asThriftException();
    }

    ExecutorService spe = server.resourceManager.getSummaryRemoteExecutor();
    TableConfiguration tableConfig =
        context.getTableConfiguration(TableId.of(request.getTableId()));
    Future<SummaryCollection> future =
        new Gatherer(server.getContext(), request, tableConfig, tableConfig.getCryptoService())
            .processPartition(spe, modulus, remainder);

    return startSummaryOperation(credentials, future);
  }

  @Override
  public TSummaries startGetSummariesFromFiles(TInfo tinfo, TCredentials credentials,
      TSummaryRequest request, Map<String,List<TRowRange>> files)
      throws ThriftSecurityException, TException {
    // do not expect users to call this directly, expect other tservers to call this method
    if (!security.canPerformSystemActions(credentials)) {
      throw new AccumuloSecurityException(credentials.getPrincipal(),
          SecurityErrorCode.PERMISSION_DENIED).asThriftException();
    }

    ExecutorService srp = server.resourceManager.getSummaryRetrievalExecutor();
    TableConfiguration tableCfg = context.getTableConfiguration(TableId.of(request.getTableId()));
    BlockCache summaryCache = server.resourceManager.getSummaryCache();
    BlockCache indexCache = server.resourceManager.getIndexCache();
    Cache<String,Long> fileLenCache = server.resourceManager.getFileLenCache();
    VolumeManager fs = context.getVolumeManager();
    FileSystemResolver volMgr = fs::getFileSystemByPath;
    Future<SummaryCollection> future =
        new Gatherer(server.getContext(), request, tableCfg, tableCfg.getCryptoService())
            .processFiles(volMgr, files, summaryCache, indexCache, fileLenCache, srp);

    return startSummaryOperation(credentials, future);
  }

  @Override
  public TSummaries contiuneGetSummaries(TInfo tinfo, long sessionId)
      throws NoSuchScanIDException, TException {
    SummarySession session = (SummarySession) server.sessionManager.getSession(sessionId);
    if (session == null) {
      throw new NoSuchScanIDException();
    }

    Future<SummaryCollection> future = session.getFuture();
    try {
      TSummaries tsums = getSummaries(future);
      server.sessionManager.removeSession(sessionId);
      return tsums;
    } catch (TimeoutException e) {
      return handleTimeout(sessionId);
    }
  }
}<|MERGE_RESOLUTION|>--- conflicted
+++ resolved
@@ -791,28 +791,14 @@
     ConditionalSession cs = null;
     Long opid = null;
 
-<<<<<<< HEAD
-    if (cs == null || cs.interruptFlag.get()) {
-      throw new NoSuchScanIDException();
-    }
-
-    if (!cs.tableId.equals(AccumuloTable.METADATA.tableId())
-        && !cs.tableId.equals(AccumuloTable.ROOT.tableId())) {
-      try {
-        server.resourceManager.waitUntilCommitsAreEnabled();
-      } catch (HoldTimeoutException hte) {
-        // Assumption is that the client has timed out and is gone. If that's not the case throw
-        // an exception that will cause it to retry.
-        log.debug("HoldTimeoutException during conditionalUpdate, reporting no such session");
-=======
     try {
       cs = (ConditionalSession) server.sessionManager.reserveSession(sessID);
       if (cs == null || cs.interruptFlag.get()) {
->>>>>>> 751c5491
         throw new NoSuchScanIDException();
       }
 
-      if (!cs.tableId.equals(MetadataTable.ID) && !cs.tableId.equals(RootTable.ID)) {
+      if (!cs.tableId.equals(AccumuloTable.METADATA.tableId())
+          && !cs.tableId.equals(AccumuloTable.ROOT.tableId())) {
         try {
           server.resourceManager.waitUntilCommitsAreEnabled();
         } catch (HoldTimeoutException hte) {
@@ -851,7 +837,8 @@
     } catch (IOException ioe) {
       throw new TException(ioe);
     } catch (Exception e) {
-      log.warn("Exception returned for conditionalUpdate. tableId: {}, opid: {}", tid, opid, e);
+      log.warn("Exception returned for conditionalUpdate. tableId: {}, opid: {}",
+          cs == null ? null : cs.tableId, opid, e);
       throw e;
     } finally {
       if (opid != null) {
