--- conflicted
+++ resolved
@@ -19,15 +19,13 @@
 package org.apache.accumulo.tserver.metrics;
 
 import org.apache.accumulo.core.metrics.MetricsProducer;
-<<<<<<< HEAD
-=======
 import org.apache.accumulo.server.compaction.CompactionWatcher;
 import org.apache.accumulo.server.compaction.FileCompactor;
->>>>>>> 627ed855
 import org.apache.accumulo.tserver.TabletServer;
 
 import io.micrometer.core.instrument.FunctionCounter;
 import io.micrometer.core.instrument.Gauge;
+import io.micrometer.core.instrument.LongTaskTimer;
 import io.micrometer.core.instrument.MeterRegistry;
 
 public class TabletServerMetrics implements MetricsProducer {
@@ -48,9 +46,6 @@
 
   @Override
   public void registerMetrics(MeterRegistry registry) {
-<<<<<<< HEAD
-
-=======
     FunctionCounter
         .builder(METRICS_COMPACTOR_ENTRIES_READ, this, TabletServerMetrics::getTotalEntriesRead)
         .description("Number of entries read by all compactions that have run on this tserver")
@@ -60,10 +55,10 @@
             TabletServerMetrics::getTotalEntriesWritten)
         .description("Number of entries written by all compactions that have run on this tserver")
         .register(registry);
-    LongTaskTimer timer = LongTaskTimer.builder(METRICS_TSERVER_MAJC_STUCK)
+    LongTaskTimer timer = LongTaskTimer.builder(METRICS_COMPACTOR_MAJC_STUCK)
         .description("Number and duration of stuck major compactions").register(registry);
     CompactionWatcher.setTimer(timer);
->>>>>>> 627ed855
+
     Gauge
         .builder(METRICS_TSERVER_TABLETS_LONG_ASSIGNMENTS, util,
             TabletServerMetricsUtil::getLongTabletAssignments)
