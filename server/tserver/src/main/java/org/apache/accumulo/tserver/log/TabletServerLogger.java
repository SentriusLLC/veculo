/*
 * Licensed to the Apache Software Foundation (ASF) under one or more
 * contributor license agreements.  See the NOTICE file distributed with
 * this work for additional information regarding copyright ownership.
 * The ASF licenses this file to You under the Apache License, Version 2.0
 * (the "License"); you may not use this file except in compliance with
 * the License.  You may obtain a copy of the License at
 *
 *     http://www.apache.org/licenses/LICENSE-2.0
 *
 * Unless required by applicable law or agreed to in writing, software
 * distributed under the License is distributed on an "AS IS" BASIS,
 * WITHOUT WARRANTIES OR CONDITIONS OF ANY KIND, either express or implied.
 * See the License for the specific language governing permissions and
 * limitations under the License.
 */
package org.apache.accumulo.tserver.log;

import java.io.IOException;
import java.util.ArrayList;
import java.util.Collection;
import java.util.Collections;
import java.util.HashMap;
import java.util.List;
import java.util.Map;
import java.util.Map.Entry;
import java.util.Set;
<<<<<<< HEAD
import java.util.concurrent.SynchronousQueue;
import java.util.concurrent.ThreadPoolExecutor;
import java.util.concurrent.TimeUnit;
=======
>>>>>>> 0eaece7f
import java.util.concurrent.atomic.AtomicInteger;
import java.util.concurrent.atomic.AtomicLong;
import java.util.concurrent.atomic.AtomicReference;
import java.util.concurrent.locks.ReadWriteLock;
import java.util.concurrent.locks.ReentrantReadWriteLock;

import org.apache.accumulo.core.client.Durability;
import org.apache.accumulo.core.data.Mutation;
import org.apache.accumulo.core.data.impl.KeyExtent;
import org.apache.accumulo.core.protobuf.ProtobufUtil;
import org.apache.accumulo.core.replication.ReplicationConfigurationUtil;
<<<<<<< HEAD
import org.apache.accumulo.core.util.SimpleThreadPool;
import org.apache.accumulo.fate.util.LoggingRunnable;
=======
import org.apache.accumulo.core.util.UtilWaitThread;
import org.apache.accumulo.fate.zookeeper.Retry;
import org.apache.accumulo.fate.zookeeper.RetryFactory;
>>>>>>> 0eaece7f
import org.apache.accumulo.server.conf.TableConfiguration;
import org.apache.accumulo.server.fs.VolumeManager;
import org.apache.accumulo.server.replication.StatusUtil;
import org.apache.accumulo.server.replication.proto.Replication.Status;
import org.apache.accumulo.server.util.Halt;
import org.apache.accumulo.server.util.ReplicationTableUtil;
import org.apache.accumulo.tserver.Mutations;
import org.apache.accumulo.tserver.TabletMutations;
import org.apache.accumulo.tserver.TabletServer;
import org.apache.accumulo.tserver.log.DfsLogger.LoggerOperation;
import org.apache.accumulo.tserver.log.DfsLogger.ServerResources;
import org.apache.accumulo.tserver.tablet.CommitSession;
import org.apache.hadoop.fs.Path;
import org.slf4j.Logger;
import org.slf4j.LoggerFactory;

<<<<<<< HEAD
import com.google.common.cache.Cache;
import com.google.common.cache.CacheBuilder;
import static com.google.common.util.concurrent.Uninterruptibles.sleepUninterruptibly;

=======
>>>>>>> 0eaece7f
/**
 * Central logging facility for the TServerInfo.
 *
 * Forwards in-memory updates to remote logs, carefully writing the same data to every log, while maintaining the maximum thread parallelism for greater
 * performance. As new logs are used and minor compactions are performed, the metadata table is kept up-to-date.
 *
 */
public class TabletServerLogger {

  private static final Logger log = LoggerFactory.getLogger(TabletServerLogger.class);

  private final AtomicLong logSizeEstimate = new AtomicLong();
  private final long maxSize;

  private final TabletServer tserver;

  // The current logger
  private DfsLogger currentLog = null;
  private final SynchronousQueue<Object> nextLog = new SynchronousQueue<>();
  private ThreadPoolExecutor nextLogMaker;

  // The current generation of logs.
  // Because multiple threads can be using a log at one time, a log
  // failure is likely to affect multiple threads, who will all attempt to
  // create a new log. This will cause many unnecessary updates to the
  // metadata table.
  // We'll use this generational counter to determine if another thread has
  // already fetched a new log.
  private final AtomicInteger logId = new AtomicInteger();

  // Use a ReadWriteLock to allow multiple threads to use the log set, but obtain a write lock to change them
  private final ReentrantReadWriteLock logIdLock = new ReentrantReadWriteLock();

  private final AtomicInteger seqGen = new AtomicInteger();

  private final AtomicLong syncCounter;
  private final AtomicLong flushCounter;

  private final RetryFactory retryFactory;
  private Retry retry = null;

  static private abstract class TestCallWithWriteLock {
    abstract boolean test();

    abstract void withWriteLock() throws IOException;
  }

  /**
   * Pattern taken from the documentation for ReentrantReadWriteLock
   *
   * @param rwlock
   *          lock to use
   * @param code
   *          a test/work pair
   */
  private static void testLockAndRun(final ReadWriteLock rwlock, TestCallWithWriteLock code) throws IOException {
    // Get a read lock
    rwlock.readLock().lock();
    try {
      // does some condition exist that needs the write lock?
      if (code.test()) {
        // Yes, let go of the readlock
        rwlock.readLock().unlock();
        // Grab the write lock
        rwlock.writeLock().lock();
        try {
          // double-check the condition, since we let go of the lock
          if (code.test()) {
            // perform the work with with write lock held
            code.withWriteLock();
          }
        } finally {
          // regain the readlock
          rwlock.readLock().lock();
          // unlock the write lock
          rwlock.writeLock().unlock();
        }
      }
    } finally {
      // always let go of the lock
      rwlock.readLock().unlock();
    }
  }

  public TabletServerLogger(TabletServer tserver, long maxSize, AtomicLong syncCounter, AtomicLong flushCounter, RetryFactory retryFactory) {
    this.tserver = tserver;
    this.maxSize = maxSize;
    this.syncCounter = syncCounter;
    this.flushCounter = flushCounter;
    this.retryFactory = retryFactory;
    this.retry = null;
  }

  private DfsLogger initializeLoggers(final AtomicInteger logIdOut) throws IOException {
    final AtomicReference<DfsLogger> result = new AtomicReference<DfsLogger>();
    testLockAndRun(logIdLock, new TestCallWithWriteLock() {
      @Override
      boolean test() {
        result.set(currentLog);
        if (currentLog != null)
          logIdOut.set(logId.get());
        return currentLog == null;
      }

      @Override
      void withWriteLock() throws IOException {
        try {
          createLogger();
          result.set(currentLog);
          if (currentLog != null)
            logIdOut.set(logId.get());
          else
            logIdOut.set(-1);
        } catch (IOException e) {
          log.error("Unable to create loggers", e);
        }
      }
    });
    return result.get();
  }

  /**
   * Get the current WAL file
   *
   * @return The name of the current log, or null if there is no current log.
   */
  public String getLogFile() {
    logIdLock.readLock().lock();
    try {
      if (null == currentLog) {
        return null;
      }
      return currentLog.getFileName();
    } finally {
      logIdLock.readLock().unlock();
    }
  }

  synchronized private void createLogger() throws IOException {
    if (!logIdLock.isWriteLockedByCurrentThread()) {
      throw new IllegalStateException("createLoggers should be called with write lock held!");
    }

    if (currentLog != null) {
      throw new IllegalStateException("createLoggers should not be called when current log is set");
    }

    try {
<<<<<<< HEAD
      startLogMaker();
      Object next = nextLog.take();
      if (next instanceof Exception) {
        throw (Exception) next;
      }
      if (next instanceof DfsLogger) {
        currentLog = (DfsLogger) next;
        logId.incrementAndGet();
        log.info("Using next log " + currentLog.getFileName());
        return;
      } else {
        throw new RuntimeException("Error: unexpected type seen: " + next);
      }
=======
      DfsLogger alog = new DfsLogger(tserver.getServerConfig(), syncCounter, flushCounter);
      alog.open(tserver.getClientAddressString());
      loggers.add(alog);
      logSetId.incrementAndGet();

      // When we successfully create a WAL, make sure to reset the Retry.
      if (null != retry) {
        retry = null;
      }

      return;
>>>>>>> 0eaece7f
    } catch (Exception t) {
      if (null == retry) {
        retry = retryFactory.create();
      }

      // We have more retries or we exceeded the maximum number of accepted failures
      if (retry.canRetry()) {
        // Use the retry and record the time in which we did so
        retry.useRetry();

        try {
          // Backoff
          retry.waitForNextAttempt();
        } catch (InterruptedException e) {
          Thread.currentThread().interrupt();
          throw new RuntimeException(e);
        }
      } else {
        log.error("Repeatedly failed to create WAL. Going to exit tabletserver.", t);
        // We didn't have retries or we failed too many times.
        Halt.halt("Experienced too many errors creating WALs, giving up");
      }

      // The exception will trigger the log creation to be re-attempted.
      throw new RuntimeException(t);
    }
  }

  private synchronized void startLogMaker() {
    if (nextLogMaker != null) {
      return;
    }
    nextLogMaker = new SimpleThreadPool(1, "WALog creator");
    nextLogMaker.submit(new LoggingRunnable(log, new Runnable() {
      @Override
      public void run() {
        final ServerResources conf = tserver.getServerConfig();
        final VolumeManager fs = conf.getFileSystem();
        while (!nextLogMaker.isShutdown()) {
          DfsLogger alog = null;
          try {
            log.debug("Creating next WAL");
            alog = new DfsLogger(conf, syncCounter, flushCounter);
            alog.open(tserver.getClientAddressString());
            String fileName = alog.getFileName();
            log.debug("Created next WAL " + fileName);
            tserver.addNewLogMarker(alog);
            while (!nextLog.offer(alog, 12, TimeUnit.HOURS)) {
              log.info("Our WAL was not used for 12 hours: " + fileName);
            }
          } catch (Exception t) {
            log.error("Failed to open WAL", t);
            if (null != alog) {
              // It's possible that the sync of the header and OPEN record to the WAL failed
              // We want to make sure that clean up the resources/thread inside the DfsLogger
              // object before trying to create a new one.
              try {
                alog.close();
              } catch (Exception e) {
                log.error("Failed to close WAL after it failed to open", e);
              }
              // Try to avoid leaving a bunch of empty WALs lying around
              try {
                Path path = alog.getPath();
                if (fs.exists(path)) {
                  fs.delete(path);
                }
              } catch (Exception e) {
                log.warn("Failed to delete a WAL that failed to open", e);
              }
            }
            try {
              nextLog.offer(t, 12, TimeUnit.HOURS);
            } catch (InterruptedException ex) {
              // ignore
            }
          }
        }
      }
    }));
  }

  public void resetLoggers() throws IOException {
    logIdLock.writeLock().lock();
    try {
      close();
    } finally {
      logIdLock.writeLock().unlock();
    }
  }

  synchronized private void close() throws IOException {
    if (!logIdLock.isWriteLockedByCurrentThread()) {
      throw new IllegalStateException("close should be called with write lock held!");
    }
    try {
      if (null != currentLog) {
        try {
          currentLog.close();
        } catch (DfsLogger.LogClosedException ex) {
          // ignore
        } catch (Throwable ex) {
          log.error("Unable to cleanly close log " + currentLog.getFileName() + ": " + ex, ex);
        } finally {
          this.tserver.walogClosed(currentLog);
        }
        currentLog = null;
        logSizeEstimate.set(0);
      }
    } catch (Throwable t) {
      throw new IOException(t);
    }
  }

  interface Writer {
    LoggerOperation write(DfsLogger logger, int seq) throws Exception;
  }

  private int write(CommitSession commitSession, boolean mincFinish, Writer writer) throws IOException {
    List<CommitSession> sessions = Collections.singletonList(commitSession);
    return write(sessions, mincFinish, writer);
  }

  private int write(final Collection<CommitSession> sessions, boolean mincFinish, Writer writer) throws IOException {
    // Work very hard not to lock this during calls to the outside world
    int currentLogId = logId.get();

    int seq = -1;
    int attempt = 1;
    boolean success = false;
    while (!success) {
      try {
        // get a reference to the loggers that no other thread can touch
        DfsLogger copy = null;
        AtomicInteger currentId = new AtomicInteger(-1);
        copy = initializeLoggers(currentId);
        currentLogId = currentId.get();

        // add the logger to the log set for the memory in the tablet,
        // update the metadata table if we've never used this tablet

        if (currentLogId == logId.get()) {
          for (CommitSession commitSession : sessions) {
            if (commitSession.beginUpdatingLogsUsed(copy, mincFinish)) {
              try {
                // Scribble out a tablet definition and then write to the metadata table
                defineTablet(commitSession);
              } finally {
                commitSession.finishUpdatingLogsUsed();
              }

              // Need to release
              KeyExtent extent = commitSession.getExtent();
              if (ReplicationConfigurationUtil.isEnabled(extent, tserver.getTableConfiguration(extent))) {
                Status status = StatusUtil.openWithUnknownLength(System.currentTimeMillis());
                log.debug("Writing " + ProtobufUtil.toString(status) + " to metadata table for " + copy.getFileName());
                // Got some new WALs, note this in the metadata table
                ReplicationTableUtil.updateFiles(tserver, commitSession.getExtent(), copy.getFileName(), status);
              }
            }
          }
        }

        // Make sure that the logs haven't changed out from underneath our copy
        if (currentLogId == logId.get()) {

          // write the mutation to the logs
          seq = seqGen.incrementAndGet();
          if (seq < 0)
            throw new RuntimeException("Logger sequence generator wrapped!  Onos!!!11!eleven");
          LoggerOperation lop = writer.write(copy, seq);
          if (lop != null) {
            lop.await();
          }

          // double-check: did the log set change?
          success = (currentLogId == logId.get());
        }
      } catch (DfsLogger.LogClosedException ex) {
        log.debug("Logs closed while writing, retrying " + attempt);
      } catch (Exception t) {
        if (attempt != 1) {
          log.error("Unexpected error writing to log, retrying attempt " + attempt, t);
        }
        sleepUninterruptibly(100, TimeUnit.MILLISECONDS);
      } finally {
        attempt++;
      }
      // Some sort of write failure occurred. Grab the write lock and reset the logs.
      // But since multiple threads will attempt it, only attempt the reset when
      // the logs haven't changed.
      final int finalCurrent = currentLogId;
      if (!success) {
        testLockAndRun(logIdLock, new TestCallWithWriteLock() {

          @Override
          boolean test() {
            return finalCurrent == logId.get();
          }

          @Override
          void withWriteLock() throws IOException {
            close();
            closeForReplication(sessions);
          }
        });
      }
    }
    // if the log gets too big, reset it .. grab the write lock first
    logSizeEstimate.addAndGet(4 * 3); // event, tid, seq overhead
    testLockAndRun(logIdLock, new TestCallWithWriteLock() {
      @Override
      boolean test() {
        return logSizeEstimate.get() > maxSize;
      }

      @Override
      void withWriteLock() throws IOException {
        close();
        closeForReplication(sessions);
      }
    });
    return seq;
  }

  protected void closeForReplication(Collection<CommitSession> sessions) {
    // TODO We can close the WAL here for replication purposes
  }

  public int defineTablet(final CommitSession commitSession) throws IOException {
    // scribble this into the metadata tablet, too.
    return write(commitSession, false, new Writer() {
      @Override
      public LoggerOperation write(DfsLogger logger, int ignored) throws Exception {
        logger.defineTablet(commitSession.getWALogSeq(), commitSession.getLogId(), commitSession.getExtent());
        return null;
      }
    });
  }

  public int log(final CommitSession commitSession, final int tabletSeq, final Mutation m, final Durability durability) throws IOException {
    if (durability == Durability.NONE) {
      return -1;
    }
    if (durability == Durability.DEFAULT) {
      throw new IllegalArgumentException("Unexpected durability " + durability);
    }
    int seq = write(commitSession, false, new Writer() {
      @Override
      public LoggerOperation write(DfsLogger logger, int ignored) throws Exception {
        return logger.log(tabletSeq, commitSession.getLogId(), m, durability);
      }
    });
    logSizeEstimate.addAndGet(m.numBytes());
    return seq;
  }

  public int logManyTablets(Map<CommitSession,Mutations> mutations) throws IOException {

    final Map<CommitSession,Mutations> loggables = new HashMap<CommitSession,Mutations>(mutations);
    for (Entry<CommitSession,Mutations> entry : mutations.entrySet()) {
      if (entry.getValue().getDurability() == Durability.NONE) {
        loggables.remove(entry.getKey());
      }
    }
    if (loggables.size() == 0)
      return -1;

    int seq = write(loggables.keySet(), false, new Writer() {
      @Override
      public LoggerOperation write(DfsLogger logger, int ignored) throws Exception {
        List<TabletMutations> copy = new ArrayList<TabletMutations>(loggables.size());
        for (Entry<CommitSession,Mutations> entry : loggables.entrySet()) {
          CommitSession cs = entry.getKey();
          Durability durability = entry.getValue().getDurability();
          copy.add(new TabletMutations(cs.getLogId(), cs.getWALogSeq(), entry.getValue().getMutations(), durability));
        }
        return logger.logManyTablets(copy);
      }
    });
    for (Mutations entry : loggables.values()) {
      if (entry.getMutations().size() < 1) {
        throw new IllegalArgumentException("logManyTablets: logging empty mutation list");
      }
      for (Mutation m : entry.getMutations()) {
        logSizeEstimate.addAndGet(m.numBytes());
      }
    }
    return seq;
  }

  public void minorCompactionFinished(final CommitSession commitSession, final String fullyQualifiedFileName, final int walogSeq) throws IOException {

    long t1 = System.currentTimeMillis();

    int seq = write(commitSession, true, new Writer() {
      @Override
      public LoggerOperation write(DfsLogger logger, int ignored) throws Exception {
        logger.minorCompactionFinished(walogSeq, commitSession.getLogId(), fullyQualifiedFileName).await();
        return null;
      }
    });

    long t2 = System.currentTimeMillis();

    log.debug(" wrote MinC finish  " + seq + ": writeTime:" + (t2 - t1) + "ms ");
  }

  public int minorCompactionStarted(final CommitSession commitSession, final int seq, final String fullyQualifiedFileName) throws IOException {
    write(commitSession, false, new Writer() {
      @Override
      public LoggerOperation write(DfsLogger logger, int ignored) throws Exception {
        logger.minorCompactionStarted(seq, commitSession.getLogId(), fullyQualifiedFileName).await();
        return null;
      }
    });
    return seq;
  }

  public void recover(VolumeManager fs, KeyExtent extent, TableConfiguration tconf, List<Path> logs, Set<String> tabletFiles, MutationReceiver mr)
      throws IOException {
    try {
      SortedLogRecovery recovery = new SortedLogRecovery(fs);
      recovery.recover(extent, logs, tabletFiles, mr);
    } catch (Exception e) {
      throw new IOException(e);
    }
  }

}<|MERGE_RESOLUTION|>--- conflicted
+++ resolved
@@ -25,12 +25,9 @@
 import java.util.Map;
 import java.util.Map.Entry;
 import java.util.Set;
-<<<<<<< HEAD
 import java.util.concurrent.SynchronousQueue;
 import java.util.concurrent.ThreadPoolExecutor;
 import java.util.concurrent.TimeUnit;
-=======
->>>>>>> 0eaece7f
 import java.util.concurrent.atomic.AtomicInteger;
 import java.util.concurrent.atomic.AtomicLong;
 import java.util.concurrent.atomic.AtomicReference;
@@ -42,14 +39,10 @@
 import org.apache.accumulo.core.data.impl.KeyExtent;
 import org.apache.accumulo.core.protobuf.ProtobufUtil;
 import org.apache.accumulo.core.replication.ReplicationConfigurationUtil;
-<<<<<<< HEAD
 import org.apache.accumulo.core.util.SimpleThreadPool;
 import org.apache.accumulo.fate.util.LoggingRunnable;
-=======
-import org.apache.accumulo.core.util.UtilWaitThread;
 import org.apache.accumulo.fate.zookeeper.Retry;
 import org.apache.accumulo.fate.zookeeper.RetryFactory;
->>>>>>> 0eaece7f
 import org.apache.accumulo.server.conf.TableConfiguration;
 import org.apache.accumulo.server.fs.VolumeManager;
 import org.apache.accumulo.server.replication.StatusUtil;
@@ -66,13 +59,8 @@
 import org.slf4j.Logger;
 import org.slf4j.LoggerFactory;
 
-<<<<<<< HEAD
-import com.google.common.cache.Cache;
-import com.google.common.cache.CacheBuilder;
 import static com.google.common.util.concurrent.Uninterruptibles.sleepUninterruptibly;
 
-=======
->>>>>>> 0eaece7f
 /**
  * Central logging facility for the TServerInfo.
  *
@@ -221,7 +209,6 @@
     }
 
     try {
-<<<<<<< HEAD
       startLogMaker();
       Object next = nextLog.take();
       if (next instanceof Exception) {
@@ -231,23 +218,16 @@
         currentLog = (DfsLogger) next;
         logId.incrementAndGet();
         log.info("Using next log " + currentLog.getFileName());
+
+        // When we successfully create a WAL, make sure to reset the Retry.
+        if (null != retry) {
+          retry = null;
+        }
+
         return;
       } else {
         throw new RuntimeException("Error: unexpected type seen: " + next);
       }
-=======
-      DfsLogger alog = new DfsLogger(tserver.getServerConfig(), syncCounter, flushCounter);
-      alog.open(tserver.getClientAddressString());
-      loggers.add(alog);
-      logSetId.incrementAndGet();
-
-      // When we successfully create a WAL, make sure to reset the Retry.
-      if (null != retry) {
-        retry = null;
-      }
-
-      return;
->>>>>>> 0eaece7f
     } catch (Exception t) {
       if (null == retry) {
         retry = retryFactory.create();
