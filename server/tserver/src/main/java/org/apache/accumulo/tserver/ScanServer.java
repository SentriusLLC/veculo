--- conflicted
+++ resolved
@@ -64,23 +64,17 @@
 import org.apache.accumulo.core.dataImpl.thrift.TColumn;
 import org.apache.accumulo.core.dataImpl.thrift.TKeyExtent;
 import org.apache.accumulo.core.dataImpl.thrift.TRange;
-<<<<<<< HEAD
-=======
-import org.apache.accumulo.core.fate.zookeeper.ServiceLock;
-import org.apache.accumulo.core.fate.zookeeper.ServiceLock.LockWatcher;
-import org.apache.accumulo.core.fate.zookeeper.ServiceLockSupport.ServiceLockWatcher;
->>>>>>> b3424a86
 import org.apache.accumulo.core.fate.zookeeper.ZooCache;
 import org.apache.accumulo.core.fate.zookeeper.ZooReaderWriter;
 import org.apache.accumulo.core.fate.zookeeper.ZooUtil.NodeExistsPolicy;
 import org.apache.accumulo.core.file.blockfile.cache.impl.BlockCacheConfiguration;
 import org.apache.accumulo.core.lock.ServiceLock;
-import org.apache.accumulo.core.lock.ServiceLock.LockLossReason;
 import org.apache.accumulo.core.lock.ServiceLock.LockWatcher;
 import org.apache.accumulo.core.lock.ServiceLockData;
 import org.apache.accumulo.core.lock.ServiceLockData.ServiceDescriptor;
 import org.apache.accumulo.core.lock.ServiceLockData.ServiceDescriptors;
 import org.apache.accumulo.core.lock.ServiceLockData.ThriftService;
+import org.apache.accumulo.core.lock.ServiceLockSupport.ServiceLockWatcher;
 import org.apache.accumulo.core.metadata.ScanServerRefTabletFile;
 import org.apache.accumulo.core.metadata.StoredTabletFile;
 import org.apache.accumulo.core.metadata.schema.Ample;
@@ -96,18 +90,7 @@
 import org.apache.accumulo.core.tabletscan.thrift.TooManyFilesException;
 import org.apache.accumulo.core.tabletserver.thrift.NoSuchScanIDException;
 import org.apache.accumulo.core.tabletserver.thrift.NotServingTabletException;
-<<<<<<< HEAD
-import org.apache.accumulo.core.util.Halt;
 import org.apache.accumulo.core.util.Timer;
-=======
-import org.apache.accumulo.core.tabletserver.thrift.ScanServerBusyException;
-import org.apache.accumulo.core.tabletserver.thrift.TSampleNotPresentException;
-import org.apache.accumulo.core.tabletserver.thrift.TSamplerConfiguration;
-import org.apache.accumulo.core.tabletserver.thrift.TabletScanClientService;
-import org.apache.accumulo.core.tabletserver.thrift.TooManyFilesException;
-import org.apache.accumulo.core.trace.thrift.TInfo;
-import org.apache.accumulo.core.util.HostAndPort;
->>>>>>> b3424a86
 import org.apache.accumulo.core.util.UtilWaitThread;
 import org.apache.accumulo.core.util.threads.ThreadPools;
 import org.apache.accumulo.server.AbstractServer;
@@ -362,29 +345,8 @@
 
       serverLockUUID = UUID.randomUUID();
       scanServerLock = new ServiceLock(zoo.getZooKeeper(), zLockPath, serverLockUUID);
-<<<<<<< HEAD
-
-      LockWatcher lw = new LockWatcher() {
-
-        @Override
-        public void lostLock(final LockLossReason reason) {
-          Halt.halt(serverStopRequested ? 0 : 1, () -> {
-            if (!serverStopRequested) {
-              LOG.error("Lost tablet server lock (reason = {}), exiting.", reason);
-            }
-            context.getLowMemoryDetector().logGCInfo(getConfiguration());
-          });
-        }
-
-        @Override
-        public void unableToMonitorLockNode(final Exception e) {
-          Halt.halt(1, () -> LOG.error("Lost ability to monitor scan server lock, exiting.", e));
-        }
-      };
-=======
       LockWatcher lw = new ServiceLockWatcher("scan server", () -> serverStopRequested,
-          (name) -> gcLogger.logGCInfo(getConfiguration()));
->>>>>>> b3424a86
+          (name) -> context.getLowMemoryDetector().logGCInfo(getConfiguration()));
 
       for (int i = 0; i < 120 / 5; i++) {
         zoo.putPersistentData(zLockPath.toString(), new byte[0], NodeExistsPolicy.SKIP);
