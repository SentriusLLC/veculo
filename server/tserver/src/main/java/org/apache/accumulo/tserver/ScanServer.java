--- conflicted
+++ resolved
@@ -449,12 +449,8 @@
         tmCacheExecutor.shutdownNow();
       }
 
-<<<<<<< HEAD
       context.getLowMemoryDetector().logGCInfo(getConfiguration());
-=======
-      gcLogger.logGCInfo(getConfiguration());
       super.close();
->>>>>>> b2c5fc48
       getShutdownComplete().set(true);
       LOG.info("stop requested. exiting ... ");
       try {
