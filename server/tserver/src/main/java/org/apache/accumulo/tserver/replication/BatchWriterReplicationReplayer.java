/*
 * Licensed to the Apache Software Foundation (ASF) under one or more
 * contributor license agreements.  See the NOTICE file distributed with
 * this work for additional information regarding copyright ownership.
 * The ASF licenses this file to You under the Apache License, Version 2.0
 * (the "License"); you may not use this file except in compliance with
 * the License.  You may obtain a copy of the License at
 *
 *     http://www.apache.org/licenses/LICENSE-2.0
 *
 * Unless required by applicable law or agreed to in writing, software
 * distributed under the License is distributed on an "AS IS" BASIS,
 * WITHOUT WARRANTIES OR CONDITIONS OF ANY KIND, either express or implied.
 * See the License for the specific language governing permissions and
 * limitations under the License.
 */
package org.apache.accumulo.tserver.replication;

import java.io.DataInputStream;
import java.io.IOException;
import java.nio.ByteBuffer;
import java.util.ArrayList;
import java.util.List;
import java.util.Set;

import org.apache.accumulo.core.client.BatchWriter;
import org.apache.accumulo.core.client.BatchWriterConfig;
import org.apache.accumulo.core.client.MutationsRejectedException;
import org.apache.accumulo.core.client.TableNotFoundException;
import org.apache.accumulo.core.clientImpl.ClientContext;
import org.apache.accumulo.core.conf.Property;
import org.apache.accumulo.core.data.ColumnUpdate;
import org.apache.accumulo.core.data.Mutation;
import org.apache.accumulo.core.replication.AccumuloReplicationReplayer;
import org.apache.accumulo.core.replication.thrift.RemoteReplicationErrorCode;
import org.apache.accumulo.core.replication.thrift.RemoteReplicationException;
import org.apache.accumulo.core.replication.thrift.WalEdits;
import org.apache.accumulo.core.security.ColumnVisibility;
import org.apache.accumulo.core.util.ByteBufferUtil;
import org.apache.accumulo.server.data.ServerMutation;
import org.apache.accumulo.tserver.logger.LogFileKey;
import org.apache.accumulo.tserver.logger.LogFileValue;
import org.slf4j.Logger;
import org.slf4j.LoggerFactory;

/**
 * Use a BatchWriter to replay WAL entries to an Accumulo table. This assumes that all WAL entries
 * are for this table. Pruning out undesired entries is expected to be done by the sender.
 */
public class BatchWriterReplicationReplayer implements AccumuloReplicationReplayer {
  private static final Logger log = LoggerFactory.getLogger(BatchWriterReplicationReplayer.class);

  @Override
  public long replicateLog(ClientContext context, String tableName, WalEdits data)
      throws RemoteReplicationException {
    final LogFileKey key = new LogFileKey();
    final LogFileValue value = new LogFileValue();
<<<<<<< HEAD
    final long memoryInBytes = context.getConfiguration()
        .getAsBytes(Property.TSERV_REPLICATION_BW_REPLAYER_MEMORY);
=======
    final long memoryInBytes =
        context.getConfiguration().getMemoryInBytes(Property.TSERV_REPLICATION_BW_REPLAYER_MEMORY);
>>>>>>> 0a9837f3

    BatchWriter bw = null;
    long mutationsApplied = 0L;
    try {
      for (ByteBuffer edit : data.getEdits()) {
        DataInputStream dis = new DataInputStream(ByteBufferUtil.toByteArrayInputStream(edit));
        try {
          key.readFields(dis);
          // TODO this is brittle because AccumuloReplicaSystem isn't actually calling
          // LogFileValue.write, but we're expecting
          // what we receive to be readable by the LogFileValue.
          value.readFields(dis);
        } catch (IOException e) {
          log.error("Could not deserialize edit from stream", e);
          throw new RemoteReplicationException(RemoteReplicationErrorCode.COULD_NOT_DESERIALIZE,
              "Could not deserialize edit from stream");
        }

        // Create the batchScanner if we don't already have one.
        if (bw == null) {
          BatchWriterConfig bwConfig = new BatchWriterConfig();
          bwConfig.setMaxMemory(memoryInBytes);
          try {
            bw = context.createBatchWriter(tableName, bwConfig);
          } catch (TableNotFoundException e) {
            throw new RemoteReplicationException(RemoteReplicationErrorCode.TABLE_DOES_NOT_EXIST,
                "Table " + tableName + " does not exist");
          }
        }

        log.info("Applying {} mutations to table {} as part of batch", value.mutations.size(),
            tableName);

        // If we got a ServerMutation, we have to make sure that we preserve the systemTimestamp
        // otherwise
        // the local system will assign a new timestamp.
        List<Mutation> mutationsCopy = new ArrayList<>(value.mutations.size());
        long mutationsCopied = 0L;
        for (Mutation orig : value.mutations) {
          if (orig instanceof ServerMutation) {
            mutationsCopied++;

            ServerMutation origServer = (ServerMutation) orig;
            Mutation copy = new Mutation(orig.getRow());
            for (ColumnUpdate update : orig.getUpdates()) {
              long timestamp;

              // If the update doesn't have a timestamp, pull it from the ServerMutation
              if (!update.hasTimestamp()) {
                timestamp = origServer.getSystemTimestamp();
              } else {
                timestamp = update.getTimestamp();
              }

              // TODO ACCUMULO-2937 cache the CVs
              if (update.isDeleted()) {
                copy.putDelete(update.getColumnFamily(), update.getColumnQualifier(),
                    new ColumnVisibility(update.getColumnVisibility()), timestamp);
              } else {
                copy.put(update.getColumnFamily(), update.getColumnQualifier(),
                    new ColumnVisibility(update.getColumnVisibility()), timestamp,
                    update.getValue());
              }
            }

            // We also need to preserve the replicationSource information to prevent cycles
            Set<String> replicationSources = orig.getReplicationSources();
            if (replicationSources != null && !replicationSources.isEmpty()) {
              for (String replicationSource : replicationSources) {
                copy.addReplicationSource(replicationSource);
              }
            }

            mutationsCopy.add(copy);
          } else {
            mutationsCopy.add(orig);
          }
        }

        log.debug("Copied {} mutations to ensure server-assigned timestamps are propagated",
            mutationsCopied);

        try {
          bw.addMutations(mutationsCopy);
        } catch (MutationsRejectedException e) {
          log.error("Could not apply mutations to {}", tableName);
          throw new RemoteReplicationException(RemoteReplicationErrorCode.COULD_NOT_APPLY,
              "Could not apply mutations to " + tableName);
        }

        log.debug("{} mutations added to the BatchScanner", mutationsCopy.size());

        mutationsApplied += mutationsCopy.size();
      }
    } finally {
      if (bw != null) {
        try {
          bw.close();
        } catch (MutationsRejectedException e) {
          log.error("Could not apply mutations to {}", tableName);
          throw new RemoteReplicationException(RemoteReplicationErrorCode.COULD_NOT_APPLY,
              "Could not apply mutations to " + tableName);
        }
      }
    }

    log.info("Applied {} mutations in total to {}", mutationsApplied, tableName);

    return mutationsApplied;
  }

}<|MERGE_RESOLUTION|>--- conflicted
+++ resolved
@@ -55,13 +55,8 @@
       throws RemoteReplicationException {
     final LogFileKey key = new LogFileKey();
     final LogFileValue value = new LogFileValue();
-<<<<<<< HEAD
-    final long memoryInBytes = context.getConfiguration()
-        .getAsBytes(Property.TSERV_REPLICATION_BW_REPLAYER_MEMORY);
-=======
     final long memoryInBytes =
-        context.getConfiguration().getMemoryInBytes(Property.TSERV_REPLICATION_BW_REPLAYER_MEMORY);
->>>>>>> 0a9837f3
+        context.getConfiguration().getAsBytes(Property.TSERV_REPLICATION_BW_REPLAYER_MEMORY);
 
     BatchWriter bw = null;
     long mutationsApplied = 0L;
