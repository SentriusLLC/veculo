/*
 * Licensed to the Apache Software Foundation (ASF) under one
 * or more contributor license agreements.  See the NOTICE file
 * distributed with this work for additional information
 * regarding copyright ownership.  The ASF licenses this file
 * to you under the Apache License, Version 2.0 (the
 * "License"); you may not use this file except in compliance
 * with the License.  You may obtain a copy of the License at
 *
 *   https://www.apache.org/licenses/LICENSE-2.0
 *
 * Unless required by applicable law or agreed to in writing,
 * software distributed under the License is distributed on an
 * "AS IS" BASIS, WITHOUT WARRANTIES OR CONDITIONS OF ANY
 * KIND, either express or implied.  See the License for the
 * specific language governing permissions and limitations
 * under the License.
 */
package org.apache.accumulo.tserver;

import static com.google.common.util.concurrent.Uninterruptibles.sleepUninterruptibly;
import static org.apache.accumulo.core.util.LazySingletons.RANDOM;
import static org.apache.accumulo.core.util.threads.ThreadPools.watchCriticalFixedDelay;
import static org.apache.accumulo.core.util.threads.ThreadPools.watchCriticalScheduledTask;
import static org.apache.accumulo.core.util.threads.ThreadPools.watchNonCriticalScheduledTask;

import java.io.IOException;
import java.io.UncheckedIOException;
import java.lang.management.ManagementFactory;
import java.lang.reflect.InvocationTargetException;
import java.net.UnknownHostException;
import java.time.Duration;
import java.util.ArrayList;
import java.util.Arrays;
import java.util.Collection;
import java.util.Collections;
import java.util.EnumSet;
import java.util.HashMap;
import java.util.HashSet;
import java.util.Iterator;
import java.util.LinkedHashSet;
import java.util.List;
import java.util.Map;
import java.util.Map.Entry;
import java.util.Optional;
import java.util.Set;
import java.util.SortedMap;
import java.util.SortedSet;
import java.util.TreeMap;
import java.util.TreeSet;
import java.util.UUID;
import java.util.concurrent.BlockingDeque;
import java.util.concurrent.ConcurrentHashMap;
import java.util.concurrent.LinkedBlockingDeque;
import java.util.concurrent.ScheduledFuture;
import java.util.concurrent.TimeUnit;
import java.util.concurrent.atomic.AtomicInteger;
import java.util.concurrent.atomic.AtomicLong;
import java.util.concurrent.locks.ReentrantLock;
import java.util.function.Consumer;
import java.util.function.Function;
import java.util.stream.Collectors;

import org.apache.accumulo.core.Constants;
import org.apache.accumulo.core.classloader.ClassLoaderUtil;
import org.apache.accumulo.core.cli.ConfigOpts;
import org.apache.accumulo.core.client.Durability;
import org.apache.accumulo.core.client.admin.servers.ServerId;
import org.apache.accumulo.core.clientImpl.ClientTabletCache;
import org.apache.accumulo.core.clientImpl.DurabilityImpl;
import org.apache.accumulo.core.conf.AccumuloConfiguration;
import org.apache.accumulo.core.conf.Property;
import org.apache.accumulo.core.conf.SiteConfiguration;
import org.apache.accumulo.core.data.InstanceId;
import org.apache.accumulo.core.data.TableId;
import org.apache.accumulo.core.dataImpl.KeyExtent;
import org.apache.accumulo.core.fate.zookeeper.ZooCache;
import org.apache.accumulo.core.fate.zookeeper.ZooReaderWriter;
import org.apache.accumulo.core.fate.zookeeper.ZooUtil.NodeExistsPolicy;
import org.apache.accumulo.core.file.blockfile.cache.impl.BlockCacheConfiguration;
import org.apache.accumulo.core.lock.ServiceLock;
import org.apache.accumulo.core.lock.ServiceLock.LockLossReason;
import org.apache.accumulo.core.lock.ServiceLock.LockWatcher;
import org.apache.accumulo.core.lock.ServiceLockData;
import org.apache.accumulo.core.lock.ServiceLockData.ServiceDescriptor;
import org.apache.accumulo.core.lock.ServiceLockData.ServiceDescriptors;
import org.apache.accumulo.core.lock.ServiceLockData.ThriftService;
import org.apache.accumulo.core.lock.ServiceLockPaths.ServiceLockPath;
import org.apache.accumulo.core.manager.thrift.Compacting;
import org.apache.accumulo.core.manager.thrift.ManagerClientService;
import org.apache.accumulo.core.manager.thrift.TableInfo;
import org.apache.accumulo.core.manager.thrift.TabletServerStatus;
import org.apache.accumulo.core.metadata.AccumuloTable;
import org.apache.accumulo.core.metadata.TServerInstance;
import org.apache.accumulo.core.metadata.schema.Ample;
import org.apache.accumulo.core.metadata.schema.TabletMetadata;
import org.apache.accumulo.core.metrics.MetricsInfo;
import org.apache.accumulo.core.rpc.ThriftUtil;
import org.apache.accumulo.core.rpc.clients.ThriftClientTypes;
import org.apache.accumulo.core.spi.fs.VolumeChooserEnvironment;
import org.apache.accumulo.core.spi.ondemand.OnDemandTabletUnloader;
import org.apache.accumulo.core.spi.ondemand.OnDemandTabletUnloader.UnloaderParams;
import org.apache.accumulo.core.tabletserver.UnloaderParamsImpl;
import org.apache.accumulo.core.tabletserver.log.LogEntry;
import org.apache.accumulo.core.util.ComparablePair;
import org.apache.accumulo.core.util.Halt;
import org.apache.accumulo.core.util.MapCounter;
import org.apache.accumulo.core.util.Pair;
import org.apache.accumulo.core.util.Retry;
import org.apache.accumulo.core.util.Retry.RetryFactory;
import org.apache.accumulo.core.util.UtilWaitThread;
import org.apache.accumulo.core.util.threads.Threads;
import org.apache.accumulo.server.AbstractServer;
import org.apache.accumulo.server.ServerContext;
import org.apache.accumulo.server.ServiceEnvironmentImpl;
import org.apache.accumulo.server.TabletLevel;
import org.apache.accumulo.server.client.ClientServiceHandler;
import org.apache.accumulo.server.compaction.CompactionWatcher;
import org.apache.accumulo.server.compaction.PausedCompactionMetrics;
import org.apache.accumulo.server.conf.TableConfiguration;
import org.apache.accumulo.server.fs.VolumeChooserEnvironmentImpl;
import org.apache.accumulo.server.fs.VolumeManager;
import org.apache.accumulo.server.log.WalStateManager;
import org.apache.accumulo.server.log.WalStateManager.WalMarkerException;
import org.apache.accumulo.server.rpc.ServerAddress;
import org.apache.accumulo.server.rpc.TServerUtils;
import org.apache.accumulo.server.rpc.ThriftProcessorTypes;
import org.apache.accumulo.server.security.SecurityUtil;
import org.apache.accumulo.server.security.delegation.ZooAuthenticationKeyWatcher;
import org.apache.accumulo.server.util.time.RelativeTime;
import org.apache.accumulo.tserver.log.DfsLogger;
import org.apache.accumulo.tserver.log.LogSorter;
import org.apache.accumulo.tserver.log.MutationReceiver;
import org.apache.accumulo.tserver.log.TabletServerLogger;
import org.apache.accumulo.tserver.managermessage.ManagerMessage;
import org.apache.accumulo.tserver.metrics.TabletServerMetrics;
import org.apache.accumulo.tserver.metrics.TabletServerMinCMetrics;
import org.apache.accumulo.tserver.metrics.TabletServerScanMetrics;
import org.apache.accumulo.tserver.metrics.TabletServerUpdateMetrics;
import org.apache.accumulo.tserver.scan.ScanRunState;
import org.apache.accumulo.tserver.session.Session;
import org.apache.accumulo.tserver.session.SessionManager;
import org.apache.accumulo.tserver.tablet.CommitSession;
import org.apache.accumulo.tserver.tablet.Tablet;
import org.apache.commons.collections4.map.LRUMap;
import org.apache.hadoop.fs.Path;
import org.apache.thrift.TException;
import org.apache.thrift.TProcessor;
import org.apache.thrift.TServiceClient;
import org.apache.thrift.server.TServer;
import org.apache.zookeeper.KeeperException;
import org.slf4j.Logger;
import org.slf4j.LoggerFactory;

import com.google.common.annotations.VisibleForTesting;
import com.google.common.net.HostAndPort;

public class TabletServer extends AbstractServer implements TabletHostingServer {

  private static final Logger log = LoggerFactory.getLogger(TabletServer.class);
  private static final long TIME_BETWEEN_LOCATOR_CACHE_CLEARS = TimeUnit.HOURS.toMillis(1);

  final ZooCache managerLockCache;

  final TabletServerLogger logger;

  private TabletServerMetrics metrics;
  TabletServerUpdateMetrics updateMetrics;
  TabletServerScanMetrics scanMetrics;
  TabletServerMinCMetrics mincMetrics;
  PausedCompactionMetrics pausedMetrics;
  BlockCacheMetrics blockCacheMetrics;

  @Override
  public TabletServerScanMetrics getScanMetrics() {
    return scanMetrics;
  }

  public TabletServerMinCMetrics getMinCMetrics() {
    return mincMetrics;
  }

  @Override
  public PausedCompactionMetrics getPausedCompactionMetrics() {
    return pausedMetrics;
  }

  private final LogSorter logSorter;
  final TabletStatsKeeper statsKeeper;
  private final AtomicInteger logIdGenerator = new AtomicInteger();

  private final AtomicLong flushCounter = new AtomicLong(0);
  private final AtomicLong syncCounter = new AtomicLong(0);

  final OnlineTablets onlineTablets = new OnlineTablets();
  final SortedSet<KeyExtent> unopenedTablets = Collections.synchronizedSortedSet(new TreeSet<>());
  final SortedSet<KeyExtent> openingTablets = Collections.synchronizedSortedSet(new TreeSet<>());
  final Map<KeyExtent,Long> recentlyUnloadedCache = Collections.synchronizedMap(new LRUMap<>(1000));

  final TabletServerResourceManager resourceManager;

  private final BlockingDeque<ManagerMessage> managerMessages = new LinkedBlockingDeque<>();

  volatile HostAndPort clientAddress;

  private volatile boolean serverStopRequested = false;
  private volatile boolean shutdownComplete = false;

  private ServiceLock tabletServerLock;

  private TServer server;

  private String lockID;
  private volatile long lockSessionId = -1;

  public static final AtomicLong seekCount = new AtomicLong(0);

  private final AtomicLong totalMinorCompactions = new AtomicLong(0);
  private final AtomicInteger onDemandUnloadedLowMemory = new AtomicInteger(0);

  private final ZooAuthenticationKeyWatcher authKeyWatcher;
  private final WalStateManager walMarker;
  private final ServerContext context;

  public static void main(String[] args) throws Exception {
    try (TabletServer tserver = new TabletServer(new ConfigOpts(), ServerContext::new, args)) {
      tserver.runServer();
    }
  }

  protected TabletServer(ConfigOpts opts,
      Function<SiteConfiguration,ServerContext> serverContextFactory, String[] args) {
    super("tserver", opts, serverContextFactory, args);
    context = super.getContext();
    this.managerLockCache = new ZooCache(context.getZooReader(), null);
    final AccumuloConfiguration aconf = getConfiguration();
    log.info("Version " + Constants.VERSION);
    log.info("Instance " + getInstanceID());
    this.sessionManager = new SessionManager(context);
    this.logSorter = new LogSorter(context, aconf);
    this.statsKeeper = new TabletStatsKeeper();
    final int numBusyTabletsToLog = aconf.getCount(Property.TSERV_LOG_BUSY_TABLETS_COUNT);
    final long logBusyTabletsDelay =
        aconf.getTimeInMillis(Property.TSERV_LOG_BUSY_TABLETS_INTERVAL);

    // check early whether the WAL directory supports sync. issue warning if
    // it doesn't
    checkWalCanSync(context);

    // This thread will calculate and log out the busiest tablets based on ingest count and
    // query count every #{logBusiestTabletsDelay}
    if (numBusyTabletsToLog > 0) {
      ScheduledFuture<?> future = context.getScheduledExecutor()
          .scheduleWithFixedDelay(Threads.createNamedRunnable("BusyTabletLogger", new Runnable() {
            private final BusiestTracker ingestTracker =
                BusiestTracker.newBusiestIngestTracker(numBusyTabletsToLog);
            private final BusiestTracker queryTracker =
                BusiestTracker.newBusiestQueryTracker(numBusyTabletsToLog);

            @Override
            public void run() {
              Collection<Tablet> tablets = onlineTablets.snapshot().values();
              logBusyTablets(ingestTracker.computeBusiest(tablets), "ingest count");
              logBusyTablets(queryTracker.computeBusiest(tablets), "query count");
            }

            private void logBusyTablets(List<ComparablePair<Long,KeyExtent>> busyTablets,
                String label) {

              int i = 1;
              for (Pair<Long,KeyExtent> pair : busyTablets) {
                log.debug("{} busiest tablet by {}: {} -- extent: {} ", i, label.toLowerCase(),
                    pair.getFirst(), pair.getSecond());
                i++;
              }
            }
          }), logBusyTabletsDelay, logBusyTabletsDelay, TimeUnit.MILLISECONDS);
      watchNonCriticalScheduledTask(future);
    }

    ScheduledFuture<?> future = context.getScheduledExecutor()
        .scheduleWithFixedDelay(Threads.createNamedRunnable("TabletRateUpdater", () -> {
          long now = System.currentTimeMillis();
          for (Tablet tablet : getOnlineTablets().values()) {
            try {
              tablet.updateRates(now);
            } catch (Exception ex) {
              log.error("Error updating rates for {}", tablet.getExtent(), ex);
            }
          }
        }), 5, 5, TimeUnit.SECONDS);
    watchNonCriticalScheduledTask(future);

    final long walMaxSize = aconf.getAsBytes(Property.TSERV_WAL_MAX_SIZE);
    final long walMaxAge = aconf.getTimeInMillis(Property.TSERV_WAL_MAX_AGE);
    final long minBlockSize =
        context.getHadoopConf().getLong("dfs.namenode.fs-limits.min-block-size", 0);
    if (minBlockSize != 0 && minBlockSize > walMaxSize) {
      throw new RuntimeException("Unable to start TabletServer. Logger is set to use blocksize "
          + walMaxSize + " but hdfs minimum block size is " + minBlockSize
          + ". Either increase the " + Property.TSERV_WAL_MAX_SIZE
          + " or decrease dfs.namenode.fs-limits.min-block-size in hdfs-site.xml.");
    }

    final long toleratedWalCreationFailures =
        aconf.getCount(Property.TSERV_WAL_TOLERATED_CREATION_FAILURES);
    final long walFailureRetryIncrement =
        aconf.getTimeInMillis(Property.TSERV_WAL_TOLERATED_WAIT_INCREMENT);
    final long walFailureRetryMax =
        aconf.getTimeInMillis(Property.TSERV_WAL_TOLERATED_MAXIMUM_WAIT_DURATION);
    final RetryFactory walCreationRetryFactory =
        Retry.builder().maxRetries(toleratedWalCreationFailures)
            .retryAfter(Duration.ofMillis(walFailureRetryIncrement))
            .incrementBy(Duration.ofMillis(walFailureRetryIncrement))
            .maxWait(Duration.ofMillis(walFailureRetryMax)).backOffFactor(1.5)
            .logInterval(Duration.ofMinutes(3)).createFactory();
    // Tolerate infinite failures for the write, however backing off the same as for creation
    // failures.
    final RetryFactory walWritingRetryFactory =
        Retry.builder().infiniteRetries().retryAfter(Duration.ofMillis(walFailureRetryIncrement))
            .incrementBy(Duration.ofMillis(walFailureRetryIncrement))
            .maxWait(Duration.ofMillis(walFailureRetryMax)).backOffFactor(1.5)
            .logInterval(Duration.ofMinutes(3)).createFactory();

    logger = new TabletServerLogger(this, walMaxSize, syncCounter, flushCounter,
        walCreationRetryFactory, walWritingRetryFactory, walMaxAge);
    this.resourceManager = new TabletServerResourceManager(context, this);

    watchCriticalScheduledTask(context.getScheduledExecutor().scheduleWithFixedDelay(
        ClientTabletCache::clearInstances, jitter(), jitter(), TimeUnit.MILLISECONDS));
    walMarker = new WalStateManager(context);

    if (aconf.getBoolean(Property.INSTANCE_RPC_SASL_ENABLED)) {
      log.info("SASL is enabled, creating ZooKeeper watcher for AuthenticationKeys");
      // Watcher to notice new AuthenticationKeys which enable delegation tokens
      authKeyWatcher =
          new ZooAuthenticationKeyWatcher(context.getSecretManager(), context.getZooReaderWriter(),
              context.getZooKeeperRoot() + Constants.ZDELEGATION_TOKEN_KEYS);
    } else {
      authKeyWatcher = null;
    }
    config();
  }

  @Override
  protected String getResourceGroupPropertyValue(SiteConfiguration conf) {
    return conf.get(Property.TSERV_GROUP_NAME);
  }

  public InstanceId getInstanceID() {
    return getContext().getInstanceID();
  }

  public String getVersion() {
    return Constants.VERSION;
  }

  private static long jitter() {
    // add a random 10% wait
    return (long) ((1. + (RANDOM.get().nextDouble() / 10))
        * TabletServer.TIME_BETWEEN_LOCATOR_CACHE_CLEARS);
  }

  final SessionManager sessionManager;

  private final AtomicLong totalQueuedMutationSize = new AtomicLong(0);
  private final ReentrantLock recoveryLock = new ReentrantLock(true);
  private ClientServiceHandler clientHandler;
  private TabletClientHandler thriftClientHandler;
  private ThriftScanClientHandler scanClientHandler;

  String getLockID() {
    return lockID;
  }

  void requestStop() {
    log.info("Stop requested.");
    serverStopRequested = true;
  }

  public long updateTotalQueuedMutationSize(long additionalMutationSize) {
    return totalQueuedMutationSize.addAndGet(additionalMutationSize);
  }

  @Override
  public Session getSession(long sessionId) {
    return sessionManager.getSession(sessionId);
  }

<<<<<<< HEAD
=======
  public void executeSplit(Tablet tablet) {
    resourceManager.executeSplit(tablet.getExtent(), new SplitRunner(tablet));
  }

  private class MajorCompactor implements Runnable {

    public MajorCompactor(ServerContext context) {
      CompactionWatcher.startWatching(context);
    }

    @Override
    public void run() {
      while (true) {
        try {
          sleepUninterruptibly(getConfiguration().getTimeInMillis(Property.TSERV_MAJC_DELAY),
              TimeUnit.MILLISECONDS);

          final List<DfsLogger> closedCopy;

          synchronized (closedLogs) {
            closedCopy = List.copyOf(closedLogs);
          }

          // bail early now if we're shutting down
          for (Entry<KeyExtent,Tablet> entry : getOnlineTablets().entrySet()) {

            Tablet tablet = entry.getValue();

            // if we need to split AND compact, we need a good way
            // to decide what to do
            if (tablet.needsSplit(tablet.getSplitComputations())) {
              executeSplit(tablet);
              continue;
            }

            tablet.checkIfMinorCompactionNeededForLogs(closedCopy);
          }
        } catch (Exception t) {
          log.error("Unexpected exception in {}", Thread.currentThread().getName(), t);
          sleepUninterruptibly(1, TimeUnit.SECONDS);
        }
      }
    }
  }

  private void splitTablet(Tablet tablet) {
    try {
      splitTablet(tablet, null);
    } catch (IOException e) {
      statsKeeper.updateTime(Operation.SPLIT, 0, true);
      log.error("split failed: {} for tablet {}", e.getMessage(), tablet.getExtent(), e);
    } catch (Exception e) {
      statsKeeper.updateTime(Operation.SPLIT, 0, true);
      log.error("Unknown error on split:", e);
    }
  }

  protected TreeMap<KeyExtent,TabletData> splitTablet(Tablet tablet, byte[] splitPoint)
      throws IOException {
    long t1 = System.currentTimeMillis();

    TreeMap<KeyExtent,TabletData> tabletInfo = tablet.split(splitPoint);
    if (tabletInfo == null) {
      return null;
    }

    log.info("Starting split: {}", tablet.getExtent());
    statsKeeper.incrementStatusSplit();
    long start = System.currentTimeMillis();

    Tablet[] newTablets = new Tablet[2];

    Entry<KeyExtent,TabletData> first = tabletInfo.firstEntry();
    TabletResourceManager newTrm0 = resourceManager.createTabletResourceManager(first.getKey(),
        getTableConfiguration(first.getKey()));
    newTablets[0] = new Tablet(TabletServer.this, first.getKey(), newTrm0, first.getValue());

    Entry<KeyExtent,TabletData> last = tabletInfo.lastEntry();
    TabletResourceManager newTrm1 = resourceManager.createTabletResourceManager(last.getKey(),
        getTableConfiguration(last.getKey()));
    newTablets[1] = new Tablet(TabletServer.this, last.getKey(), newTrm1, last.getValue());

    // roll tablet stats over into tablet server's statsKeeper object as
    // historical data
    statsKeeper.saveMajorMinorTimes(tablet.getTabletStats());

    // lose the reference to the old tablet and open two new ones
    onlineTablets.split(tablet.getExtent(), newTablets[0], newTablets[1]);

    // tell the manager
    enqueueManagerMessage(new SplitReportMessage(tablet.getExtent(), newTablets[0].getExtent(),
        new Text("/" + newTablets[0].getDirName()), newTablets[1].getExtent(),
        new Text("/" + newTablets[1].getDirName())));

    statsKeeper.updateTime(Operation.SPLIT, start, false);
    long t2 = System.currentTimeMillis();
    log.info("Tablet split: {} size0 {} size1 {} time {}ms", tablet.getExtent(),
        newTablets[0].estimateTabletSize(), newTablets[1].estimateTabletSize(), (t2 - t1));

    return tabletInfo;
  }

>>>>>>> 96c45827
  // add a message for the main thread to send back to the manager
  public void enqueueManagerMessage(ManagerMessage m) {
    managerMessages.addLast(m);
  }

  private static final AutoCloseable NOOP_CLOSEABLE = () -> {};

  AutoCloseable acquireRecoveryMemory(TabletMetadata tabletMetadata) {
    if (tabletMetadata.getExtent().isMeta() || !needsRecovery(tabletMetadata)) {
      return NOOP_CLOSEABLE;
    } else {
      recoveryLock.lock();
      return recoveryLock::unlock;
    }
  }

  private HostAndPort startServer(String address, TProcessor processor)
      throws UnknownHostException {
    ServerAddress sp = TServerUtils.startServer(getContext(), address, Property.TSERV_CLIENTPORT,
        processor, this.getClass().getSimpleName(), "Thrift Client Server",
        Property.TSERV_PORTSEARCH, Property.TSERV_MINTHREADS, Property.TSERV_MINTHREADS_TIMEOUT,
        Property.TSERV_THREADCHECK);
    this.server = sp.server;
    return sp.address;
  }

  private HostAndPort getManagerAddress() {
    try {
      Set<ServerId> managers = getContext().instanceOperations().getServers(ServerId.Type.MANAGER);
      if (managers == null || managers.isEmpty()) {
        return null;
      }
      return HostAndPort.fromString(managers.iterator().next().toHostPortString());
    } catch (Exception e) {
      log.warn("Failed to obtain manager host " + e);
    }

    return null;
  }

  // Connect to the manager for posting asynchronous results
  private ManagerClientService.Client managerConnection(HostAndPort address) {
    try {
      if (address == null) {
        return null;
      }
      // log.info("Listener API to manager has been opened");
      return ThriftUtil.getClient(ThriftClientTypes.MANAGER, address, getContext());
    } catch (Exception e) {
      log.warn("Issue with managerConnection (" + address + ") " + e, e);
    }
    return null;
  }

  protected ClientServiceHandler newClientHandler() {
    return new ClientServiceHandler(context);
  }

  // exists to be overridden in tests
  protected TabletClientHandler newTabletClientHandler(WriteTracker writeTracker) {
    return new TabletClientHandler(this, writeTracker);
  }

  protected ThriftScanClientHandler newThriftScanClientHandler(WriteTracker writeTracker) {
    return new ThriftScanClientHandler(this, writeTracker);
  }

  private void returnManagerConnection(ManagerClientService.Client client) {
    ThriftUtil.returnClient(client, context);
  }

  private HostAndPort startTabletClientService() throws UnknownHostException {
    // start listening for client connection last
    WriteTracker writeTracker = new WriteTracker();
    clientHandler = newClientHandler();
    thriftClientHandler = newTabletClientHandler(writeTracker);
    scanClientHandler = newThriftScanClientHandler(writeTracker);

    TProcessor processor =
        ThriftProcessorTypes.getTabletServerTProcessor(clientHandler, thriftClientHandler,
            scanClientHandler, thriftClientHandler, thriftClientHandler, getContext());
    HostAndPort address = startServer(clientAddress.getHost(), processor);
    log.info("address = {}", address);
    return address;
  }

  @Override
  public ServiceLock getLock() {
    return tabletServerLock;
  }

  @Override
  public ZooCache getManagerLockCache() {
    return managerLockCache;
  }

  private void announceExistence() {
    ZooReaderWriter zoo = getContext().getZooReaderWriter();
    try {

      final ServiceLockPath zLockPath =
          context.getServerPaths().createTabletServerPath(getResourceGroup(), clientAddress);
      // The ServiceLockPath contains a resource group in the path which is not created
      // at initialization time. If it does not exist, then create it.
      String tserverGroupPath = zLockPath.toString().substring(0,
          zLockPath.toString().lastIndexOf("/" + zLockPath.getServer()));
      log.debug("Creating tserver resource group path in zookeeper: {}", tserverGroupPath);
      try {
        zoo.mkdirs(tserverGroupPath);
        zoo.putPersistentData(zLockPath.toString(), new byte[] {}, NodeExistsPolicy.SKIP);
      } catch (KeeperException e) {
        if (e.code() == KeeperException.Code.NOAUTH) {
          log.error("Failed to write to ZooKeeper. Ensure that"
              + " accumulo.properties, specifically instance.secret, is consistent.");
        }
        throw e;
      }
      UUID tabletServerUUID = UUID.randomUUID();
      tabletServerLock = new ServiceLock(zoo.getZooKeeper(), zLockPath, tabletServerUUID);

      LockWatcher lw = new LockWatcher() {

        @Override
        public void lostLock(final LockLossReason reason) {
          Halt.halt(serverStopRequested ? 0 : 1, () -> {
            if (!serverStopRequested) {
              log.error("Lost tablet server lock (reason = {}), exiting.", reason);
            }
            context.getLowMemoryDetector().logGCInfo(getConfiguration());
          });
        }

        @Override
        public void unableToMonitorLockNode(final Exception e) {
          Halt.halt(1, () -> log.error("Lost ability to monitor tablet server lock, exiting.", e));

        }
      };

      for (int i = 0; i < 120 / 5; i++) {
        zoo.putPersistentData(zLockPath.toString(), new byte[0], NodeExistsPolicy.SKIP);

        ServiceDescriptors descriptors = new ServiceDescriptors();
        for (ThriftService svc : new ThriftService[] {ThriftService.CLIENT,
            ThriftService.TABLET_INGEST, ThriftService.TABLET_MANAGEMENT, ThriftService.TABLET_SCAN,
            ThriftService.TSERV}) {
          descriptors.addService(new ServiceDescriptor(tabletServerUUID, svc,
              getClientAddressString(), this.getResourceGroup()));
        }

        if (tabletServerLock.tryLock(lw, new ServiceLockData(descriptors))) {
          lockID = tabletServerLock.getLockID()
              .serialize(getContext().getZooKeeperRoot() + Constants.ZTSERVERS + "/");
          lockSessionId = tabletServerLock.getSessionId();
          log.debug("Obtained tablet server lock {} {}", tabletServerLock.getLockPath(),
              getTabletSession());
          startServiceLockVerificationThread();
          return;
        }
        log.info("Waiting for tablet server lock");
        sleepUninterruptibly(5, TimeUnit.SECONDS);
      }
      String msg = "Too many retries, exiting.";
      log.info(msg);
      throw new RuntimeException(msg);
    } catch (Exception e) {
      log.info("Could not obtain tablet server lock, exiting.", e);
      throw new RuntimeException(e);
    }
  }

  // main loop listens for client requests
  @Override
  public void run() {
    SecurityUtil.serverLogin(getConfiguration());

    if (authKeyWatcher != null) {
      log.info("Seeding ZooKeeper watcher for authentication keys");
      try {
        authKeyWatcher.updateAuthKeys();
      } catch (KeeperException | InterruptedException e) {
        // TODO Does there need to be a better check? What are the error conditions that we'd fall
        // out here? AUTH_FAILURE?
        // If we get the error, do we just put it on a timer and retry the exists(String, Watcher)
        // call?
        log.error("Failed to perform initial check for authentication tokens in"
            + " ZooKeeper. Delegation token authentication will be unavailable.", e);
      }
    }
    try {
      clientAddress = startTabletClientService();
    } catch (UnknownHostException e1) {
      throw new RuntimeException("Failed to start the tablet client service", e1);
    }

    MetricsInfo metricsInfo = context.getMetricsInfo();

    metrics = new TabletServerMetrics(this);
    updateMetrics = new TabletServerUpdateMetrics();
    scanMetrics = new TabletServerScanMetrics(this.resourceManager::getOpenFiles);
    sessionManager.setZombieCountConsumer(scanMetrics::setZombieScanThreads);
    mincMetrics = new TabletServerMinCMetrics();
    pausedMetrics = new PausedCompactionMetrics();
    blockCacheMetrics = new BlockCacheMetrics(this.resourceManager.getIndexCache(),
        this.resourceManager.getDataCache(), this.resourceManager.getSummaryCache());

    metricsInfo.addMetricsProducers(this, metrics, updateMetrics, scanMetrics, mincMetrics,
        pausedMetrics, blockCacheMetrics);
    metricsInfo.init(MetricsInfo.serviceTags(context.getInstanceName(), getApplicationName(),
        clientAddress, getResourceGroup()));

    announceExistence();
    getContext().setServiceLock(tabletServerLock);

    try {
      walMarker.initWalMarker(getTabletSession());
    } catch (Exception e) {
      log.error("Unable to create WAL marker node in zookeeper", e);
      throw new RuntimeException(e);
    }

    int threadPoolSize =
        getContext().getConfiguration().getCount(Property.TSERV_WAL_SORT_MAX_CONCURRENT);
    if (threadPoolSize > 0) {
      try {
        // Attempt to process all existing log sorting work and start a background
        // thread to look for log sorting work in the future
        logSorter.startWatchingForRecoveryLogs(threadPoolSize);
      } catch (Exception ex) {
        log.error("Error starting LogSorter");
        throw new RuntimeException(ex);
      }
    } else {
      log.info(
          "Log sorting for tablet recovery is disabled, TSERV_WAL_SORT_MAX_CONCURRENT is less than 1.");
    }

    final AccumuloConfiguration aconf = getConfiguration();

    final long onDemandUnloaderInterval =
        aconf.getTimeInMillis(Property.TSERV_ONDEMAND_UNLOADER_INTERVAL);
    watchCriticalFixedDelay(aconf, onDemandUnloaderInterval, () -> {
      evaluateOnDemandTabletsForUnload();
    });

    HostAndPort managerHost;
    while (!serverStopRequested) {

      updateIdleStatus(getOnlineTablets().isEmpty());

      // send all of the pending messages
      try {
        ManagerMessage mm = null;
        ManagerClientService.Client iface = null;

        try {
          // wait until a message is ready to send, or a server stop
          // was requested
          while (mm == null && !serverStopRequested) {
            mm = managerMessages.poll(1, TimeUnit.SECONDS);
            updateIdleStatus(getOnlineTablets().isEmpty());
          }

          // have a message to send to the manager, so grab a
          // connection
          managerHost = getManagerAddress();
          iface = managerConnection(managerHost);
          TServiceClient client = iface;

          // if while loop does not execute at all and mm != null,
          // then finally block should place mm back on queue
          while (!serverStopRequested && mm != null && client != null
              && client.getOutputProtocol() != null
              && client.getOutputProtocol().getTransport() != null
              && client.getOutputProtocol().getTransport().isOpen()) {
            try {
              mm.send(getContext().rpcCreds(), getClientAddressString(), iface);
              mm = null;
            } catch (TException ex) {
              log.warn("Error sending message: queuing message again");
              managerMessages.putFirst(mm);
              mm = null;
              throw ex;
            }

            // if any messages are immediately available grab em and
            // send them
            mm = managerMessages.poll();
            updateIdleStatus(getOnlineTablets().isEmpty());
          }

        } finally {

          if (mm != null) {
            managerMessages.putFirst(mm);
          }
          returnManagerConnection(iface);

          sleepUninterruptibly(1, TimeUnit.SECONDS);
        }
      } catch (InterruptedException e) {
        log.info("Interrupt Exception received, shutting down");
        serverStopRequested = true;
      } catch (Exception e) {
        // may have lost connection with manager
        // loop back to the beginning and wait for a new one
        // this way we survive manager failures
        log.error(getClientAddressString() + ": TServerInfo: Exception. Manager down?", e);
      }
    }

    // wait for shutdown
    // if the main thread exits oldServer the manager listener, the JVM will
    // kill the other threads and finalize objects. We want the shutdown that is
    // running in the manager listener thread to complete oldServer this happens.
    // consider making other threads daemon threads so that objects don't
    // get prematurely finalized
    synchronized (this) {
      while (!shutdownComplete) {
        try {
          this.wait(1000);
        } catch (InterruptedException e) {
          log.error(e.toString());
        }
      }
    }

    log.debug("Stopping Thrift Servers");
    if (server != null) {
      server.stop();
    }

    try {
      log.debug("Closing filesystems");
      getVolumeManager().close();
    } catch (IOException e) {
      log.warn("Failed to close filesystem : {}", e.getMessage(), e);
    }

    context.getLowMemoryDetector().logGCInfo(getConfiguration());

    log.info("TServerInfo: stop requested. exiting ... ");

    try {
      tabletServerLock.unlock();
    } catch (Exception e) {
      log.warn("Failed to release tablet server lock", e);
    }
  }

  public String getClientAddressString() {
    if (clientAddress == null) {
      return null;
    }
    return clientAddress.getHost() + ":" + clientAddress.getPort();
  }

  public TServerInstance getTabletSession() {
    String address = getClientAddressString();
    if (address == null) {
      return null;
    }
    if (lockSessionId == -1) {
      return null;
    }

    try {
      return new TServerInstance(address, lockSessionId);
    } catch (Exception ex) {
      log.warn("Unable to read session from tablet server lock" + ex);
      return null;
    }
  }

  private static void checkWalCanSync(ServerContext context) {
    VolumeChooserEnvironment chooserEnv =
        new VolumeChooserEnvironmentImpl(VolumeChooserEnvironment.Scope.LOGGER, context);
    Set<String> prefixes;
    var options = context.getBaseUris();
    try {
      prefixes = context.getVolumeManager().choosable(chooserEnv, options);
    } catch (RuntimeException e) {
      log.warn("Unable to determine if WAL directories ({}) support sync or flush. "
          + "Data loss may occur.", Arrays.asList(options), e);
      return;
    }

    boolean warned = false;
    for (String prefix : prefixes) {
      String logPath = prefix + Path.SEPARATOR + Constants.WAL_DIR;
      if (!context.getVolumeManager().canSyncAndFlush(new Path(logPath))) {
        // sleep a few seconds in case this is at cluster start...give monitor
        // time to start so the warning will be more visible
        if (!warned) {
          UtilWaitThread.sleep(5000);
          warned = true;
        }
        log.warn("WAL directory ({}) implementation does not support sync or flush."
            + " Data loss may occur.", logPath);
      }
    }
  }

  private void config() {
    log.info("Tablet server starting on {}", getHostname());
    CompactionWatcher.startWatching(context);

    clientAddress = HostAndPort.fromParts(getHostname(), 0);
  }

  public TabletServerStatus getStats(Map<TableId,MapCounter<ScanRunState>> scanCounts) {
    long start = System.currentTimeMillis();
    TabletServerStatus result = new TabletServerStatus();

    final Map<String,TableInfo> tables = new HashMap<>();

    getOnlineTablets().forEach((ke, tablet) -> {
      String tableId = ke.tableId().canonical();
      TableInfo table = tables.get(tableId);
      if (table == null) {
        table = new TableInfo();
        table.minors = new Compacting();
        tables.put(tableId, table);
      }
      long recs = tablet.getNumEntries();
      table.tablets++;
      table.onlineTablets++;
      table.recs += recs;
      table.queryRate += tablet.queryRate();
      table.queryByteRate += tablet.queryByteRate();
      table.ingestRate += tablet.ingestRate();
      table.ingestByteRate += tablet.ingestByteRate();
      table.scanRate += tablet.scanRate();
      long recsInMemory = tablet.getNumEntriesInMemory();
      table.recsInMemory += recsInMemory;
      if (tablet.isMinorCompactionRunning()) {
        table.minors.running++;
      }
      if (tablet.isMinorCompactionQueued()) {
        table.minors.queued++;
      }
    });

    scanCounts.forEach((tableId, mapCounter) -> {
      TableInfo table = tables.get(tableId.canonical());
      if (table == null) {
        table = new TableInfo();
        tables.put(tableId.canonical(), table);
      }

      if (table.scans == null) {
        table.scans = new Compacting();
      }

      table.scans.queued += mapCounter.getInt(ScanRunState.QUEUED);
      table.scans.running += mapCounter.getInt(ScanRunState.RUNNING);
    });

    ArrayList<KeyExtent> offlineTabletsCopy = new ArrayList<>();
    synchronized (this.unopenedTablets) {
      synchronized (this.openingTablets) {
        offlineTabletsCopy.addAll(this.unopenedTablets);
        offlineTabletsCopy.addAll(this.openingTablets);
      }
    }

    for (KeyExtent extent : offlineTabletsCopy) {
      String tableId = extent.tableId().canonical();
      TableInfo table = tables.get(tableId);
      if (table == null) {
        table = new TableInfo();
        tables.put(tableId, table);
      }
      table.tablets++;
    }

    result.lastContact = RelativeTime.currentTimeMillis();
    result.tableMap = tables;
    result.osLoad = ManagementFactory.getOperatingSystemMXBean().getSystemLoadAverage();
    result.name = getClientAddressString();
    result.holdTime = resourceManager.holdTime();
    result.lookups = seekCount.get();
    result.indexCacheHits = resourceManager.getIndexCache().getStats().hitCount();
    result.indexCacheRequest = resourceManager.getIndexCache().getStats().requestCount();
    result.dataCacheHits = resourceManager.getDataCache().getStats().hitCount();
    result.dataCacheRequest = resourceManager.getDataCache().getStats().requestCount();
    result.logSorts = logSorter.getLogSorts();
    result.flushs = flushCounter.get();
    result.syncs = syncCounter.get();
    result.version = getVersion();
    result.responseTime = System.currentTimeMillis() - start;
    return result;
  }

  private Durability getMincEventDurability(KeyExtent extent) {
    TableConfiguration conf;
    if (extent.isMeta()) {
      conf = getContext().getTableConfiguration(AccumuloTable.ROOT.tableId());
    } else {
      conf = getContext().getTableConfiguration(AccumuloTable.METADATA.tableId());
    }
    return DurabilityImpl.fromString(conf.get(Property.TABLE_DURABILITY));
  }

  public void minorCompactionFinished(CommitSession tablet, long walogSeq) throws IOException {
    Durability durability = getMincEventDurability(tablet.getExtent());
    totalMinorCompactions.incrementAndGet();
    logger.minorCompactionFinished(tablet, walogSeq, durability);
    markUnusedWALs();
  }

  public void minorCompactionStarted(CommitSession tablet, long lastUpdateSequence,
      String newDataFileLocation) throws IOException {
    Durability durability = getMincEventDurability(tablet.getExtent());
    logger.minorCompactionStarted(tablet, lastUpdateSequence, newDataFileLocation, durability);
  }

  public boolean needsRecovery(TabletMetadata tabletMetadata) {

    var logEntries = tabletMetadata.getLogs();

    if (logEntries.isEmpty()) {
      return false;
    }

    try {
      return logger.needsRecovery(getContext(), tabletMetadata.getExtent(), logEntries);
    } catch (IOException e) {
      throw new UncheckedIOException(e);
    }
  }

  public void recover(VolumeManager fs, KeyExtent extent, Collection<LogEntry> logEntries,
      Set<String> tabletFiles, MutationReceiver mutationReceiver) throws IOException {
    logger.recover(getContext(), extent, logEntries, tabletFiles, mutationReceiver);
  }

  public int createLogId() {
    int logId = logIdGenerator.incrementAndGet();
    if (logId < 0) {
      throw new IllegalStateException("Log Id rolled");
    }
    return logId;
  }

  @Override
  public TableConfiguration getTableConfiguration(KeyExtent extent) {
    return getContext().getTableConfiguration(extent.tableId());
  }

  public SortedMap<KeyExtent,Tablet> getOnlineTablets() {
    return onlineTablets.snapshot();
  }

  @Override
  public Tablet getOnlineTablet(KeyExtent extent) {
    Tablet t = onlineTablets.snapshot().get(extent);
    if (t != null) {
      t.setLastAccessTime();
    }
    return t;
  }

  @Override
  public SessionManager getSessionManager() {
    return sessionManager;
  }

  @Override
  public TabletServerResourceManager getResourceManager() {
    return resourceManager;
  }

  public VolumeManager getVolumeManager() {
    return getContext().getVolumeManager();
  }

  public int getOpeningCount() {
    return openingTablets.size();
  }

  public int getUnopenedCount() {
    return unopenedTablets.size();
  }

  public long getTotalMinorCompactions() {
    return totalMinorCompactions.get();
  }

  public double getHoldTimeMillis() {
    return resourceManager.holdTime();
  }

  // avoid unnecessary redundant markings to meta
  final ConcurrentHashMap<DfsLogger,EnumSet<TabletLevel>> metadataTableLogs =
      new ConcurrentHashMap<>();

  // This is a set of WALs that are closed but may still be referenced by tablets. A LinkedHashSet
  // is used because its very import to know the order in which WALs were closed when deciding if a
  // WAL is eligible for removal. Maintaining the order that logs were used in is currently a simple
  // task because there is only one active log at a time.
  final LinkedHashSet<DfsLogger> closedLogs = new LinkedHashSet<>();

  /**
   * For a closed WAL to be eligible for removal it must be unreferenced AND all closed WALs older
   * than it must be unreferenced. This method finds WALs that meet those conditions. See Github
   * issue #537.
   */
  @VisibleForTesting
  static Set<DfsLogger> findOldestUnreferencedWals(List<DfsLogger> closedLogs,
      Consumer<Set<DfsLogger>> referencedRemover) {
    LinkedHashSet<DfsLogger> unreferenced = new LinkedHashSet<>(closedLogs);

    referencedRemover.accept(unreferenced);

    Iterator<DfsLogger> closedIter = closedLogs.iterator();
    Iterator<DfsLogger> unrefIter = unreferenced.iterator();

    Set<DfsLogger> eligible = new HashSet<>();

    while (closedIter.hasNext() && unrefIter.hasNext()) {
      DfsLogger closed = closedIter.next();
      DfsLogger unref = unrefIter.next();

      if (closed.equals(unref)) {
        eligible.add(unref);
      } else {
        break;
      }
    }

    return eligible;
  }

  private void markUnusedWALs() {

    List<DfsLogger> closedCopy;

    synchronized (closedLogs) {
      closedCopy = List.copyOf(closedLogs);
    }

    Consumer<Set<DfsLogger>> refRemover = candidates -> {
      for (Tablet tablet : getOnlineTablets().values()) {
        tablet.removeInUseLogs(candidates);
        if (candidates.isEmpty()) {
          break;
        }
      }
    };

    Set<DfsLogger> eligible = findOldestUnreferencedWals(closedCopy, refRemover);

    try {
      TServerInstance session = this.getTabletSession();
      for (DfsLogger candidate : eligible) {
        log.info("Marking " + candidate.getPath() + " as unreferenced");
        walMarker.walUnreferenced(session, candidate.getPath());
      }
      synchronized (closedLogs) {
        closedLogs.removeAll(eligible);
      }
    } catch (WalMarkerException ex) {
      log.info(ex.toString(), ex);
    }
  }

  public void addNewLogMarker(DfsLogger copy) throws WalMarkerException {
    log.info("Writing log marker for " + copy.getPath());
    walMarker.addNewWalMarker(getTabletSession(), copy.getPath());
  }

  public void walogClosed(DfsLogger currentLog) throws WalMarkerException {
    metadataTableLogs.remove(currentLog);

    if (currentLog.getWrites() > 0) {
      int clSize;
      synchronized (closedLogs) {
        closedLogs.add(currentLog);
        clSize = closedLogs.size();
      }
      log.info("Marking " + currentLog.getPath() + " as closed. Total closed logs " + clSize);
      walMarker.closeWal(getTabletSession(), currentLog.getPath());

      // whenever a new log is added to the set of closed logs, go through all of the tablets and
      // see if any need to minor compact
      List<DfsLogger> closedCopy;
      synchronized (closedLogs) {
        closedCopy = List.copyOf(closedLogs);
      }

      int maxLogs = getConfiguration().getCount(Property.TSERV_WAL_MAX_REFERENCED);
      if (closedCopy.size() >= maxLogs) {
        for (Entry<KeyExtent,Tablet> entry : getOnlineTablets().entrySet()) {
          Tablet tablet = entry.getValue();
          tablet.checkIfMinorCompactionNeededForLogs(closedCopy, maxLogs);
        }
      }
    } else {
      log.info(
          "Marking " + currentLog.getPath() + " as unreferenced (skipping closed writes == 0)");
      walMarker.walUnreferenced(getTabletSession(), currentLog.getPath());
    }
  }

  @Override
  public BlockCacheConfiguration getBlockCacheConfiguration(AccumuloConfiguration acuConf) {
    return BlockCacheConfiguration.forTabletServer(acuConf);
  }

  public int getOnDemandOnlineUnloadedForLowMemory() {
    return onDemandUnloadedLowMemory.get();
  }

  private boolean isTabletInUse(KeyExtent extent) {
    // Don't call getOnlineTablet as that will update the last access time
    final Tablet t = onlineTablets.snapshot().get(extent);
    if (t == null) {
      return false;
    }
    return t.isInUse();
  }

  public void evaluateOnDemandTabletsForUnload() {

    final SortedMap<KeyExtent,Tablet> online = getOnlineTablets();

    // Sort the extents so that we can process them by table.
    final SortedMap<KeyExtent,Long> sortedOnDemandExtents = new TreeMap<>();
    // We only want to operate on OnDemand Tablets
    online.entrySet().forEach((e) -> {
      if (e.getValue().isOnDemand()) {
        sortedOnDemandExtents.put(e.getKey(), e.getValue().getLastAccessTime());
      }
    });

    if (sortedOnDemandExtents.isEmpty()) {
      return;
    }

    log.debug("Evaluating online on-demand tablets: {}", sortedOnDemandExtents);

    // If the TabletServer is running low on memory, don't call the SPI
    // plugin to evaluate which on-demand tablets to unload, just get the
    // on-demand tablet with the oldest access time and unload it.
    if (getContext().getLowMemoryDetector().isRunningLowOnMemory()) {
      final SortedMap<Long,KeyExtent> timeSortedOnDemandExtents = new TreeMap<>();
      long currTime = System.nanoTime();
      sortedOnDemandExtents.forEach((k, v) -> timeSortedOnDemandExtents.put(v - currTime, k));
      Long oldestAccessTime = timeSortedOnDemandExtents.lastKey();
      KeyExtent oldestKeyExtent = timeSortedOnDemandExtents.get(oldestAccessTime);
      log.warn("Unloading on-demand tablet: {} for table: {} due to low memory", oldestKeyExtent,
          oldestKeyExtent.tableId());
      removeHostingRequests(List.of(oldestKeyExtent));
      onDemandUnloadedLowMemory.addAndGet(1);
      return;
    }

    // The access times are updated when getOnlineTablet is called by other methods,
    // but may not necessarily capture whether or not the Tablet is currently being used.
    // For example, getOnlineTablet is called from startScan but not from continueScan.
    // Instead of instrumenting all of the locations where the tablet is touched we
    // can use the Tablet metrics.
    final Set<KeyExtent> onDemandTabletsInUse = new HashSet<>();
    for (KeyExtent extent : sortedOnDemandExtents.keySet()) {
      if (isTabletInUse(extent)) {
        onDemandTabletsInUse.add(extent);
      }
    }
    if (!onDemandTabletsInUse.isEmpty()) {
      log.debug("Removing onDemandAccessTimes for tablets as tablets are in use: {}",
          onDemandTabletsInUse);
      onDemandTabletsInUse.forEach(sortedOnDemandExtents::remove);
      if (sortedOnDemandExtents.isEmpty()) {
        return;
      }
    }

    Set<TableId> tableIds = sortedOnDemandExtents.keySet().stream().map((k) -> {
      return k.tableId();
    }).distinct().collect(Collectors.toSet());
    log.debug("Tables that have online on-demand tablets: {}", tableIds);
    final Map<TableId,OnDemandTabletUnloader> unloaders = new HashMap<>();
    tableIds.forEach(tid -> {
      TableConfiguration tconf = getContext().getTableConfiguration(tid);
      String tableContext = ClassLoaderUtil.tableContext(tconf);
      String unloaderClassName = tconf.get(Property.TABLE_ONDEMAND_UNLOADER);
      try {
        Class<? extends OnDemandTabletUnloader> clazz = ClassLoaderUtil.loadClass(tableContext,
            unloaderClassName, OnDemandTabletUnloader.class);
        unloaders.put(tid, clazz.getConstructor().newInstance());
      } catch (ClassNotFoundException | InstantiationException | IllegalAccessException
          | IllegalArgumentException | InvocationTargetException | NoSuchMethodException
          | SecurityException e) {
        log.error(
            "Error constructing OnDemandTabletUnloader implementation, not unloading on-demand tablets",
            e);
        return;
      }
    });

    tableIds.forEach(tid -> {
      Map<KeyExtent,
          Long> subset = sortedOnDemandExtents.entrySet().stream()
              .filter((e) -> e.getKey().tableId().equals(tid))
              .collect(Collectors.toMap(e -> e.getKey(), e -> e.getValue()));
      Set<KeyExtent> onDemandTabletsToUnload = new HashSet<>();
      log.debug("Evaluating on-demand tablets for unload for table {}, extents {}", tid,
          subset.keySet());
      UnloaderParams params = new UnloaderParamsImpl(tid, new ServiceEnvironmentImpl(context),
          subset, onDemandTabletsToUnload);
      unloaders.get(tid).evaluate(params);
      removeHostingRequests(onDemandTabletsToUnload);
    });
  }

  private void removeHostingRequests(Collection<KeyExtent> extents) {
    var myLocation = TabletMetadata.Location.current(getTabletSession());

    try (var tabletsMutator = getContext().getAmple().conditionallyMutateTablets()) {
      extents.forEach(ke -> {
        log.debug("Unloading on-demand tablet: {}", ke);
        tabletsMutator.mutateTablet(ke).requireLocation(myLocation).deleteHostingRequested()
            .submit(tm -> !tm.getHostingRequested());
      });

      tabletsMutator.process().forEach((extent, result) -> {
        if (result.getStatus() != Ample.ConditionalResult.Status.ACCEPTED) {
          var loc = Optional.ofNullable(result.readMetadata()).map(TabletMetadata::getLocation)
              .orElse(null);
          log.debug("Failed to clear hosting request marker for {} location in metadata:{}", extent,
              loc);
        }
      });
    }
  }
}<|MERGE_RESOLUTION|>--- conflicted
+++ resolved
@@ -387,111 +387,6 @@
     return sessionManager.getSession(sessionId);
   }
 
-<<<<<<< HEAD
-=======
-  public void executeSplit(Tablet tablet) {
-    resourceManager.executeSplit(tablet.getExtent(), new SplitRunner(tablet));
-  }
-
-  private class MajorCompactor implements Runnable {
-
-    public MajorCompactor(ServerContext context) {
-      CompactionWatcher.startWatching(context);
-    }
-
-    @Override
-    public void run() {
-      while (true) {
-        try {
-          sleepUninterruptibly(getConfiguration().getTimeInMillis(Property.TSERV_MAJC_DELAY),
-              TimeUnit.MILLISECONDS);
-
-          final List<DfsLogger> closedCopy;
-
-          synchronized (closedLogs) {
-            closedCopy = List.copyOf(closedLogs);
-          }
-
-          // bail early now if we're shutting down
-          for (Entry<KeyExtent,Tablet> entry : getOnlineTablets().entrySet()) {
-
-            Tablet tablet = entry.getValue();
-
-            // if we need to split AND compact, we need a good way
-            // to decide what to do
-            if (tablet.needsSplit(tablet.getSplitComputations())) {
-              executeSplit(tablet);
-              continue;
-            }
-
-            tablet.checkIfMinorCompactionNeededForLogs(closedCopy);
-          }
-        } catch (Exception t) {
-          log.error("Unexpected exception in {}", Thread.currentThread().getName(), t);
-          sleepUninterruptibly(1, TimeUnit.SECONDS);
-        }
-      }
-    }
-  }
-
-  private void splitTablet(Tablet tablet) {
-    try {
-      splitTablet(tablet, null);
-    } catch (IOException e) {
-      statsKeeper.updateTime(Operation.SPLIT, 0, true);
-      log.error("split failed: {} for tablet {}", e.getMessage(), tablet.getExtent(), e);
-    } catch (Exception e) {
-      statsKeeper.updateTime(Operation.SPLIT, 0, true);
-      log.error("Unknown error on split:", e);
-    }
-  }
-
-  protected TreeMap<KeyExtent,TabletData> splitTablet(Tablet tablet, byte[] splitPoint)
-      throws IOException {
-    long t1 = System.currentTimeMillis();
-
-    TreeMap<KeyExtent,TabletData> tabletInfo = tablet.split(splitPoint);
-    if (tabletInfo == null) {
-      return null;
-    }
-
-    log.info("Starting split: {}", tablet.getExtent());
-    statsKeeper.incrementStatusSplit();
-    long start = System.currentTimeMillis();
-
-    Tablet[] newTablets = new Tablet[2];
-
-    Entry<KeyExtent,TabletData> first = tabletInfo.firstEntry();
-    TabletResourceManager newTrm0 = resourceManager.createTabletResourceManager(first.getKey(),
-        getTableConfiguration(first.getKey()));
-    newTablets[0] = new Tablet(TabletServer.this, first.getKey(), newTrm0, first.getValue());
-
-    Entry<KeyExtent,TabletData> last = tabletInfo.lastEntry();
-    TabletResourceManager newTrm1 = resourceManager.createTabletResourceManager(last.getKey(),
-        getTableConfiguration(last.getKey()));
-    newTablets[1] = new Tablet(TabletServer.this, last.getKey(), newTrm1, last.getValue());
-
-    // roll tablet stats over into tablet server's statsKeeper object as
-    // historical data
-    statsKeeper.saveMajorMinorTimes(tablet.getTabletStats());
-
-    // lose the reference to the old tablet and open two new ones
-    onlineTablets.split(tablet.getExtent(), newTablets[0], newTablets[1]);
-
-    // tell the manager
-    enqueueManagerMessage(new SplitReportMessage(tablet.getExtent(), newTablets[0].getExtent(),
-        new Text("/" + newTablets[0].getDirName()), newTablets[1].getExtent(),
-        new Text("/" + newTablets[1].getDirName())));
-
-    statsKeeper.updateTime(Operation.SPLIT, start, false);
-    long t2 = System.currentTimeMillis();
-    log.info("Tablet split: {} size0 {} size1 {} time {}ms", tablet.getExtent(),
-        newTablets[0].estimateTabletSize(), newTablets[1].estimateTabletSize(), (t2 - t1));
-
-    return tabletInfo;
-  }
-
->>>>>>> 96c45827
   // add a message for the main thread to send back to the manager
   public void enqueueManagerMessage(ManagerMessage m) {
     managerMessages.addLast(m);
