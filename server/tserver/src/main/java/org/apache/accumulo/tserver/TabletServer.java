--- conflicted
+++ resolved
@@ -356,7 +356,8 @@
   private final ZooAuthenticationKeyWatcher authKeyWatcher;
   private final WalStateManager walMarker;
 
-  public TabletServer(Instance instance, ServerConfigurationFactory confFactory, VolumeManager fs) throws IOException {
+  public TabletServer(Instance instance, ServerConfigurationFactory confFactory, VolumeManager fs)
+      throws IOException {
     super(instance, confFactory);
     this.confFactory = confFactory;
     this.fs = fs;
@@ -677,16 +678,10 @@
       if (ss != null) {
         long t2 = System.currentTimeMillis();
 
-<<<<<<< HEAD
         if (log.isTraceEnabled()) {
-          log.trace(String.format("ScanSess tid %s %s %,d entries in %.2f secs, nbTimes = [%s] ", TServerUtils.clientAddress.get(), ss.extent.getTableId(),
-              ss.entriesReturned, (t2 - ss.startTime) / 1000.0, ss.nbTimes.toString()));
-=======
-        if (log.isDebugEnabled()) {
-          log.debug(String.format("ScanSess tid %s %s %,d entries in %.2f secs, nbTimes = [%s] ",
+          log.trace(String.format("ScanSess tid %s %s %,d entries in %.2f secs, nbTimes = [%s] ",
               TServerUtils.clientAddress.get(), ss.extent.getTableId(), ss.entriesReturned,
               (t2 - ss.startTime) / 1000.0, ss.nbTimes.toString()));
->>>>>>> f4f43feb
         }
 
         if (scanMetrics.isEnabled()) {
@@ -832,17 +827,11 @@
 
       long t2 = System.currentTimeMillis();
 
-<<<<<<< HEAD
       if (log.isTraceEnabled()) {
-        log.trace(String.format("MultiScanSess %s %,d entries in %.2f secs (lookup_time:%.2f secs tablets:%,d ranges:%,d) ", TServerUtils.clientAddress.get(),
-            session.numEntries, (t2 - session.startTime) / 1000.0, session.totalLookupTime / 1000.0, session.numTablets, session.numRanges));
-=======
-      if (log.isDebugEnabled()) {
-        log.debug(String.format(
+        log.trace(String.format(
             "MultiScanSess %s %,d entries in %.2f secs (lookup_time:%.2f secs tablets:%,d ranges:%,d) ",
             TServerUtils.clientAddress.get(), session.numEntries, (t2 - session.startTime) / 1000.0,
             session.totalLookupTime / 1000.0, session.numTablets, session.numRanges));
->>>>>>> f4f43feb
       }
     }
 
@@ -875,17 +864,11 @@
       try {
         // if user has no permission to write to this table, add it to
         // the failures list
-<<<<<<< HEAD
-        boolean sameTable = us.currentTablet != null && (us.currentTablet.getExtent().getTableId().equals(keyExtent.getTableId()));
-        tableId = keyExtent.getTableId();
-        if (sameTable || security.canWrite(us.getCredentials(), tableId, Tables.getNamespaceId(getInstance(), tableId))) {
-=======
         boolean sameTable = us.currentTablet != null
             && (us.currentTablet.getExtent().getTableId().equals(keyExtent.getTableId()));
-        tableId = keyExtent.getTableId().toString();
+        tableId = keyExtent.getTableId();
         if (sameTable || security.canWrite(us.getCredentials(), tableId,
             Tables.getNamespaceId(getInstance(), tableId))) {
->>>>>>> f4f43feb
           long t2 = System.currentTimeMillis();
           us.authTimes.addStat(t2 - t1);
           us.currentTablet = onlineTablets.get(keyExtent);
@@ -899,12 +882,7 @@
               updateMetrics.add(TabletServerUpdateMetrics.UNKNOWN_TABLET_ERRORS, 0);
           }
         } else {
-<<<<<<< HEAD
           log.warn("Denying access to table {} for user {}", keyExtent.getTableId(), us.getUser());
-=======
-          log.warn(
-              "Denying access to table " + keyExtent.getTableId() + " for user " + us.getUser());
->>>>>>> f4f43feb
           long t2 = System.currentTimeMillis();
           us.authTimes.addStat(t2 - t1);
           us.currentTablet = null;
@@ -958,12 +936,8 @@
           }
           us.queuedMutationSize += additionalMutationSize;
           long totalQueued = updateTotalQueuedMutationSize(additionalMutationSize);
-<<<<<<< HEAD
-          long total = TabletServer.this.getConfiguration().getAsBytes(Property.TSERV_TOTAL_MUTATION_QUEUE_MAX);
-=======
           long total = TabletServer.this.getConfiguration()
-              .getMemoryInBytes(Property.TSERV_TOTAL_MUTATION_QUEUE_MAX);
->>>>>>> f4f43feb
+              .getAsBytes(Property.TSERV_TOTAL_MUTATION_QUEUE_MAX);
           if (totalQueued > total) {
             try {
               flush(us);
@@ -1165,20 +1139,13 @@
         writeTracker.finishWrite(opid);
       }
 
-<<<<<<< HEAD
       if (log.isTraceEnabled()) {
-        log.trace(String.format("UpSess %s %,d in %.3fs, at=[%s] ft=%.3fs(pt=%.3fs lt=%.3fs ct=%.3fs)", TServerUtils.clientAddress.get(), us.totalUpdates,
-            (System.currentTimeMillis() - us.startTime) / 1000.0, us.authTimes.toString(), us.flushTime / 1000.0, us.prepareTimes.getSum() / 1000.0,
-            us.walogTimes.getSum() / 1000.0, us.commitTimes.getSum() / 1000.0));
-=======
-      if (log.isDebugEnabled()) {
-        log.debug(
+        log.trace(
             String.format("UpSess %s %,d in %.3fs, at=[%s] ft=%.3fs(pt=%.3fs lt=%.3fs ct=%.3fs)",
                 TServerUtils.clientAddress.get(), us.totalUpdates,
                 (System.currentTimeMillis() - us.startTime) / 1000.0, us.authTimes.toString(),
                 us.flushTime / 1000.0, us.prepareTimes.getSum() / 1000.0,
                 us.walogTimes.getSum() / 1000.0, us.commitTimes.getSum() / 1000.0));
->>>>>>> f4f43feb
       }
       if (us.failures.size() > 0) {
         Entry<KeyExtent,Long> first = us.failures.entrySet().iterator().next();
@@ -1469,14 +1436,9 @@
     }
 
     @Override
-<<<<<<< HEAD
-    public TConditionalSession startConditionalUpdate(TInfo tinfo, TCredentials credentials, List<ByteBuffer> authorizations, String tableIdStr,
-        TDurability tdurabilty, String classLoaderContext) throws ThriftSecurityException, TException {
-=======
     public TConditionalSession startConditionalUpdate(TInfo tinfo, TCredentials credentials,
-        List<ByteBuffer> authorizations, String tableId, TDurability tdurabilty,
+        List<ByteBuffer> authorizations, String tableIdStr, TDurability tdurabilty,
         String classLoaderContext) throws ThriftSecurityException, TException {
->>>>>>> f4f43feb
 
       Table.ID tableId = Table.ID.of(tableIdStr);
       Authorizations userauths = null;
@@ -1650,27 +1612,17 @@
       try {
         log.trace("Got {} message from user: {}", request, credentials.getPrincipal());
         if (!security.canPerformSystemActions(credentials)) {
-<<<<<<< HEAD
           log.warn("Got {} message from user: {}", request, credentials.getPrincipal());
-          throw new ThriftSecurityException(credentials.getPrincipal(), SecurityErrorCode.PERMISSION_DENIED);
+          throw new ThriftSecurityException(credentials.getPrincipal(),
+              SecurityErrorCode.PERMISSION_DENIED);
         }
       } catch (ThriftSecurityException e) {
         log.warn("Got {} message from unauthenticatable user: {}", request, e.getUser());
-        if (getCredentials().getToken().getClass().getName().equals(credentials.getTokenClassName())) {
-          log.error("Got message from a service with a mismatched configuration. Please ensure a compatible configuration.", e);
-=======
-          log.warn("Got " + request + " message from user: " + credentials.getPrincipal());
-          throw new ThriftSecurityException(credentials.getPrincipal(),
-              SecurityErrorCode.PERMISSION_DENIED);
-        }
-      } catch (ThriftSecurityException e) {
-        log.warn("Got " + request + " message from unauthenticatable user: " + e.getUser());
         if (getCredentials().getToken().getClass().getName()
             .equals(credentials.getTokenClassName())) {
           log.error(
               "Got message from a service with a mismatched configuration. Please ensure a compatible configuration.",
               e);
->>>>>>> f4f43feb
         }
         throw e;
       }
@@ -1685,12 +1637,8 @@
         Halt.halt(1, new Runnable() {
           @Override
           public void run() {
-<<<<<<< HEAD
-            log.info("Tablet server no longer holds lock during checkPermission() : {}, exiting", request);
-=======
-            log.info("Tablet server no longer holds lock during checkPermission() : " + request
-                + ", exiting");
->>>>>>> f4f43feb
+            log.info("Tablet server no longer holds lock during checkPermission() : {}, exiting",
+                request);
             gcLogger.logGCInfo(TabletServer.this.getConfiguration());
           }
         });
@@ -1706,12 +1654,8 @@
             // lock?
             masterLockCache.clear();
             if (!ZooLock.isLockHeld(masterLockCache, lid)) {
-<<<<<<< HEAD
-              log.warn("Got {} message from a master that does not hold the current lock {}", request, lock);
-=======
-              log.warn("Got " + request
-                  + " message from a master that does not hold the current lock " + lock);
->>>>>>> f4f43feb
+              log.warn("Got {} message from a master that does not hold the current lock {}",
+                  request, lock);
               throw new RuntimeException("bad master lock");
             }
           }
@@ -1766,13 +1710,8 @@
               all.remove(extent);
 
               if (all.size() > 0) {
-<<<<<<< HEAD
-                log.error("Tablet {} overlaps previously assigned {} {} {}", extent, unopenedOverlapping, openingOverlapping, onlineOverlapping + " " + all);
-=======
-                log.error(
-                    "Tablet " + extent + " overlaps previously assigned " + unopenedOverlapping
-                        + " " + openingOverlapping + " " + onlineOverlapping + " " + all);
->>>>>>> f4f43feb
+                log.error("Tablet {} overlaps previously assigned {} {} {}", extent,
+                    unopenedOverlapping, openingOverlapping, onlineOverlapping + " " + all);
               }
               return;
             }
@@ -1839,12 +1778,8 @@
 
       ArrayList<Tablet> tabletsToFlush = new ArrayList<>();
 
-<<<<<<< HEAD
-      KeyExtent ke = new KeyExtent(Table.ID.of(tableId), ByteBufferUtil.toText(endRow), ByteBufferUtil.toText(startRow));
-=======
-      KeyExtent ke = new KeyExtent(tableId, ByteBufferUtil.toText(endRow),
+      KeyExtent ke = new KeyExtent(Table.ID.of(tableId), ByteBufferUtil.toText(endRow),
           ByteBufferUtil.toText(startRow));
->>>>>>> f4f43feb
 
       synchronized (onlineTablets) {
         for (Tablet tablet : onlineTablets.values())
@@ -1969,12 +1904,8 @@
         throw new RuntimeException(e);
       }
 
-<<<<<<< HEAD
-      KeyExtent ke = new KeyExtent(Table.ID.of(tableId), ByteBufferUtil.toText(endRow), ByteBufferUtil.toText(startRow));
-=======
-      KeyExtent ke = new KeyExtent(tableId, ByteBufferUtil.toText(endRow),
+      KeyExtent ke = new KeyExtent(Table.ID.of(tableId), ByteBufferUtil.toText(endRow),
           ByteBufferUtil.toText(startRow));
->>>>>>> f4f43feb
 
       ArrayList<Tablet> tabletsToCompact = new ArrayList<>();
       synchronized (onlineTablets) {
@@ -2041,7 +1972,8 @@
 
     private TSummaries getSummaries(Future<SummaryCollection> future) throws TimeoutException {
       try {
-        SummaryCollection sc = future.get(MAX_TIME_TO_WAIT_FOR_SCAN_RESULT_MILLIS, TimeUnit.MILLISECONDS);
+        SummaryCollection sc = future.get(MAX_TIME_TO_WAIT_FOR_SCAN_RESULT_MILLIS,
+            TimeUnit.MILLISECONDS);
         return sc.toThrift();
       } catch (InterruptedException e) {
         Thread.currentThread().interrupt();
@@ -2052,12 +1984,14 @@
     }
 
     private TSummaries handleTimeout(long sessionId) {
-      long timeout = TabletServer.this.getConfiguration().getTimeInMillis(Property.TSERV_CLIENT_TIMEOUT);
+      long timeout = TabletServer.this.getConfiguration()
+          .getTimeInMillis(Property.TSERV_CLIENT_TIMEOUT);
       sessionManager.removeIfNotAccessed(sessionId, timeout);
       return new TSummaries(false, sessionId, -1, -1, null);
     }
 
-    private TSummaries startSummaryOperation(TCredentials credentials, Future<SummaryCollection> future) {
+    private TSummaries startSummaryOperation(TCredentials credentials,
+        Future<SummaryCollection> future) {
       try {
         return getSummaries(future);
       } catch (TimeoutException e) {
@@ -2071,63 +2005,75 @@
     }
 
     @Override
-    public TSummaries startGetSummaries(TInfo tinfo, TCredentials credentials, TSummaryRequest request) throws ThriftSecurityException,
-        ThriftTableOperationException, NoSuchScanIDException, TException {
+    public TSummaries startGetSummaries(TInfo tinfo, TCredentials credentials,
+        TSummaryRequest request) throws ThriftSecurityException, ThriftTableOperationException,
+        NoSuchScanIDException, TException {
       Namespace.ID namespaceId;
       Table.ID tableId = Table.ID.of(request.getTableId());
       try {
         namespaceId = Tables.getNamespaceId(TabletServer.this.getInstance(), tableId);
       } catch (TableNotFoundException e1) {
-        throw new ThriftTableOperationException(tableId.canonicalID(), null, null, TableOperationExceptionType.NOTFOUND, null);
+        throw new ThriftTableOperationException(tableId.canonicalID(), null, null,
+            TableOperationExceptionType.NOTFOUND, null);
       }
 
       if (!security.canGetSummaries(credentials, tableId, namespaceId)) {
-        throw new AccumuloSecurityException(credentials.getPrincipal(), SecurityErrorCode.PERMISSION_DENIED).asThriftException();
+        throw new AccumuloSecurityException(credentials.getPrincipal(),
+            SecurityErrorCode.PERMISSION_DENIED).asThriftException();
       }
 
       ServerConfigurationFactory factory = TabletServer.this.getServerConfigurationFactory();
       ExecutorService es = resourceManager.getSummaryPartitionExecutor();
-      Future<SummaryCollection> future = new Gatherer(TabletServer.this, request, factory.getTableConfiguration(tableId)).gather(es);
+      Future<SummaryCollection> future = new Gatherer(TabletServer.this, request,
+          factory.getTableConfiguration(tableId)).gather(es);
 
       return startSummaryOperation(credentials, future);
     }
 
     @Override
-    public TSummaries startGetSummariesForPartition(TInfo tinfo, TCredentials credentials, TSummaryRequest request, int modulus, int remainder)
+    public TSummaries startGetSummariesForPartition(TInfo tinfo, TCredentials credentials,
+        TSummaryRequest request, int modulus, int remainder)
         throws ThriftSecurityException, NoSuchScanIDException, TException {
       // do not expect users to call this directly, expect other tservers to call this method
       if (!security.canPerformSystemActions(credentials)) {
-        throw new AccumuloSecurityException(credentials.getPrincipal(), SecurityErrorCode.PERMISSION_DENIED).asThriftException();
+        throw new AccumuloSecurityException(credentials.getPrincipal(),
+            SecurityErrorCode.PERMISSION_DENIED).asThriftException();
       }
 
       ServerConfigurationFactory factory = TabletServer.this.getServerConfigurationFactory();
       ExecutorService spe = resourceManager.getSummaryRemoteExecutor();
-      Future<SummaryCollection> future = new Gatherer(TabletServer.this, request, factory.getTableConfiguration(Table.ID.of(request.getTableId())))
-          .processPartition(spe, modulus, remainder);
+      Future<SummaryCollection> future = new Gatherer(TabletServer.this, request,
+          factory.getTableConfiguration(Table.ID.of(request.getTableId()))).processPartition(spe,
+              modulus, remainder);
 
       return startSummaryOperation(credentials, future);
     }
 
     @Override
-    public TSummaries startGetSummariesFromFiles(TInfo tinfo, TCredentials credentials, TSummaryRequest request, Map<String,List<TRowRange>> files)
+    public TSummaries startGetSummariesFromFiles(TInfo tinfo, TCredentials credentials,
+        TSummaryRequest request, Map<String,List<TRowRange>> files)
         throws ThriftSecurityException, NoSuchScanIDException, TException {
       // do not expect users to call this directly, expect other tservers to call this method
       if (!security.canPerformSystemActions(credentials)) {
-        throw new AccumuloSecurityException(credentials.getPrincipal(), SecurityErrorCode.PERMISSION_DENIED).asThriftException();
+        throw new AccumuloSecurityException(credentials.getPrincipal(),
+            SecurityErrorCode.PERMISSION_DENIED).asThriftException();
       }
 
       ExecutorService srp = resourceManager.getSummaryRetrievalExecutor();
-      TableConfiguration tableCfg = confFactory.getTableConfiguration(Table.ID.of(request.getTableId()));
+      TableConfiguration tableCfg = confFactory
+          .getTableConfiguration(Table.ID.of(request.getTableId()));
       BlockCache summaryCache = resourceManager.getSummaryCache();
       BlockCache indexCache = resourceManager.getIndexCache();
       FileSystemResolver volMgr = p -> fs.getVolumeByPath(p).getFileSystem();
-      Future<SummaryCollection> future = new Gatherer(TabletServer.this, request, tableCfg).processFiles(volMgr, files, summaryCache, indexCache, srp);
+      Future<SummaryCollection> future = new Gatherer(TabletServer.this, request, tableCfg)
+          .processFiles(volMgr, files, summaryCache, indexCache, srp);
 
       return startSummaryOperation(credentials, future);
     }
 
     @Override
-    public TSummaries contiuneGetSummaries(TInfo tinfo, long sessionId) throws NoSuchScanIDException, TException {
+    public TSummaries contiuneGetSummaries(TInfo tinfo, long sessionId)
+        throws NoSuchScanIDException, TException {
       SummarySession session = (SummarySession) sessionManager.getSession(sessionId);
       if (session == null) {
         throw new NoSuchScanIDException();
@@ -2217,12 +2163,8 @@
                 .getCount(Property.TABLE_MINC_LOGS_MAX);
 
             if (tablet.getLogCount() >= maxLogEntriesPerTablet) {
-<<<<<<< HEAD
-              log.debug("Initiating minor compaction for {} because it has {} write ahead logs", tablet.getExtent(), tablet.getLogCount());
-=======
-              log.debug("Initiating minor compaction for " + tablet.getExtent() + " because it has "
-                  + tablet.getLogCount() + " write ahead logs");
->>>>>>> f4f43feb
+              log.debug("Initiating minor compaction for {} because it has {} write ahead logs",
+                  tablet.getExtent(), tablet.getLogCount());
               tablet.initiateMinorCompaction(MinorCompactionReason.SYSTEM);
             }
 
@@ -2243,12 +2185,7 @@
             // idle compactions
             iter = copyOnlineTablets.entrySet().iterator();
 
-<<<<<<< HEAD
             while (iter.hasNext() && numMajorCompactionsInProgress < idleCompactionsToStart) {
-=======
-            while (iter.hasNext() && !majorCompactorDisabled
-                && numMajorCompactionsInProgress < idleCompactionsToStart) {
->>>>>>> f4f43feb
               Entry<KeyExtent,Tablet> entry = iter.next();
               Tablet tablet = entry.getValue();
 
@@ -2326,13 +2263,8 @@
 
     statsKeeper.updateTime(Operation.SPLIT, start, 0, false);
     long t2 = System.currentTimeMillis();
-<<<<<<< HEAD
-    log.info("Tablet split: {} size0 {} size1 {} time {}ms", tablet.getExtent(), newTablets[0].estimateTabletSize(), newTablets[1].estimateTabletSize(),
-        (t2 - t1));
-=======
-    log.info("Tablet split: " + tablet.getExtent() + " size0 " + newTablets[0].estimateTabletSize()
-        + " size1 " + newTablets[1].estimateTabletSize() + " time " + (t2 - t1) + "ms");
->>>>>>> f4f43feb
+    log.info("Tablet split: {} size0 {} size1 {} time {}ms", tablet.getExtent(),
+        newTablets[0].estimateTabletSize(), newTablets[1].estimateTabletSize(), (t2 - t1));
 
     return tabletInfo;
   }
@@ -2382,14 +2314,9 @@
         // Tablet has probably been recently unloaded: repeated master
         // unload request is crossing the successful unloaded message
         if (!recentlyUnloadedCache.containsKey(extent)) {
-<<<<<<< HEAD
           log.info("told to unload tablet that was not being served {}", extent);
-          enqueueMasterMessage(new TabletStatusMessage(TabletLoadState.UNLOAD_FAILURE_NOT_SERVING, extent));
-=======
-          log.info("told to unload tablet that was not being served " + extent);
           enqueueMasterMessage(
               new TabletStatusMessage(TabletLoadState.UNLOAD_FAILURE_NOT_SERVING, extent));
->>>>>>> f4f43feb
         }
         return;
       }
@@ -2399,12 +2326,8 @@
       } catch (Throwable e) {
 
         if ((t.isClosing() || t.isClosed()) && e instanceof IllegalStateException) {
-<<<<<<< HEAD
-          log.debug("Failed to unload tablet {}... it was already closing or closed : {}", extent, e.getMessage());
-=======
-          log.debug("Failed to unload tablet {} ... it was alread closing or closed : {}", extent,
+          log.debug("Failed to unload tablet {}... it was already closing or closed : {}", extent,
               e.getMessage());
->>>>>>> f4f43feb
         } else {
           log.error("Failed to close tablet {}... Aborting migration", extent, e);
           enqueueMasterMessage(new TabletStatusMessage(TabletLoadState.UNLOAD_ERROR, extent));
@@ -2426,14 +2349,9 @@
           log.error("Unexpected error", e);
         }
         if (!goalState.equals(TUnloadTabletGoal.SUSPENDED) || extent.isRootTablet()
-<<<<<<< HEAD
-            || (extent.isMeta() && !getConfiguration().getBoolean(Property.MASTER_METADATA_SUSPENDABLE))) {
-          log.debug("Unassigning {}", tls);
-=======
             || (extent.isMeta()
                 && !getConfiguration().getBoolean(Property.MASTER_METADATA_SUSPENDABLE))) {
-          log.debug("Unassigning " + tls);
->>>>>>> f4f43feb
+          log.debug("Unassigning {}", tls);
           TabletStateStore.unassign(TabletServer.this, tls, null);
         } else {
           log.debug("Suspending " + tls);
@@ -2546,12 +2464,8 @@
       }
 
       if (locationToOpen == null) {
-<<<<<<< HEAD
-        log.debug("Reporting tablet {} assignment failure: unable to verify Tablet Information", extent);
-=======
-        log.debug("Reporting tablet " + extent
-            + " assignment failure: unable to verify Tablet Information");
->>>>>>> f4f43feb
+        log.debug("Reporting tablet {} assignment failure: unable to verify Tablet Information",
+            extent);
         synchronized (openingTablets) {
           openingTablets.remove(extent);
           openingTablets.notifyAll();
@@ -2613,14 +2527,9 @@
           log.warn("{}", e.getMessage());
         }
 
-<<<<<<< HEAD
         Table.ID tableId = extent.getTableId();
-        ProblemReports.getInstance(TabletServer.this).report(new ProblemReport(tableId, TABLET_LOAD, extent.getUUID().toString(), getClientAddressString(), e));
-=======
-        String tableId = extent.getTableId();
         ProblemReports.getInstance(TabletServer.this).report(new ProblemReport(tableId, TABLET_LOAD,
             extent.getUUID().toString(), getClientAddressString(), e));
->>>>>>> f4f43feb
       } finally {
         releaseRecoveryMemory(extent);
       }
@@ -2640,12 +2549,8 @@
         SimpleTimer.getInstance(getConfiguration()).schedule(new TimerTask() {
           @Override
           public void run() {
-<<<<<<< HEAD
-            log.info("adding tablet {} back to the assignment pool (retry {})", extent, retryAttempt);
-=======
-            log.info("adding tablet " + extent + " back to the assignment pool (retry "
-                + retryAttempt + ")");
->>>>>>> f4f43feb
+            log.info("adding tablet {} back to the assignment pool (retry {})", extent,
+                retryAttempt);
             AssignmentHandler handler = new AssignmentHandler(extent, retryAttempt + 1);
             if (extent.isMeta()) {
               if (extent.isRootTablet()) {
@@ -2734,45 +2639,27 @@
     } else {
       processor = new Processor<>(rpcProxy);
     }
-<<<<<<< HEAD
-    HostAndPort address = startServer(getServerConfigurationFactory().getSystemConfiguration(), clientAddress.getHost(), Property.TSERV_CLIENTPORT, processor,
-        "Thrift Client Server");
+    HostAndPort address = startServer(getServerConfigurationFactory().getSystemConfiguration(),
+        clientAddress.getHost(), Property.TSERV_CLIENTPORT, processor, "Thrift Client Server");
     log.info("address = {}", address);
-=======
-    HostAndPort address = startServer(getServerConfigurationFactory().getConfiguration(),
-        clientAddress.getHost(), Property.TSERV_CLIENTPORT, processor, "Thrift Client Server");
-    log.info("address = " + address);
->>>>>>> f4f43feb
     return address;
   }
 
   private HostAndPort startReplicationService() throws UnknownHostException {
     final ReplicationServicerHandler handler = new ReplicationServicerHandler(this);
-<<<<<<< HEAD
     ReplicationServicer.Iface rpcProxy = RpcWrapper.service(handler);
-    ReplicationServicer.Iface repl = TCredentialsUpdatingWrapper.service(rpcProxy, handler.getClass(), getConfiguration());
-    ReplicationServicer.Processor<ReplicationServicer.Iface> processor = new ReplicationServicer.Processor<>(repl);
-    AccumuloConfiguration conf = getServerConfigurationFactory().getSystemConfiguration();
-    Property maxMessageSizeProperty = (conf.get(Property.TSERV_MAX_MESSAGE_SIZE) != null ? Property.TSERV_MAX_MESSAGE_SIZE : Property.GENERAL_MAX_MESSAGE_SIZE);
-    ServerAddress sp = TServerUtils.startServer(this, clientAddress.getHost(), Property.REPLICATION_RECEIPT_SERVICE_PORT, processor,
-        "ReplicationServicerHandler", "Replication Servicer", Property.TSERV_PORTSEARCH, Property.REPLICATION_MIN_THREADS, Property.REPLICATION_THREADCHECK,
-        maxMessageSizeProperty);
-=======
-    ReplicationServicer.Iface rpcProxy = RpcWrapper.service(handler,
-        new ReplicationServicer.Processor<ReplicationServicer.Iface>(handler));
     ReplicationServicer.Iface repl = TCredentialsUpdatingWrapper.service(rpcProxy,
         handler.getClass(), getConfiguration());
     ReplicationServicer.Processor<ReplicationServicer.Iface> processor = new ReplicationServicer.Processor<>(
         repl);
-    AccumuloConfiguration conf = getServerConfigurationFactory().getConfiguration();
+    AccumuloConfiguration conf = getServerConfigurationFactory().getSystemConfiguration();
     Property maxMessageSizeProperty = (conf.get(Property.TSERV_MAX_MESSAGE_SIZE) != null
         ? Property.TSERV_MAX_MESSAGE_SIZE
         : Property.GENERAL_MAX_MESSAGE_SIZE);
     ServerAddress sp = TServerUtils.startServer(this, clientAddress.getHost(),
         Property.REPLICATION_RECEIPT_SERVICE_PORT, processor, "ReplicationServicerHandler",
-        "Replication Servicer", null, Property.REPLICATION_MIN_THREADS,
+        "Replication Servicer", Property.TSERV_PORTSEARCH, Property.REPLICATION_MIN_THREADS,
         Property.REPLICATION_THREADCHECK, maxMessageSizeProperty);
->>>>>>> f4f43feb
     this.replServer = sp.server;
     log.info("Started replication service on {}", sp.address);
 
@@ -2846,14 +2733,9 @@
         zoo.putPersistentData(zPath, new byte[0], NodeExistsPolicy.SKIP);
 
         if (tabletServerLock.tryLock(lw, lockContent)) {
-<<<<<<< HEAD
           log.debug("Obtained tablet server lock {}", tabletServerLock.getLockPath());
-          lockID = tabletServerLock.getLockID().serialize(ZooUtil.getRoot(getInstance()) + Constants.ZTSERVERS + "/");
-=======
-          log.debug("Obtained tablet server lock " + tabletServerLock.getLockPath());
           lockID = tabletServerLock.getLockID()
               .serialize(ZooUtil.getRoot(getInstance()) + Constants.ZTSERVERS + "/");
->>>>>>> f4f43feb
           return;
         }
         log.info("Waiting for tablet server lock");
@@ -2962,12 +2844,8 @@
       public void run() {
         int maxPoolSize = aconf.getCount(Property.REPLICATION_WORKER_THREADS);
         if (replicationThreadPool.getMaximumPoolSize() != maxPoolSize) {
-<<<<<<< HEAD
-          log.info("Resizing thread pool for sending replication work from {} to {}", replicationThreadPool.getMaximumPoolSize(), maxPoolSize);
-=======
-          log.info("Resizing thread pool for sending replication work from "
-              + replicationThreadPool.getMaximumPoolSize() + " to " + maxPoolSize);
->>>>>>> f4f43feb
+          log.info("Resizing thread pool for sending replication work from {} to {}",
+              replicationThreadPool.getMaximumPoolSize(), maxPoolSize);
           replicationThreadPool.setMaximumPoolSize(maxPoolSize);
         }
       }
@@ -3100,17 +2978,11 @@
     }
   }
 
-<<<<<<< HEAD
-  public static Pair<Text,KeyExtent> verifyTabletInformation(AccumuloServerContext context, KeyExtent extent, TServerInstance instance,
-      final SortedMap<Key,Value> tabletsKeyValues, String clientAddress, ZooLock lock) throws AccumuloSecurityException, DistributedStoreException,
-      AccumuloException {
-    Objects.requireNonNull(tabletsKeyValues);
-=======
   public static Pair<Text,KeyExtent> verifyTabletInformation(AccumuloServerContext context,
-      KeyExtent extent, TServerInstance instance, SortedMap<Key,Value> tabletsKeyValues,
+      KeyExtent extent, TServerInstance instance, final SortedMap<Key,Value> tabletsKeyValues,
       String clientAddress, ZooLock lock)
       throws AccumuloSecurityException, DistributedStoreException, AccumuloException {
->>>>>>> f4f43feb
+    Objects.requireNonNull(tabletsKeyValues);
 
     log.debug("verifying extent {}", extent);
     if (extent.isRootTablet()) {
@@ -3196,12 +3068,8 @@
         }
         future = new TServerInstance(entry.getValue(), key.getColumnQualifier());
       } else if (cf.equals(TabletsSection.CurrentLocationColumnFamily.NAME)) {
-<<<<<<< HEAD
-        log.info("Tablet seems to be already assigned to {} {}", new TServerInstance(entry.getValue(), key.getColumnQualifier()));
-=======
-        log.info("Tablet seems to be already assigned to "
-            + new TServerInstance(entry.getValue(), key.getColumnQualifier()));
->>>>>>> f4f43feb
+        log.info("Tablet seems to be already assigned to {} {}",
+            new TServerInstance(entry.getValue(), key.getColumnQualifier()));
         return null;
       } else if (TabletsSection.TabletColumnFamily.PREV_ROW_COLUMN.hasColumns(key)) {
         prevEndRow = entry.getValue();
@@ -3270,14 +3138,9 @@
   }
 
   public void config(String hostname) {
-<<<<<<< HEAD
     log.info("Tablet server starting on {}", hostname);
-    majorCompactorThread = new Daemon(new LoggingRunnable(log, new MajorCompactor(getConfiguration())));
-=======
-    log.info("Tablet server starting on " + hostname);
     majorCompactorThread = new Daemon(
         new LoggingRunnable(log, new MajorCompactor(getConfiguration())));
->>>>>>> f4f43feb
     majorCompactorThread.setName("Split/MajC initiator");
     majorCompactorThread.start();
 
@@ -3299,11 +3162,7 @@
     Runnable contextCleaner = new Runnable() {
       @Override
       public void run() {
-<<<<<<< HEAD
         Set<String> contextProperties = getServerConfigurationFactory().getSystemConfiguration()
-=======
-        Set<String> contextProperties = getServerConfigurationFactory().getConfiguration()
->>>>>>> f4f43feb
             .getAllPropertiesWithPrefix(Property.VFS_CONTEXT_CLASSPATH_PROPERTY).keySet();
         Set<String> configuredContexts = new HashSet<>();
         for (String prop : contextProperties) {
@@ -3453,13 +3312,8 @@
       opts.parseArgs(app, args);
       SecurityUtil.serverLogin(SiteConfiguration.getInstance());
       String hostname = opts.getAddress();
-<<<<<<< HEAD
       Instance instance = HdfsZooInstance.getInstance();
       ServerConfigurationFactory conf = new ServerConfigurationFactory(instance);
-=======
-      ServerConfigurationFactory conf = new ServerConfigurationFactory(
-          HdfsZooInstance.getInstance());
->>>>>>> f4f43feb
       VolumeManager fs = VolumeManagerImpl.get();
       MetricsSystemHelper.configure(TabletServer.class.getSimpleName());
       Accumulo.init(fs, instance, conf, app);
