/*
 * Licensed to the Apache Software Foundation (ASF) under one
 * or more contributor license agreements.  See the NOTICE file
 * distributed with this work for additional information
 * regarding copyright ownership.  The ASF licenses this file
 * to you under the Apache License, Version 2.0 (the
 * "License"); you may not use this file except in compliance
 * with the License.  You may obtain a copy of the License at
 *
 *   https://www.apache.org/licenses/LICENSE-2.0
 *
 * Unless required by applicable law or agreed to in writing,
 * software distributed under the License is distributed on an
 * "AS IS" BASIS, WITHOUT WARRANTIES OR CONDITIONS OF ANY
 * KIND, either express or implied.  See the License for the
 * specific language governing permissions and limitations
 * under the License.
 */
package org.apache.accumulo.tserver.tablet;

import static com.google.common.util.concurrent.Uninterruptibles.sleepUninterruptibly;
import static java.nio.charset.StandardCharsets.UTF_8;
import static java.util.stream.Collectors.toList;
import static org.apache.accumulo.core.util.LazySingletons.RANDOM;

import java.io.FileNotFoundException;
import java.io.IOException;
import java.io.UncheckedIOException;
import java.time.Duration;
import java.util.ArrayList;
import java.util.Collection;
import java.util.Collections;
import java.util.HashSet;
import java.util.List;
import java.util.Map;
import java.util.Optional;
import java.util.OptionalLong;
import java.util.Set;
import java.util.concurrent.ConcurrentSkipListSet;
import java.util.concurrent.TimeUnit;
import java.util.concurrent.atomic.AtomicBoolean;
import java.util.concurrent.atomic.AtomicLong;
import java.util.concurrent.atomic.AtomicReference;
import java.util.concurrent.locks.ReentrantLock;
import java.util.stream.Collectors;
import java.util.stream.Stream;

import org.apache.accumulo.core.Constants;
import org.apache.accumulo.core.client.Durability;
import org.apache.accumulo.core.client.admin.TabletAvailability;
import org.apache.accumulo.core.clientImpl.DurabilityImpl;
import org.apache.accumulo.core.conf.AccumuloConfiguration.Deriver;
import org.apache.accumulo.core.conf.Property;
import org.apache.accumulo.core.constraints.Violations;
import org.apache.accumulo.core.data.ColumnUpdate;
import org.apache.accumulo.core.data.Key;
import org.apache.accumulo.core.data.Mutation;
import org.apache.accumulo.core.data.Range;
import org.apache.accumulo.core.data.Value;
import org.apache.accumulo.core.dataImpl.KeyExtent;
import org.apache.accumulo.core.file.FilePrefix;
import org.apache.accumulo.core.iterators.SortedKeyValueIterator;
import org.apache.accumulo.core.iteratorsImpl.system.SourceSwitchingIterator;
import org.apache.accumulo.core.lock.ServiceLock;
import org.apache.accumulo.core.logging.ConditionalLogger.DeduplicatingLogger;
import org.apache.accumulo.core.logging.TabletLogger;
import org.apache.accumulo.core.manager.state.tables.TableState;
import org.apache.accumulo.core.metadata.AccumuloTable;
import org.apache.accumulo.core.metadata.ReferencedTabletFile;
import org.apache.accumulo.core.metadata.StoredTabletFile;
import org.apache.accumulo.core.metadata.TServerInstance;
import org.apache.accumulo.core.metadata.schema.Ample;
import org.apache.accumulo.core.metadata.schema.Ample.ConditionalResult;
import org.apache.accumulo.core.metadata.schema.Ample.ConditionalResult.Status;
import org.apache.accumulo.core.metadata.schema.Ample.ConditionalTabletMutator;
import org.apache.accumulo.core.metadata.schema.Ample.ConditionalTabletsMutator;
import org.apache.accumulo.core.metadata.schema.DataFileValue;
import org.apache.accumulo.core.metadata.schema.TabletMetadata;
import org.apache.accumulo.core.metadata.schema.TabletMetadata.ColumnType;
import org.apache.accumulo.core.metadata.schema.TabletMetadata.Location;
import org.apache.accumulo.core.sample.impl.SamplerConfigurationImpl;
import org.apache.accumulo.core.security.Authorizations;
import org.apache.accumulo.core.spi.scan.ScanDispatch;
import org.apache.accumulo.core.tabletserver.log.LogEntry;
import org.apache.accumulo.core.tabletserver.thrift.TabletStats;
import org.apache.accumulo.core.trace.TraceUtil;
import org.apache.accumulo.core.util.Halt;
import org.apache.accumulo.core.util.Pair;
import org.apache.accumulo.core.util.UtilWaitThread;
import org.apache.accumulo.server.compaction.CompactionStats;
<<<<<<< HEAD
import org.apache.accumulo.server.fs.VolumeManager;
import org.apache.accumulo.server.tablets.ConditionCheckerContext.ConditionChecker;
import org.apache.accumulo.server.tablets.TabletNameGenerator;
=======
import org.apache.accumulo.server.fs.FileTypePrefix;
import org.apache.accumulo.server.fs.VolumeChooserEnvironmentImpl;
import org.apache.accumulo.server.fs.VolumeUtil;
import org.apache.accumulo.server.fs.VolumeUtil.TabletFiles;
import org.apache.accumulo.server.problems.ProblemReport;
import org.apache.accumulo.server.problems.ProblemReports;
import org.apache.accumulo.server.problems.ProblemType;
import org.apache.accumulo.server.replication.proto.Replication.Status;
>>>>>>> 5cd2b91f
import org.apache.accumulo.server.tablets.TabletTime;
import org.apache.accumulo.tserver.InMemoryMap;
import org.apache.accumulo.tserver.MinorCompactionReason;
import org.apache.accumulo.tserver.TabletServer;
import org.apache.accumulo.tserver.TabletServerResourceManager.TabletResourceManager;
import org.apache.accumulo.tserver.TabletStatsKeeper;
import org.apache.accumulo.tserver.TabletStatsKeeper.Operation;
import org.apache.accumulo.tserver.TservConstraintEnv;
import org.apache.accumulo.tserver.constraints.ConstraintChecker;
import org.apache.accumulo.tserver.log.DfsLogger;
import org.apache.accumulo.tserver.metrics.TabletServerMinCMetrics;
import org.apache.accumulo.tserver.metrics.TabletServerScanMetrics;
import org.apache.accumulo.tserver.scan.ScanParameters;
import org.apache.hadoop.fs.FileStatus;
import org.apache.hadoop.fs.Path;
import org.apache.zookeeper.KeeperException;
import org.apache.zookeeper.KeeperException.NoNodeException;
import org.slf4j.Logger;
import org.slf4j.LoggerFactory;

import com.google.common.annotations.VisibleForTesting;
import com.google.common.base.Preconditions;
import com.google.common.collect.Sets;
import com.google.common.collect.Sets.SetView;

import edu.umd.cs.findbugs.annotations.SuppressFBWarnings;
import io.opentelemetry.api.trace.Span;
import io.opentelemetry.context.Scope;

/**
 * Provide access to a single row range in a living TabletServer.
 */
public class Tablet extends TabletBase {
  private static final Logger log = LoggerFactory.getLogger(Tablet.class);
  private static final Logger CLOSING_STUCK_LOGGER =
      new DeduplicatingLogger(log, Duration.ofMinutes(5), 1000);

  private final TabletServer tabletServer;
  private final TabletResourceManager tabletResources;
  private final ScanfileManager scanfileManager;
  private final TabletMemory tabletMemory;

  private final TabletTime tabletTime;

  private final Set<Path> checkedTabletDirs = new ConcurrentSkipListSet<>();

  private final AtomicLong dataSourceDeletions = new AtomicLong(0);

  // This class exists so that a single volatile can reference two variables. Coordinating reads and
  // writes of two separate volatiles that depend on each other is really tricky, putting them under
  // a single volatile removes the tricky part. One key factor to avoiding consistency issues is
  // that instances of this class are immutable, so that should not be changed w/o considering the
  // implications on multithreading.
  private static class LatestMetadata {
    final TabletMetadata tabletMetadata;
    // this exists to detect changes in tabletMetadata
    final long refreshCount;

    private LatestMetadata(TabletMetadata tabletMetadata, long refreshCount) {
      this.tabletMetadata = tabletMetadata;
      this.refreshCount = refreshCount;
    }
  }

  private final AtomicReference<LatestMetadata> latestMetadata;

  @Override
  public long getDataSourceDeletions() {
    return dataSourceDeletions.get();
  }

  private enum CloseState {
    OPEN, REQUESTED, CLOSING, CLOSED, COMPLETE
  }

  private long closeRequestTime = 0;
  private volatile CloseState closeState = CloseState.OPEN;

  private boolean updatingFlushID = false;

  enum CompactionState {
    WAITING_TO_START, IN_PROGRESS
  }

  private volatile CompactionState minorCompactionState = null;

  private final Deriver<ConstraintChecker> constraintChecker;

  private int writesInProgress = 0;

  private final TabletStatsKeeper timer = new TabletStatsKeeper();

  /**
   * Counts are maintained in this object and reported out with the Micrometer metrics via
   * TabletServerMetricsUtil
   */
  private long ingestCount = 0;
  private long ingestBytes = 0;

  /**
   * Rates are calculated here in the Tablet for use in the Monitor but we do not emit them as
   * metrics. Rates can be calculated from the "Count" metrics above by downstream systems.
   */
  private final Rate queryRate = new Rate(0.95);
  private final Rate queryByteRate = new Rate(0.95);
  private final Rate ingestRate = new Rate(0.95);
  private final Rate ingestByteRate = new Rate(0.95);
  private final Rate scannedRate = new Rate(0.95);

  private long lastMinorCompactionFinishTime = 0;

  private volatile long numEntries = 0;
  private volatile long numEntriesInMemory = 0;

  private final int logId;

  private volatile long lastAccessTime = System.nanoTime();

  public int getLogId() {
    return logId;
  }

  public static class LookupResult {
    public final List<Range> unfinishedRanges = new ArrayList<>();
    public long bytesAdded = 0;
    public long dataSize = 0;
    public boolean closed = false;
  }

<<<<<<< HEAD
  ReferencedTabletFile getNextDataFilename(FilePrefix prefix) throws IOException {
    return TabletNameGenerator.getNextDataFilename(prefix, context, extent,
        getMetadata().getDirName(), dir -> checkTabletDir(new Path(dir)));
  }

  private void checkTabletDir(Path path) {
    try {
      if (!checkedTabletDirs.contains(path)) {
        FileStatus[] files = null;
        try {
          files = getTabletServer().getVolumeManager().listStatus(path);
        } catch (FileNotFoundException ex) {
          // ignored
        }
=======
  private String chooseTabletDir() throws IOException {
    VolumeChooserEnvironment chooserEnv =
        new VolumeChooserEnvironmentImpl(extent.tableId(), extent.endRow(), context);
    String dirUri = tabletServer.getVolumeManager().choose(chooserEnv, context.getBaseUris())
        + Constants.HDFS_TABLES_DIR + Path.SEPARATOR + extent.tableId() + Path.SEPARATOR + dirName;
    checkTabletDir(new Path(dirUri));
    return dirUri;
  }

  TabletFile getNextMapFilename(FileTypePrefix prefix) throws IOException {
    String extension = FileOperations.getNewFileExtension(tableConfiguration);
    return new TabletFile(new Path(chooseTabletDir() + "/"
        + prefix.createFileName(context.getUniqueNameAllocator().getNextName() + "." + extension)));
  }

  TabletFile getNextMapFilenameForMajc(boolean propagateDeletes) throws IOException {
    FileTypePrefix prefix =
        !propagateDeletes ? FileTypePrefix.FULL_COMPACTION : FileTypePrefix.COMPACTION;
    String tmpFileName = getNextMapFilename(prefix).getMetaInsert() + "_tmp";
    return new TabletFile(new Path(tmpFileName));
  }

  private void checkTabletDir(Path path) throws IOException {
    if (!checkedTabletDirs.contains(path)) {
      FileStatus[] files = null;
      try {
        files = getTabletServer().getVolumeManager().listStatus(path);
      } catch (FileNotFoundException ex) {
        // ignored
      }
>>>>>>> 5cd2b91f

        if (files == null) {
          log.debug("Tablet {} had no dir, creating {}", extent, path);

          getTabletServer().getVolumeManager().mkdirs(path);
        }
        checkedTabletDirs.add(path);
      }
    } catch (IOException e) {
      throw new UncheckedIOException(e);
    }
  }

  public Tablet(final TabletServer tabletServer, final KeyExtent extent,
      final TabletResourceManager trm, TabletMetadata metadata)
      throws IOException, IllegalArgumentException {

    super(tabletServer, extent);

    this.tabletServer = tabletServer;
    this.tabletResources = trm;
    this.latestMetadata =
        new AtomicReference<>(new LatestMetadata(metadata, RANDOM.get().nextLong()));
    this.tabletTime = TabletTime.getInstance(metadata.getTime());
    this.logId = tabletServer.createLogId();

    constraintChecker = tableConfiguration.newDeriver(ConstraintChecker::new);

    tabletMemory = new TabletMemory(this);

    var logEntries = new ArrayList<>(metadata.getLogs());

    // don't bother examining WALs for recovery if Table is being deleted
    if (!logEntries.isEmpty() && !isBeingDeleted()) {
      TabletLogger.recovering(extent, logEntries);
      final AtomicLong entriesUsedOnTablet = new AtomicLong(0);
      // track max time from walog entries without timestamps
      final AtomicLong maxTime = new AtomicLong(Long.MIN_VALUE);
      final CommitSession commitSession = getTabletMemory().getCommitSession();
      try {
        Set<String> absPaths = new HashSet<>();
        for (StoredTabletFile ref : metadata.getFiles()) {
          absPaths.add(ref.getNormalizedPathStr());
        }

        tabletServer.recover(this.getTabletServer().getVolumeManager(), extent, logEntries,
            absPaths, m -> {
              Collection<ColumnUpdate> muts = m.getUpdates();
              for (ColumnUpdate columnUpdate : muts) {
                if (!columnUpdate.hasTimestamp()) {
                  // if it is not a user set timestamp, it must have been set
                  // by the system
                  maxTime.set(Math.max(maxTime.get(), columnUpdate.getTimestamp()));
                }
              }
              getTabletMemory().mutate(commitSession, Collections.singletonList(m), 1);
              entriesUsedOnTablet.incrementAndGet();
            });

        if (maxTime.get() != Long.MIN_VALUE) {
          tabletTime.updateTimeIfGreater(maxTime.get());
        }
        commitSession.updateMaxCommittedTime(tabletTime.getTime());

        if (entriesUsedOnTablet.get() == 0) {
          log.debug("No replayed mutations applied, removing unused walog entries for {}", extent);

          final Location expectedLocation = Location.future(this.tabletServer.getTabletSession());
          try (ConditionalTabletsMutator mutator =
              getContext().getAmple().conditionallyMutateTablets()) {
            ConditionalTabletMutator mut = mutator.mutateTablet(extent).requireAbsentOperation()
                .requireLocation(expectedLocation);
            logEntries.forEach(mut::deleteWal);
            mut.submit(tabletMetadata -> tabletMetadata.getLogs().isEmpty());

            ConditionalResult res = mutator.process().get(extent);
            if (res.getStatus() == Status.REJECTED) {
              throw new IllegalStateException(
                  "Unable to remove logs in metadata for extent: " + extent);
            }
          }

          // intentionally not rereading metadata here because walogs are only used in the
          // constructor
          logEntries.clear();
        }

      } catch (Exception t) {
        String msg = "Error recovering tablet " + extent + " from log files";
        if (tableConfiguration.getBoolean(Property.TABLE_FAILURES_IGNORE)) {
          log.warn(msg, t);
        } else {
          throw new RuntimeException(msg, t);
        }
      }
      // make some closed references that represent the recovered logs
      currentLogs = new HashSet<>();
      for (LogEntry logEntry : logEntries) {
        currentLogs.add(DfsLogger.fromLogEntry(logEntry));
      }

      rebuildReferencedLogs();

      TabletLogger.recovered(extent, logEntries, entriesUsedOnTablet.get(),
          getTabletMemory().getNumEntries());
    }

    // do this last after tablet is completely setup because it
    // could cause major compaction to start
    scanfileManager = new ScanfileManager(this);

    computeNumEntries();

    getScanfileManager().removeFilesAfterScan(metadata.getScans(),
        Location.future(tabletServer.getTabletSession()));
  }

  public TabletMetadata getMetadata() {
    return latestMetadata.get().tabletMetadata;
  }

  public void checkConditions(ConditionChecker checker, Authorizations authorizations,
      AtomicBoolean iFlag) throws IOException {

    ScanParameters scanParams = new ScanParameters(-1, authorizations, Collections.emptySet(), null,
        null, false, null, -1, null);
    scanParams.setScanDispatch(ScanDispatch.builder().build());

    ScanDataSource dataSource = createDataSource(scanParams, false, iFlag);

    boolean sawException = false;
    try {
      SortedKeyValueIterator<Key,Value> iter = new SourceSwitchingIterator(dataSource);
      checker.check(iter);
    } catch (IOException | RuntimeException e) {
      sawException = true;
      throw e;
    } finally {
      // code in finally block because always want
      // to return data files, even when exception is thrown
      dataSource.close(sawException);
    }
  }

  DataFileValue minorCompact(InMemoryMap memTable, ReferencedTabletFile tmpDatafile,
      ReferencedTabletFile newDatafile, long queued, CommitSession commitSession, long flushId,
      MinorCompactionReason mincReason) {
    boolean failed = false;
    long start = System.currentTimeMillis();
    timer.incrementStatusMinor();

    long count = 0;

    String oldName = Thread.currentThread().getName();
    try {
      Thread.currentThread().setName("Minor compacting " + this.extent);
      CompactionStats stats;
      Span span = TraceUtil.startSpan(this.getClass(), "minorCompact::write");
      try (Scope scope = span.makeCurrent()) {
        count = memTable.getNumEntries();

        MinorCompactor compactor = new MinorCompactor(tabletServer, this, memTable, tmpDatafile,
            mincReason, tableConfiguration);
        stats = compactor.call();
      } catch (Exception e) {
        TraceUtil.setException(span, e, true);
        throw e;
      } finally {
        span.end();
      }

      Span span2 = TraceUtil.startSpan(this.getClass(), "minorCompact::bringOnline");
      try (Scope scope = span2.makeCurrent()) {
        bringMinorCompactionOnline(tmpDatafile, newDatafile,
            new DataFileValue(stats.getFileSize(), stats.getEntriesWritten()), commitSession,
            flushId, mincReason);
      } catch (Exception e) {
        final ServiceLock tserverLock = tabletServer.getLock();
        if (tserverLock == null || !tserverLock.verifyLockAtSource()) {
          log.error("Minor compaction of {} has failed and TabletServer lock does not exist."
              + " Halting...", getExtent(), e);
          Halt.halt("TabletServer lock does not exist", -1);
        } else {
          TraceUtil.setException(span2, e, true);
          throw e;
        }
      } finally {
        span2.end();
      }

      return new DataFileValue(stats.getFileSize(), stats.getEntriesWritten());
    } catch (Exception | Error e) {
      failed = true;
      throw new RuntimeException("Exception occurred during minor compaction on " + extent, e);
    } finally {
      Thread.currentThread().setName(oldName);
      try {
        getTabletMemory().finalizeMinC();
      } catch (Exception t) {
        log.error("Failed to free tablet memory on {}", extent, t);
      }

      if (!failed) {
        lastMinorCompactionFinishTime = System.currentTimeMillis();
      }
      TabletServerMinCMetrics minCMetrics = getTabletServer().getMinCMetrics();
      minCMetrics.addActive(lastMinorCompactionFinishTime - start);
      timer.updateTime(Operation.MINOR, queued, start, count, failed);
      minCMetrics.addQueued(start - queued);
    }
  }

  private synchronized MinorCompactionTask prepareForMinC(long flushId,
      MinorCompactionReason mincReason) {
    Preconditions.checkState(otherLogs.isEmpty());
    Preconditions.checkState(referencedLogs.equals(currentLogs));
    CommitSession oldCommitSession = getTabletMemory().prepareForMinC();
    otherLogs = currentLogs;
    currentLogs = new HashSet<>();

    return new MinorCompactionTask(this, oldCommitSession, flushId, mincReason);

  }

  public void flush(long tableFlushID) {
    boolean updateMetadata = false;
    boolean initiateMinor = false;

    try {

      synchronized (this) {

        // only want one thing at a time to update flush ID to ensure that metadata table and tablet
        // in memory state are consistent
        if (updatingFlushID) {
          return;
        }

        if (isClosing() || isClosed() || isBeingDeleted()
            || getTabletMemory().memoryReservedForMinC()) {
          return;
        }

        if (getTabletMemory().getMemTable().getNumEntries() == 0) {
          updatingFlushID = true;
          updateMetadata = true;
        } else {
          initiateMinor = true;
        }
      }

      if (updateMetadata) {
        refreshLock.lock();
        try {
          // if multiple threads were allowed to update this outside of a sync block, then it would
          // be a race condition
          var lastTabletMetadata = getMetadata();

          // Check flush id while holding refresh lock to prevent race condition with other threads
          // in tablet reading and writing the tablets metadata.
          if (lastTabletMetadata.getFlushId().orElse(-1) < tableFlushID) {
            try (var tabletsMutator = getContext().getAmple().conditionallyMutateTablets()) {
              var tablet = tabletsMutator.mutateTablet(extent)
                  .requireLocation(Location.current(tabletServer.getTabletSession()))
                  .requireSame(lastTabletMetadata, ColumnType.FLUSH_ID);

              tablet.putFlushId(tableFlushID);
              tablet
                  .submit(tabletMetadata -> tabletMetadata.getFlushId().orElse(-1) == tableFlushID);

              var result = tabletsMutator.process().get(extent);

              if (result.getStatus() != Ample.ConditionalResult.Status.ACCEPTED) {
                throw new IllegalStateException("Failed to update flush id " + extent + " "
                    + tabletServer.getTabletSession() + " " + tableFlushID);
              }
            }

            // It is important the the refresh lock is held for the update above and the refresh
            // below to avoid race conditions.
            refreshMetadata(RefreshPurpose.FLUSH_ID_UPDATE);
          }
        } finally {
          refreshLock.unlock();
        }
      } else if (initiateMinor) {
        initiateMinorCompaction(tableFlushID, MinorCompactionReason.USER);
      }

    } finally {
      if (updateMetadata) {
        synchronized (this) {
          updatingFlushID = false;
          this.notifyAll();
        }
      }
    }

  }

  public boolean initiateMinorCompaction(MinorCompactionReason mincReason) {
    if (isClosed()) {
      return false;
    }
    if (isBeingDeleted()) {
      log.debug("Table {} is being deleted so don't flush {}", extent.tableId(), extent);
      return false;
    }

    // get the flush id before the new memmap is made available for write
    long flushId;
    try {
      flushId = getFlushID();
    } catch (NoNodeException e) {
      log.info("Asked to initiate MinC when there was no flush id {} {}", getExtent(),
          e.getMessage());
      return false;
    }
    return initiateMinorCompaction(flushId, mincReason);
  }

  public boolean minorCompactNow(MinorCompactionReason mincReason) {
    long flushId;
    try {
      flushId = getFlushID();
    } catch (NoNodeException e) {
      log.info("Asked to initiate MinC when there was no flush id {} {}", getExtent(),
          e.getMessage());
      return false;
    }
    MinorCompactionTask mct = createMinorCompactionTask(flushId, mincReason);
    if (mct == null) {
      return false;
    }
    mct.run();
    return true;
  }

  boolean initiateMinorCompaction(long flushId, MinorCompactionReason mincReason) {
    MinorCompactionTask mct = createMinorCompactionTask(flushId, mincReason);
    if (mct == null) {
      return false;
    }
    getTabletResources().executeMinorCompaction(mct);
    return true;
  }

  private MinorCompactionTask createMinorCompactionTask(long flushId,
      MinorCompactionReason mincReason) {
    MinorCompactionTask mct;
    long t1, t2;

    StringBuilder logMessage = null;

    try {
      synchronized (this) {
        t1 = System.currentTimeMillis();

        if (isClosing() || isClosed() || getTabletMemory().memoryReservedForMinC()
            || getTabletMemory().getMemTable().getNumEntries() == 0 || updatingFlushID) {

          logMessage = new StringBuilder();

          logMessage.append(extent);
          logMessage.append(" closeState " + closeState);
          if (getTabletMemory() != null) {
            logMessage.append(" tabletMemory.memoryReservedForMinC() "
                + getTabletMemory().memoryReservedForMinC());
          }
          if (getTabletMemory() != null && getTabletMemory().getMemTable() != null) {
            logMessage.append(" tabletMemory.getMemTable().getNumEntries() "
                + getTabletMemory().getMemTable().getNumEntries());
          }
          logMessage.append(" updatingFlushID " + updatingFlushID);

          return null;
        }

        mct = prepareForMinC(flushId, mincReason);
        t2 = System.currentTimeMillis();
      }
    } finally {
      // log outside of sync block
      if (logMessage != null && log.isDebugEnabled()) {
        log.debug("{}", logMessage);
      }
    }

    log.debug(String.format("MinC initiate lock %.2f secs", (t2 - t1) / 1000.0));
    return mct;
  }

  public long getFlushID() throws NoNodeException {
    try {
      String id = new String(context.getZooSession().asReaderWriter()
          .getData(Constants.ZTABLES + "/" + extent.tableId() + Constants.ZTABLE_FLUSH_ID), UTF_8);
      return Long.parseLong(id);
    } catch (InterruptedException | NumberFormatException e) {
      throw new RuntimeException("Exception on " + extent + " getting flush ID", e);
    } catch (KeeperException ke) {
      if (ke instanceof NoNodeException) {
        throw (NoNodeException) ke;
      } else {
        throw new RuntimeException("Exception on " + extent + " getting flush ID", ke);
      }
    }
  }

  private synchronized CommitSession finishPreparingMutations(long time) {
    if (isClosed() || getTabletMemory() == null) {
      return null;
    }

    CommitSession commitSession = getTabletMemory().getCommitSession();
    incrementWritesInProgress(commitSession);

    commitSession.updateMaxCommittedTime(time);
    return commitSession;
  }

  public PreparedMutations prepareMutationsForCommit(final TservConstraintEnv cenv,
      final List<Mutation> mutations) {
    cenv.setExtent(extent);
    final ConstraintChecker constraints = constraintChecker.derive();

    // Check each mutation for any constraint violations.
    Violations violations = null;
    Set<Mutation> violators = null;
    List<Mutation> nonViolators = null;

    for (Mutation mutation : mutations) {
      Violations mutationViolations = constraints.check(cenv, mutation);
      if (mutationViolations != null) {
        if (violations == null) {
          violations = new Violations();
          violators = new HashSet<>();
        }

        violations.add(mutationViolations);
        violators.add(mutation);
      }
    }

    if (violations == null) {
      // If there are no violations, use the original list for non-violators.
      nonViolators = mutations;
      violators = Collections.emptySet();
      violations = Violations.EMPTY;
    } else if (violators.size() != mutations.size()) {
      // Otherwise, find all non-violators.
      nonViolators = new ArrayList<>((mutations.size() - violators.size()));
      for (Mutation mutation : mutations) {
        if (!violators.contains(mutation)) {
          nonViolators.add(mutation);
        }
      }
    } else {
      // all mutations violated a constraint
      nonViolators = Collections.emptyList();
    }

    // If there are any mutations that do not violate the constraints, attempt to prepare the tablet
    // and retrieve the commit session.
    CommitSession cs = null;
    if (!nonViolators.isEmpty()) {
      long time = tabletTime.setUpdateTimes(nonViolators);
      cs = finishPreparingMutations(time);
      if (cs == null) {
        // tablet is closed
        return new PreparedMutations();
      }
    }

    return new PreparedMutations(cs, nonViolators, violations, violators);
  }

  private synchronized void incrementWritesInProgress(CommitSession cs) {
    incrementWritesInProgress();
    cs.incrementCommitsInProgress();
  }

  private synchronized void incrementWritesInProgress() {
    if (writesInProgress < 0) {
      throw new IllegalStateException("FATAL: Something really bad went wrong. Attempted to "
          + "increment a negative number of writes in progress " + writesInProgress + "on tablet "
          + extent);
    }
    writesInProgress++;
  }

  private synchronized void decrementWritesInProgress(CommitSession cs) {
    decrementWritesInProgress();
    cs.decrementCommitsInProgress();
  }

  private synchronized void decrementWritesInProgress() {
    if (writesInProgress <= 0) {
      throw new IllegalStateException("FATAL: Something really bad went wrong. Attempted to "
          + "decrement the number of writes in progress " + writesInProgress + " to < 0 on tablet "
          + extent);
    }
    writesInProgress--;
    if (writesInProgress == 0) {
      this.notifyAll();
    }
  }

  public synchronized void abortCommit(CommitSession commitSession) {
    if (isCloseComplete() || getTabletMemory() == null) {
      throw new IllegalStateException("Aborting commit when tablet " + extent + " is closed");
    }

    decrementWritesInProgress(commitSession);
  }

  public void commit(CommitSession commitSession, List<Mutation> mutations) {

    int totalCount = 0;
    long totalBytes = 0;

    // write the mutation to the in memory table
    for (Mutation mutation : mutations) {
      totalCount += mutation.size();
      totalBytes += mutation.numBytes();
    }

    try {
      getTabletMemory().mutate(commitSession, mutations, totalCount);
      synchronized (this) {
        getTabletMemory().updateMemoryUsageStats();
        if (isCloseComplete()) {
          throw new IllegalStateException(
              "Tablet " + extent + " closed with outstanding messages to the logger");
        }
        numEntries += totalCount;
        numEntriesInMemory += totalCount;
        ingestCount += totalCount;
        ingestBytes += totalBytes;
      }
    } finally {
      decrementWritesInProgress(commitSession);
    }
  }

  /**
   * Closes the data files associated with a Tablet. If saveState is true, a minor compaction is
   * performed.
   */
  @Override
  public void close(boolean saveState) throws IOException {
    initiateClose(saveState);
    completeClose(saveState);
    log.info("Tablet {} closed.", this.extent);
  }

  void initiateClose(boolean saveState) {
    log.trace("initiateClose(saveState={}) {}", saveState, getExtent());

    synchronized (this) {
      if (closeState == CloseState.OPEN) {
        closeRequestTime = System.nanoTime();
        closeState = CloseState.REQUESTED;
      } else {
        Preconditions.checkState(closeRequestTime != 0);
        long runningTime = Duration.ofNanos(System.nanoTime() - closeRequestTime).toMinutes();
        if (runningTime >= 15) {
          CLOSING_STUCK_LOGGER.info(
              "Tablet {} close requested again, but has been closing for {} minutes", this.extent,
              runningTime);
        }
      }
    }

    MinorCompactionTask mct = null;
    if (saveState) {
      try {
        synchronized (this) {
          // Wait for any running minor compaction before trying to start another. This is done for
          // the case where the current in memory map has a lot of data. So wait for the running
          // minor compaction and then start compacting the current in memory map before closing.
          getTabletMemory().waitForMinC();
        }
        mct = createMinorCompactionTask(getFlushID(), MinorCompactionReason.CLOSE);
      } catch (NoNodeException e) {
        throw new IllegalStateException("Exception on " + extent + " during prep for MinC", e);
      }
    }

    if (mct != null) {
      // Do an initial minor compaction that flushes any data in memory before marking that tablet
      // as closed. Another minor compaction will be done once the tablet is marked as closed. There
      // are two goals for this initial minor compaction.
      //
      // 1. Make the 2nd minor compaction that occurs after closing faster because it has less
      // data. That is important because after the tablet is closed it can not be read or written
      // to, so hopefully the 2nd compaction has little if any data because of this minor compaction
      // that occurred before close.
      //
      // 2. Its possible a minor compaction may hang because of bad config or DFS problems. Taking
      // this action before close can be less disruptive if it does hang. Also in the case where
      // there is a bug that causes minor compaction to fail it will leave the tablet in a bad
      // state. If that happens here before starting to close then it could leave the tablet in a
      // more usable state than a failure that happens after the tablet starts to close.
      //
      // If 'mct' was null it means either a minor compaction was running, there was no data to
      // minor compact, or the flush id was updating. In the case of flush id was updating, ideally
      // this code would wait for flush id updates and then minor compact if needed, but that can
      // not be done without setting the close state to closing to prevent flush id updates from
      // starting. So if there is a flush id update going on it could cause no minor compaction
      // here. There will still be a minor compaction after close.
      //
      // Its important to run the following minor compaction outside of any sync blocks as this
      // could needlessly block scans. The resources needed for the minor compaction have already
      // been reserved in a sync block.
      mct.run();
    }

    synchronized (this) {

      if (saveState) {
        // Wait for any running minc to finish before we start shutting things down in the tablet.
        // It is possible that this function was unable to initiate a minor compaction above and
        // something else did because of race conditions (because everything above happens before
        // marking anything closed so normal actions could still start minor compactions). If
        // something did start lets wait on it before marking things closed.
        getTabletMemory().waitForMinC();
      }

      // This check is intentionally done later in the method because the check and change of the
      // closeState variable need to be atomic, so both are done in the same sync block.
      if (isClosed() || isClosing()) {
        String msg = "Tablet " + getExtent() + " already " + closeState;
        throw new IllegalStateException(msg);
      }

      // enter the closing state, no splits or minor compactions can start
      closeState = CloseState.CLOSING;
      this.notifyAll();
    }

    synchronized (this) {
      Preconditions.checkState(closeState == CloseState.CLOSING);

      while (updatingFlushID) {
        try {
          this.wait(50);
        } catch (InterruptedException e) {
          log.error(e.toString());
        }
      }

      // calling this.wait() releases the lock, ensure things are as expected when the lock is
      // obtained again
      Preconditions.checkState(closeState == CloseState.CLOSING);
    }
  }

  private boolean closeCompleting = false;

  synchronized void completeClose(boolean saveState) throws IOException {

    if (!isClosing() || isCloseComplete() || closeCompleting) {
      throw new IllegalStateException("Bad close state " + closeState + " on tablet " + extent);
    }

    log.trace("completeClose(saveState={}) {}", saveState, extent);

    // ensure this method is only called once, also guards against multiple
    // threads entering the method at the same time
    closeCompleting = true;
    closeState = CloseState.CLOSED;

    // modify dataSourceDeletions so scans will try to switch data sources and fail because the
    // tablet is closed
    dataSourceDeletions.incrementAndGet();

    for (ScanDataSource activeScan : activeScans) {
      activeScan.interrupt();
    }

    // create a copy so that it can be whittled down as client sessions are disabled
    List<ScanDataSource> runningScans = new ArrayList<>(this.activeScans);

    runningScans.removeIf(scanDataSource -> {
      boolean currentlyUnreserved = disallowNewReservations(scanDataSource.getScanParameters());
      if (currentlyUnreserved) {
        log.debug("Disabled scan session in tablet close {} {}", extent, scanDataSource);
      }
      return currentlyUnreserved;
    });

    long lastLogTime = System.nanoTime();

    // wait for reads and writes to complete
    while (writesInProgress > 0 || !runningScans.isEmpty()) {
      runningScans.removeIf(scanDataSource -> {
        boolean currentlyUnreserved = disallowNewReservations(scanDataSource.getScanParameters());
        if (currentlyUnreserved) {
          log.debug("Disabled scan session in tablet close {} {}", extent, scanDataSource);
        }
        return currentlyUnreserved;
      });

      if (log.isDebugEnabled() && System.nanoTime() - lastLogTime > TimeUnit.SECONDS.toNanos(60)) {
        for (ScanDataSource activeScan : runningScans) {
          log.debug("Waiting on scan in completeClose {} {}", extent, activeScan);
        }

        lastLogTime = System.nanoTime();
      }

      try {
        log.debug("Waiting to completeClose for {}. {} writes {} scans", extent, writesInProgress,
            runningScans.size());
        this.wait(50);
      } catch (InterruptedException e) {
        log.error("Interrupted waiting to completeClose for extent {}", extent, e);
      }
    }

    // It is assumed that nothing new would have been added to activeScans since it was copied, so
    // check that assumption. At this point activeScans should be empty or everything in it should
    // be disabled.
    Preconditions.checkState(activeScans.stream()
        .allMatch(scanDataSource -> disallowNewReservations(scanDataSource.getScanParameters())));

    getTabletMemory().waitForMinC();

    if (saveState && getTabletMemory().getMemTable().getNumEntries() > 0) {
      try {
        prepareForMinC(getFlushID(), MinorCompactionReason.CLOSE).run();
      } catch (NoNodeException e) {
        throw new RuntimeException("Exception on " + extent + " during prep for MinC", e);
      }
    }

    if (saveState) {
      // at this point all tablet data is flushed, so do a consistency check
      RuntimeException err = null;
      for (int i = 0; i < 5; i++) {
        try {
          closeConsistencyCheck();
          err = null;
        } catch (RuntimeException t) {
          err = t;
          log.error("Consistency check fails, retrying", t);
          sleepUninterruptibly(500, TimeUnit.MILLISECONDS);
        }
      }
      if (err != null) {
        log.error("Tablet closed consistency check has failed for {} giving up and closing",
            this.extent);
      }
    }

    try {
      getTabletMemory().getMemTable().delete(0);
    } catch (Exception t) {
      log.error("Failed to delete mem table : " + t.getMessage() + " for tablet " + extent, t);
    }

    getTabletMemory().close();

    // close data files
    getTabletResources().close();

    closeState = CloseState.COMPLETE;
  }

  private void closeConsistencyCheck() {

    long num = tabletMemory.getMemTable().getNumEntries();
    if (num != 0) {
      String msg = "Closed tablet " + extent + " has " + num + " entries in memory";
      log.error(msg);
      throw new RuntimeException(msg);
    }

    if (tabletMemory.memoryReservedForMinC()) {
      String msg = "Closed tablet " + extent + " has minor compacting memory";
      log.error(msg);
      throw new RuntimeException(msg);
    }

    try {
      var tabletMeta = context.getAmple().readTablet(extent, ColumnType.FILES, ColumnType.LOGS,
          ColumnType.ECOMP, ColumnType.PREV_ROW, ColumnType.FLUSH_ID);

      if (tabletMeta == null) {
        String msg = "Closed tablet " + extent + " not found in metadata";
        log.error(msg);
        throw new RuntimeException(msg);
      }

      if (!tabletMeta.getLogs().isEmpty()) {
        String msg = "Closed tablet " + extent + " has walog entries in "
            + AccumuloTable.METADATA.tableName() + " " + tabletMeta.getLogs();
        log.error(msg);
        throw new RuntimeException(msg);
      }
    } catch (Exception e) {
      String msg = "Failed to do close consistency check for tablet " + extent;
      log.error(msg, e);
      throw new RuntimeException(msg, e);

    }

    if (!otherLogs.isEmpty() || !currentLogs.isEmpty() || !referencedLogs.isEmpty()) {
      String msg = "Closed tablet " + extent + " has walog entries in memory currentLogs = "
          + currentLogs + "  otherLogs = " + otherLogs + " referencedLogs = " + referencedLogs;
      log.error(msg);
      throw new RuntimeException(msg);
    }
  }

  synchronized void computeNumEntries() {
    Collection<DataFileValue> vals = getDatafiles().values();

    long numEntries = 0;

    for (DataFileValue tableValue : vals) {
      numEntries += tableValue.getNumEntries();
    }

    this.numEntriesInMemory = getTabletMemory().getNumEntries();
    numEntries += getTabletMemory().getNumEntries();

    this.numEntries = numEntries;
  }

  public long getNumEntries() {
    return numEntries;
  }

  public long getNumEntriesInMemory() {
    return numEntriesInMemory;
  }

  // Do not synchronize this method, it is called frequently by compactions
  public boolean isClosing() {
    return closeState == CloseState.CLOSING;
  }

  @Override
  public boolean isClosed() {
    // Assign to a local var to avoid race conditions since closeState is volatile and two
    // comparisons are done.
    CloseState localCS = closeState;
    return localCS == CloseState.CLOSED || localCS == CloseState.COMPLETE;
  }

  public boolean isBeingDeleted() {
    return context.getTableManager().getTableState(extent.tableId()) == TableState.DELETING;
  }

  public boolean isCloseComplete() {
    return closeState == CloseState.COMPLETE;
  }

  public boolean isMinorCompactionQueued() {
    return minorCompactionState == CompactionState.WAITING_TO_START;
  }

  public boolean isMinorCompactionRunning() {
    return minorCompactionState == CompactionState.IN_PROGRESS;
  }

  @Override
  public Map<StoredTabletFile,DataFileValue> getDatafiles() {
    return getMetadata().getFilesMap();
  }

  @Override
  public void addToYieldMetric(int i) {
    getTabletServer().getScanMetrics().addYield(i);
  }

  public double queryRate() {
    return queryRate.rate();
  }

  public double queryByteRate() {
    return queryByteRate.rate();
  }

  public double ingestRate() {
    return ingestRate.rate();
  }

  public double ingestByteRate() {
    return ingestByteRate.rate();
  }

  public double scanRate() {
    return scannedRate.rate();
  }

  public long totalQueriesResults() {
    return this.queryResultCount.get();
  }

  public long totalIngest() {
    return this.ingestCount;
  }

  public long totalIngestBytes() {
    return this.ingestBytes;
  }

  public synchronized void updateRates(long now) {
    queryRate.update(now, this.queryResultCount.get());
    queryByteRate.update(now, this.queryResultBytes.get());
    ingestRate.update(now, ingestCount);
    ingestByteRate.update(now, ingestBytes);
    scannedRate.update(now, this.scannedCount.get());
  }

  private Set<DfsLogger> currentLogs = new HashSet<>();
  private Set<DfsLogger> otherLogs = Collections.emptySet();

  // An immutable copy of currentLogs + otherLogs. This exists so that removeInUseLogs() does not
  // have to get the tablet lock. See #558
  private volatile Set<DfsLogger> referencedLogs = Collections.emptySet();

  private synchronized void rebuildReferencedLogs() {
    /*
     * Each tablet has the following sets of WALogs. While a WALog exists in one set, garbage
     * collection must be avoided.
     *
     * 1. WALogs for the active in memory map
     *
     * 2. WAlogs for the minor compacting in memory map
     *
     * 3. WAlogs for a newly minor compacted file that is being added to the metadata table.
     *
     * Set 1 is currentLogs. Set 2 is otherLogs. Set 3 only exist in referenced logs as a side
     * effect of not calling this method in beginClearingUnusedLogs() when otherLogs is cleared.
     *
     * Ensuring referencedLogs accurately tracks these sets ensures in use walogs are not GCed.
     */

    var prev = referencedLogs;

    referencedLogs = Stream.concat(currentLogs.stream(), otherLogs.stream())
        .collect(Collectors.toUnmodifiableSet());

    if (TabletLogger.isWalRefLoggingEnabled() && !prev.equals(referencedLogs)) {
      TabletLogger.walRefsChanged(extent,
          referencedLogs.stream().map(DfsLogger::getPath).map(Path::getName).collect(toList()));
    }

  }

  public void removeInUseLogs(Set<DfsLogger> candidates) {
    candidates.removeAll(referencedLogs);
  }

  public void checkIfMinorCompactionNeededForLogs(List<DfsLogger> closedLogs, int maxLogs) {

    String reason = null;
    synchronized (this) {
      if (currentLogs.size() >= maxLogs) {
        reason = "referenced " + currentLogs.size() + " write ahead logs";
      } else if (maxLogs < closedLogs.size()) {
        // If many tablets reference a single WAL, but each tablet references a different WAL then
        // this could result in the tablet server referencing many WALs. For recovery that would
        // mean each tablet had to process lots of WAL. This check looks for a single use of an
        // older WAL and compacts if one is found. The following check assumes the most recent WALs
        // are at the end of the list and ignores these.
        List<DfsLogger> oldClosed = closedLogs.subList(0, closedLogs.size() - maxLogs);
        for (DfsLogger closedLog : oldClosed) {
          if (currentLogs.contains(closedLog)) {
            reason = "referenced at least one old write ahead log " + closedLog.getLogEntry();
            break;
          }
        }
      }
    }

    if (reason != null) {
      // initiate and log outside of tablet lock
      log.debug("Initiating minor compaction for {} because {}", getExtent(), reason);
      initiateMinorCompaction(MinorCompactionReason.SYSTEM);
    }
  }

  ReentrantLock getLogLock() {
    return logLock;
  }

  Set<LogEntry> beginClearingUnusedLogs() {
    Preconditions.checkState(logLock.isHeldByCurrentThread());
    Set<LogEntry> unusedLogs = new HashSet<>();

    ArrayList<LogEntry> otherLogsCopy = new ArrayList<>();
    ArrayList<LogEntry> currentLogsCopy = new ArrayList<>();

    synchronized (this) {
      if (removingLogs) {
        throw new IllegalStateException(
            "Attempted to clear logs when removal of logs in progress on " + extent);
      }

      for (DfsLogger logger : otherLogs) {
        otherLogsCopy.add(logger.getLogEntry());
        unusedLogs.add(logger.getLogEntry());
      }

      for (DfsLogger logger : currentLogs) {
        currentLogsCopy.add(logger.getLogEntry());
        unusedLogs.remove(logger.getLogEntry());
      }

      if (!unusedLogs.isEmpty()) {
        removingLogs = true;
      }
    }

    // do debug logging outside tablet lock
    for (LogEntry logEntry : otherLogsCopy) {
      log.trace("Logs for memory compacted: {} {}", getExtent(), logEntry);
    }

    for (LogEntry logEntry : currentLogsCopy) {
      log.trace("Logs for current memory: {} {}", getExtent(), logEntry);
    }

    for (LogEntry logEntry : unusedLogs) {
      log.trace("Logs to be destroyed: {} {}", getExtent(), logEntry);
    }

    return unusedLogs;
  }

  synchronized void finishClearingUnusedLogs() {
    Preconditions.checkState(logLock.isHeldByCurrentThread());
    removingLogs = false;
    otherLogs = Collections.emptySet();
    rebuildReferencedLogs();
  }

  private boolean removingLogs = false;

  // this lock is basically used to synchronize writing of log info to metadata
  private final ReentrantLock logLock = new ReentrantLock();

  // don't release the lock if this method returns true for success; instead, the caller should
  // clean up by calling finishUpdatingLogsUsed()
  @SuppressFBWarnings(value = "UL_UNRELEASED_LOCK",
      justification = "lock is released by caller calling finishedUpdatingLogsUsed method")
  public boolean beginUpdatingLogsUsed(InMemoryMap memTable, DfsLogger more, boolean mincFinish) {

    boolean releaseLock = true;

    // Should not hold the tablet lock while trying to acquire the log lock because this could lead
    // to deadlock. However there is a path in the code that does this. See #3759
    logLock.lock();

    try {
      synchronized (this) {

        if (isCloseComplete()) {
          throw new IllegalStateException("Can not update logs of closed tablet " + extent);
        }

        boolean addToOther;

        if (memTable == getTabletMemory().getMinCMemTable()) {
          addToOther = true;
        } else if (memTable == getTabletMemory().getMemTable()) {
          addToOther = false;
        } else {
          throw new IllegalArgumentException("Passed in memtable that is not in use for " + extent);
        }

        if (mincFinish) {
          if (addToOther) {
            throw new IllegalStateException("Adding to other logs for mincFinish on " + extent);
          }
          if (!otherLogs.isEmpty()) {
            throw new IllegalStateException("Expect other logs to be 0 when minC finish, but its "
                + otherLogs + " for " + extent);
          }

          // when writing a minc finish event, there is no need to add the log to metadata
          // if nothing has been logged for the tablet since the minor compaction started
          if (currentLogs.isEmpty()) {
            return !releaseLock;
          }
        }

        boolean added;
        boolean contained;
        if (addToOther) {
          added = otherLogs.add(more);
          contained = currentLogs.contains(more);
        } else {
          added = currentLogs.add(more);
          contained = otherLogs.contains(more);
        }

        if (added) {
          rebuildReferencedLogs();
        }

        if (added && !contained) {
          releaseLock = false;
        }

        return !releaseLock;
      }
    } finally {
      if (releaseLock) {
        logLock.unlock();
      }
    }
  }

  public void finishUpdatingLogsUsed() {
    logLock.unlock();
  }

  public Durability getDurability() {
    return DurabilityImpl.fromString(getTableConfiguration().get(Property.TABLE_DURABILITY));
  }

  public void updateMemoryUsageStats(long size, long mincSize) {
    getTabletResources().updateMemoryUsageStats(this, size, mincSize);
  }

  TabletServer getTabletServer() {
    return tabletServer;
  }

  /**
   * Update tablet file data from flush. Returns a StoredTabletFile if there are data entries.
   */
  private Optional<StoredTabletFile> updateTabletDataFile(long maxCommittedTime,
      ReferencedTabletFile newDatafile, DataFileValue dfv, Set<LogEntry> unusedWalLogs,
      long flushId, MinorCompactionReason mincReason) {

    Preconditions.checkState(refreshLock.isHeldByCurrentThread());

    // Read these once in case of buggy race conditions will get consistent logging. If all other
    // code is locking properly these should not change during this method.
    var lastTabletMetadata = getMetadata();

    return updateTabletDataFile(getContext().getAmple(), maxCommittedTime, newDatafile, dfv,
        unusedWalLogs, flushId, mincReason, tabletServer.getTabletSession(), extent,
        lastTabletMetadata, tabletTime, RANDOM.get().nextLong());
  }

  @VisibleForTesting
  public static Optional<StoredTabletFile> updateTabletDataFile(Ample ample, long maxCommittedTime,
      ReferencedTabletFile newDatafile, DataFileValue dfv, Set<LogEntry> unusedWalLogs,
      long flushId, MinorCompactionReason mincReason, TServerInstance tserverInstance,
      KeyExtent extent, TabletMetadata lastTabletMetadata, TabletTime tabletTime, long flushNonce) {
    while (true) {
      try (var tabletsMutator = ample.conditionallyMutateTablets()) {

        var expectedLocation = mincReason == MinorCompactionReason.RECOVERY
            ? Location.future(tserverInstance) : Location.current(tserverInstance);

        var tablet = tabletsMutator.mutateTablet(extent).requireLocation(expectedLocation);

        Optional<StoredTabletFile> newFile = Optional.empty();

        // if entries are present, write to path to metadata table
        if (dfv.getNumEntries() > 0) {
          tablet.putFile(newDatafile, dfv);
          newFile = Optional.of(newDatafile.insert());
        }

        boolean setTime = false;
        // bulk imports can also update time in the metadata table, so only update if we are moving
        // time forward
        if (maxCommittedTime > lastTabletMetadata.getTime().getTime()) {
          tablet.requireSame(lastTabletMetadata, ColumnType.TIME);
          var newTime = tabletTime.getMetadataTime(maxCommittedTime);
          tablet.putTime(newTime);
          setTime = true;
        }

        tablet.putFlushId(flushId);

        tablet.putFlushNonce(flushNonce);

        unusedWalLogs.forEach(tablet::deleteWal);

        // When trying to determine if write was successful, check if the flush nonce was updated.
        // Can not check if the new file exists because of two reasons. First, it could be compacted
        // away between the write and check. Second, some flushes do not produce a file.
        tablet.submit(tabletMetadata -> {
          var persistedNonce = tabletMetadata.getFlushNonce();
          if (persistedNonce.isPresent()) {
            return persistedNonce.getAsLong() == flushNonce;
          }
          return false;
        });

        var result = tabletsMutator.process().get(extent);
        if (result.getStatus() == Status.ACCEPTED) {
          return newFile;
        } else {
          var updatedTableMetadata = result.readMetadata();
          if (setTime && expectedLocation.equals(updatedTableMetadata.getLocation())
              && !lastTabletMetadata.getTime().equals(updatedTableMetadata.getTime())) {
            // The update failed because the time changed, so lets try again.
            log.debug("Failed to add {} to {} because time changed {}!={}, will retry", newFile,
                extent, lastTabletMetadata.getTime(), updatedTableMetadata.getTime());
            lastTabletMetadata = updatedTableMetadata;
            UtilWaitThread.sleep(1000);
          } else {
            log.error("Metadata for failed tablet file update : {}", updatedTableMetadata);
            // Include the things that could have caused the write to fail.
            throw new IllegalStateException(
                "Unable to add file to tablet.  " + extent + " " + expectedLocation);
          }
        }
      }
    }
  }

  @Override
  TabletResourceManager getTabletResources() {
    return tabletResources;
  }

  @Override
  public TabletServerScanMetrics getScanMetrics() {
    return getTabletServer().getScanMetrics();
  }

  ScanfileManager getScanfileManager() {
    return scanfileManager;
  }

  @Override
  public Pair<Long,Map<StoredTabletFile,DataFileValue>> reserveFilesForScan() {
    return getScanfileManager().reserveFilesForScan();
  }

  @Override
  public void returnFilesForScan(long scanId) {
    getScanfileManager().returnFilesForScan(scanId);
  }

  TabletMemory getTabletMemory() {
    return tabletMemory;
  }

  @Override
  public List<InMemoryMap.MemoryIterator> getMemIterators(SamplerConfigurationImpl samplerConfig) {
    return getTabletMemory().getIterators(samplerConfig);
  }

  @Override
  public void returnMemIterators(List<InMemoryMap.MemoryIterator> iters) {
    getTabletMemory().returnIterators(iters);
  }

  public void minorCompactionWaitingToStart() {
    minorCompactionState = CompactionState.WAITING_TO_START;
  }

  public void minorCompactionStarted() {
    minorCompactionState = CompactionState.IN_PROGRESS;
  }

  public void minorCompactionComplete() {
    minorCompactionState = null;
  }

  public TabletStats getTabletStats() {
    return timer.getTabletStats();
  }

  public boolean isOnDemand() {
    // TODO a change in the tablet availability could refresh online tablets
    return getMetadata().getTabletAvailability() == TabletAvailability.ONDEMAND;
  }

  // The purpose of this lock is to prevent race conditions between concurrent refresh RPC calls and
  // between minor compactions and refresh calls.
  private final ReentrantLock refreshLock = new ReentrantLock();

  void bringMinorCompactionOnline(ReferencedTabletFile tmpDatafile,
      ReferencedTabletFile newDatafile, DataFileValue dfv, CommitSession commitSession,
      long flushId, MinorCompactionReason mincReason) {
    Optional<StoredTabletFile> newFile;
    // rename before putting in metadata table, so files in metadata table should
    // always exist
    boolean attemptedRename = false;
    VolumeManager vm = getTabletServer().getContext().getVolumeManager();
    do {
      try {
        if (dfv.getNumEntries() == 0) {
          log.debug("No data entries so delete temporary file {}", tmpDatafile);
          vm.deleteRecursively(tmpDatafile.getPath());
        } else {
          if (!attemptedRename && vm.exists(newDatafile.getPath())) {
            log.warn("Target data file already exist {}", newDatafile);
            throw new RuntimeException("File unexpectedly exists " + newDatafile.getPath());
          }
          // the following checks for spurious rename failures that succeeded but gave an IoE
          if (attemptedRename && vm.exists(newDatafile.getPath())
              && !vm.exists(tmpDatafile.getPath())) {
            // seems like previous rename succeeded, so break
            break;
          }
          attemptedRename = true;
          ScanfileManager.rename(vm, tmpDatafile.getPath(), newDatafile.getPath());
        }
        break;
      } catch (IOException ioe) {
        log.warn("Tablet " + getExtent() + " failed to rename " + newDatafile
            + " after MinC, will retry in 60 secs...", ioe);
        sleepUninterruptibly(1, TimeUnit.MINUTES);
      }
    } while (true);

    // The refresh lock must be held for the metadata write that adds the new file to the tablet.
    // This prevents a concurrent refresh operation from pulling in the new tablet file before the
    // in memory map reference related to the file is deactivated. Scans should use one of the in
    // memory map or the new file, never both.
    Preconditions.checkState(!getLogLock().isHeldByCurrentThread());
    refreshLock.lock();
    try {
      // Can not hold tablet lock while acquiring the log lock.
      getLogLock().lock();
      // do not place any code here between lock and try
      try {
        // The following call pairs with tablet.finishClearingUnusedLogs() later in this block. If
        // moving where the following method is called, examine it and finishClearingUnusedLogs()
        // before moving.
        Set<LogEntry> unusedWalLogs = beginClearingUnusedLogs();
        // the order of writing to metadata and walog is important in the face of machine/process
        // failures need to write to metadata before writing to walog, when things are done in the
        // reverse order data could be lost... the minor compaction start event should be written
        // before the following metadata write is made

        newFile = updateTabletDataFile(commitSession.getMaxCommittedTime(), newDatafile, dfv,
            unusedWalLogs, flushId, mincReason);

        finishClearingUnusedLogs();
      } finally {
        getLogLock().unlock();
      }

      // Without the refresh lock, if a refresh happened here it could make the new file written to
      // the metadata table above available for scans while the in memory map from which the file
      // was produced is still available for scans

      do {
        try {
          // the purpose of making this update use the new commit session, instead of the old one
          // passed in, is because the new one will reference the logs used by current memory...
          getTabletServer().minorCompactionFinished(getTabletMemory().getCommitSession(),
              commitSession.getWALogSeq() + 2);
          break;
        } catch (IOException e) {
          log.error("Failed to write to write-ahead log " + e.getMessage() + " will retry", e);
          sleepUninterruptibly(1, TimeUnit.SECONDS);
        }
      } while (true);

      refreshMetadata(RefreshPurpose.MINC_COMPLETION);
    } finally {
      refreshLock.unlock();
    }
    TabletLogger.flushed(getExtent(), newFile);

    long splitSize = getTableConfiguration().getAsBytes(Property.TABLE_SPLIT_THRESHOLD);
    if (dfv.getSize() > splitSize) {
      log.debug(String.format("Minor Compaction wrote out file larger than split threshold."
          + " split threshold = %,d  file size = %,d", splitSize, dfv.getSize()));
    }
  }

  public enum RefreshPurpose {
    MINC_COMPLETION, REFRESH_RPC, FLUSH_ID_UPDATE, LOAD
  }

  public class RefreshSession {

    private final long observedRefreshCount;

    private RefreshSession(long observedRefreshCount) {
      this.observedRefreshCount = observedRefreshCount;
    }

    /**
     * Refresh tablet metadata using metadata that was read separately.
     *
     * @param tabletMetadata this tablet metadata must have been read after calling
     *        {@link Tablet#startRefresh()}
     */
    public boolean refreshMetadata(RefreshPurpose refreshPurpose, TabletMetadata tabletMetadata) {
      return Tablet.this.refreshMetadata(refreshPurpose, observedRefreshCount, tabletMetadata);
    }
  }

  /**
   * A refresh session allows code outside of this class to safely read tablet metadata and pass it
   * back. This is useful for the case where many tablets need to be refreshed and we want to batch
   * reading their metadata. Creating a refresh session will not block. A refresh session is able to
   * detect changes in tablet metadata that happen during its existence and reread tablet metadata
   * if necessary.
   */
  public RefreshSession startRefresh() {
    return new RefreshSession(latestMetadata.get().refreshCount);
  }

  private boolean refreshMetadata(RefreshPurpose refreshPurpose, Long observedRefreshCount,
      TabletMetadata tabletMetadata) {

    refreshLock.lock();
    try {
      var prevMetadata = latestMetadata.get();
      // if the tablet metadata passed in is stale, then reread it
      if (observedRefreshCount == null || !observedRefreshCount.equals(prevMetadata.refreshCount)) {
        if (observedRefreshCount != null) {
          log.debug(
              "Metadata read outside of refresh lock is no longer valid, rereading metadata. {} {} {}",
              extent, observedRefreshCount, prevMetadata.refreshCount);
        }
        // do not want to hold tablet lock while doing metadata read as this could negatively impact
        // scans
        tabletMetadata = getContext().getAmple().readTablet(getExtent());
        if (tabletMetadata == null) {
          log.debug(
              "Unable to refresh tablet {} for {} because it no longer exists in metadata table",
              extent, refreshPurpose);
          return false;
        }
      } else {
        // when observedRefreshCount is not null, tabletMetadata must not be null
        Preconditions.checkArgument(tabletMetadata != null);
      }

      if (tabletMetadata.getLocation() == null || !tabletServer.getTabletSession()
          .equals(tabletMetadata.getLocation().getServerInstance())) {
        log.debug("Unable to refresh tablet {} for {} because it has a different location {}",
            extent, refreshPurpose, tabletMetadata.getLocation());
        return false;
      }

      synchronized (this) {
        if (isCloseComplete()) {
          log.debug("Unable to refresh tablet {} for {} because the tablet is closed", extent,
              refreshPurpose);
          return false;
        }

        // Its expected that what is persisted should be less than equal to the time that tablet has
        // in memory.
        Preconditions.checkState(tabletMetadata.getTime().getTime() <= tabletTime.getTime(),
            "Time in metadata is ahead of tablet %s memory:%s metadata:%s", extent,
            tabletTime.getTime(), tabletMetadata.getTime());

        // must update latestMetadata before computeNumEntries() is called
        Preconditions.checkState(
            latestMetadata.compareAndSet(prevMetadata,
                new LatestMetadata(tabletMetadata, prevMetadata.refreshCount + 1)),
            "A concurrency bug exists in the code, something is setting latestMetadata without holding the refreshLock.");

        if (refreshPurpose == RefreshPurpose.MINC_COMPLETION) {
          // Atomically replace the in memory map with the new file. Before this synch block a scan
          // starting would see the in memory map. After this synch block it should see the file in
          // the tabletMetadata. Scans sync on the tablet also, so they can not be in this code
          // block at the same time.

          tabletMemory.finishedMinC();

          // the files and in memory map changed, incrementing this will cause scans to switch data
          // sources
          dataSourceDeletions.incrementAndGet();

          // important to call this after updating latestMetadata and tabletMemory
          computeNumEntries();
        } else if (!prevMetadata.tabletMetadata.getFilesMap().equals(getMetadata().getFilesMap())) {

          // the files changed, incrementing this will cause scans to switch data sources
          dataSourceDeletions.incrementAndGet();

          // important to call this after updating latestMetadata
          computeNumEntries();
        }
      }

      if (log.isDebugEnabled()
          && !prevMetadata.tabletMetadata.getFiles().equals(getMetadata().getFiles())) {
        SetView<StoredTabletFile> removed =
            Sets.difference(prevMetadata.tabletMetadata.getFiles(), getMetadata().getFiles());
        SetView<StoredTabletFile> added =
            Sets.difference(getMetadata().getFiles(), prevMetadata.tabletMetadata.getFiles());
        log.debug("Tablet {} was refreshed because {}. Files removed: [{}] Files added: [{}]",
            this.getExtent(), refreshPurpose,
            removed.stream().map(StoredTabletFile::getFileName).collect(Collectors.joining(",")),
            added.stream().map(StoredTabletFile::getFileName).collect(Collectors.joining(",")));
      }
    } finally {
      refreshLock.unlock();
    }

    if (refreshPurpose == RefreshPurpose.REFRESH_RPC) {
      scanfileManager.removeFilesAfterScan(getMetadata().getScans(),
          Location.current(tabletServer.getTabletSession()));
    }

    return true;
  }

  public void refreshMetadata(RefreshPurpose refreshPurpose) {
    Preconditions.checkState(refreshMetadata(refreshPurpose, null, null), "Failed to refresh %s",
        extent);
  }

  public long getLastAccessTime() {
    return lastAccessTime;
  }

  public void setLastAccessTime() {
    this.lastAccessTime = System.nanoTime();
  }

  public synchronized boolean isInUse() {
    // We can't use the lastAccessTime to determine if a Tablet is in use
    // because it is only set when TabletServer.getOnlineTablet is called
    // **and** that method is not called in every case where the Tablet
    // is used.
    return !activeScans.isEmpty() || writesInProgress > 0;
  }

  public synchronized OptionalLong allocateTimestamp() {
    if (isClosing() || isClosed()) {
      return OptionalLong.empty();
    }
    var time = tabletTime.getAndUpdateTime();
    getTabletMemory().getCommitSession().updateMaxCommittedTime(time);
    return OptionalLong.of(time);
  }
}<|MERGE_RESOLUTION|>--- conflicted
+++ resolved
@@ -88,20 +88,9 @@
 import org.apache.accumulo.core.util.Pair;
 import org.apache.accumulo.core.util.UtilWaitThread;
 import org.apache.accumulo.server.compaction.CompactionStats;
-<<<<<<< HEAD
 import org.apache.accumulo.server.fs.VolumeManager;
 import org.apache.accumulo.server.tablets.ConditionCheckerContext.ConditionChecker;
 import org.apache.accumulo.server.tablets.TabletNameGenerator;
-=======
-import org.apache.accumulo.server.fs.FileTypePrefix;
-import org.apache.accumulo.server.fs.VolumeChooserEnvironmentImpl;
-import org.apache.accumulo.server.fs.VolumeUtil;
-import org.apache.accumulo.server.fs.VolumeUtil.TabletFiles;
-import org.apache.accumulo.server.problems.ProblemReport;
-import org.apache.accumulo.server.problems.ProblemReports;
-import org.apache.accumulo.server.problems.ProblemType;
-import org.apache.accumulo.server.replication.proto.Replication.Status;
->>>>>>> 5cd2b91f
 import org.apache.accumulo.server.tablets.TabletTime;
 import org.apache.accumulo.tserver.InMemoryMap;
 import org.apache.accumulo.tserver.MinorCompactionReason;
@@ -231,7 +220,6 @@
     public boolean closed = false;
   }
 
-<<<<<<< HEAD
   ReferencedTabletFile getNextDataFilename(FilePrefix prefix) throws IOException {
     return TabletNameGenerator.getNextDataFilename(prefix, context, extent,
         getMetadata().getDirName(), dir -> checkTabletDir(new Path(dir)));
@@ -246,42 +234,9 @@
         } catch (FileNotFoundException ex) {
           // ignored
         }
-=======
-  private String chooseTabletDir() throws IOException {
-    VolumeChooserEnvironment chooserEnv =
-        new VolumeChooserEnvironmentImpl(extent.tableId(), extent.endRow(), context);
-    String dirUri = tabletServer.getVolumeManager().choose(chooserEnv, context.getBaseUris())
-        + Constants.HDFS_TABLES_DIR + Path.SEPARATOR + extent.tableId() + Path.SEPARATOR + dirName;
-    checkTabletDir(new Path(dirUri));
-    return dirUri;
-  }
-
-  TabletFile getNextMapFilename(FileTypePrefix prefix) throws IOException {
-    String extension = FileOperations.getNewFileExtension(tableConfiguration);
-    return new TabletFile(new Path(chooseTabletDir() + "/"
-        + prefix.createFileName(context.getUniqueNameAllocator().getNextName() + "." + extension)));
-  }
-
-  TabletFile getNextMapFilenameForMajc(boolean propagateDeletes) throws IOException {
-    FileTypePrefix prefix =
-        !propagateDeletes ? FileTypePrefix.FULL_COMPACTION : FileTypePrefix.COMPACTION;
-    String tmpFileName = getNextMapFilename(prefix).getMetaInsert() + "_tmp";
-    return new TabletFile(new Path(tmpFileName));
-  }
-
-  private void checkTabletDir(Path path) throws IOException {
-    if (!checkedTabletDirs.contains(path)) {
-      FileStatus[] files = null;
-      try {
-        files = getTabletServer().getVolumeManager().listStatus(path);
-      } catch (FileNotFoundException ex) {
-        // ignored
-      }
->>>>>>> 5cd2b91f
 
         if (files == null) {
           log.debug("Tablet {} had no dir, creating {}", extent, path);
-
           getTabletServer().getVolumeManager().mkdirs(path);
         }
         checkedTabletDirs.add(path);
