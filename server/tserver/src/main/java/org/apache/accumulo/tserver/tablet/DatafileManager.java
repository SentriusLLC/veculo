/*
 * Licensed to the Apache Software Foundation (ASF) under one or more
 * contributor license agreements.  See the NOTICE file distributed with
 * this work for additional information regarding copyright ownership.
 * The ASF licenses this file to You under the Apache License, Version 2.0
 * (the "License"); you may not use this file except in compliance with
 * the License.  You may obtain a copy of the License at
 *
 *     http://www.apache.org/licenses/LICENSE-2.0
 *
 * Unless required by applicable law or agreed to in writing, software
 * distributed under the License is distributed on an "AS IS" BASIS,
 * WITHOUT WARRANTIES OR CONDITIONS OF ANY KIND, either express or implied.
 * See the License for the specific language governing permissions and
 * limitations under the License.
 */
package org.apache.accumulo.tserver.tablet;

import static org.apache.accumulo.fate.util.UtilWaitThread.sleepUninterruptibly;

import java.io.IOException;
import java.util.Collection;
import java.util.Collections;
import java.util.HashMap;
import java.util.HashSet;
import java.util.Map;
import java.util.Map.Entry;
import java.util.Set;
import java.util.SortedMap;
import java.util.TreeMap;
import java.util.TreeSet;
import java.util.concurrent.TimeUnit;

import org.apache.accumulo.core.conf.ConfigurationTypeHelper;
import org.apache.accumulo.core.conf.Property;
import org.apache.accumulo.core.data.impl.KeyExtent;
import org.apache.accumulo.core.metadata.schema.DataFileValue;
import org.apache.accumulo.core.replication.ReplicationConfigurationUtil;
import org.apache.accumulo.core.trace.Span;
import org.apache.accumulo.core.trace.Trace;
import org.apache.accumulo.core.util.MapCounter;
import org.apache.accumulo.core.util.Pair;
import org.apache.accumulo.fate.zookeeper.IZooReaderWriter;
import org.apache.accumulo.server.ServerConstants;
import org.apache.accumulo.server.fs.FileRef;
import org.apache.accumulo.server.fs.VolumeManager;
import org.apache.accumulo.server.master.state.TServerInstance;
import org.apache.accumulo.server.replication.StatusUtil;
import org.apache.accumulo.server.util.MasterMetadataUtil;
import org.apache.accumulo.server.util.MetadataTableUtil;
import org.apache.accumulo.server.util.ReplicationTableUtil;
import org.apache.accumulo.server.zookeeper.ZooReaderWriter;
import org.apache.hadoop.fs.Path;
import org.slf4j.Logger;
import org.slf4j.LoggerFactory;

class DatafileManager {
  private final Logger log = LoggerFactory.getLogger(DatafileManager.class);
  // access to datafilesizes needs to be synchronized: see CompactionRunner#getNumFiles
  private final Map<FileRef,DataFileValue> datafileSizes = Collections
      .synchronizedMap(new TreeMap<FileRef,DataFileValue>());
  private final Tablet tablet;
  private Long maxMergingMinorCompactionFileSize;

  // ensure we only have one reader/writer of our bulk file notes at at time
  private final Object bulkFileImportLock = new Object();

  DatafileManager(Tablet tablet, SortedMap<FileRef,DataFileValue> datafileSizes) {
    for (Entry<FileRef,DataFileValue> datafiles : datafileSizes.entrySet()) {
      this.datafileSizes.put(datafiles.getKey(), datafiles.getValue());
    }
    this.tablet = tablet;
  }

  private FileRef mergingMinorCompactionFile = null;
  private final Set<FileRef> filesToDeleteAfterScan = new HashSet<>();
  private final Map<Long,Set<FileRef>> scanFileReservations = new HashMap<>();
  private final MapCounter<FileRef> fileScanReferenceCounts = new MapCounter<>();
  private long nextScanReservationId = 0;
  private boolean reservationsBlocked = false;

  private final Set<FileRef> majorCompactingFiles = new HashSet<>();

  static void rename(VolumeManager fs, Path src, Path dst) throws IOException {
    if (!fs.rename(src, dst)) {
      throw new IOException("Rename " + src + " to " + dst + " returned false ");
    }
  }

  Pair<Long,Map<FileRef,DataFileValue>> reserveFilesForScan() {
    synchronized (tablet) {

      while (reservationsBlocked) {
        try {
          tablet.wait(50);
        } catch (InterruptedException e) {
          log.warn("{}", e.getMessage(), e);
        }
      }

      Set<FileRef> absFilePaths = new HashSet<>(datafileSizes.keySet());

      long rid = nextScanReservationId++;

      scanFileReservations.put(rid, absFilePaths);

      Map<FileRef,DataFileValue> ret = new HashMap<>();

      for (FileRef path : absFilePaths) {
        fileScanReferenceCounts.increment(path, 1);
        ret.put(path, datafileSizes.get(path));
      }

      return new Pair<>(rid, ret);
    }
  }

  void returnFilesForScan(Long reservationId) {

    final Set<FileRef> filesToDelete = new HashSet<>();

    synchronized (tablet) {
      Set<FileRef> absFilePaths = scanFileReservations.remove(reservationId);

      if (absFilePaths == null)
        throw new IllegalArgumentException("Unknown scan reservation id " + reservationId);

      boolean notify = false;
      for (FileRef path : absFilePaths) {
        long refCount = fileScanReferenceCounts.decrement(path, 1);
        if (refCount == 0) {
          if (filesToDeleteAfterScan.remove(path))
            filesToDelete.add(path);
          notify = true;
        } else if (refCount < 0)
          throw new IllegalStateException("Scan ref count for " + path + " is " + refCount);
      }

      if (notify)
        tablet.notifyAll();
    }

    if (filesToDelete.size() > 0) {
<<<<<<< HEAD
      log.debug("Removing scan refs from metadata {} {}", tablet.getExtent(), filesToDelete);
      MetadataTableUtil.removeScanFiles(tablet.getExtent(), filesToDelete, tablet.getTabletServer(), tablet.getTabletServer().getLock());
=======
      log.debug("Removing scan refs from metadata " + tablet.getExtent() + " " + filesToDelete);
      MetadataTableUtil.removeScanFiles(tablet.getExtent(), filesToDelete, tablet.getTabletServer(),
          tablet.getTabletServer().getLock());
>>>>>>> f4f43feb
    }
  }

  void removeFilesAfterScan(Set<FileRef> scanFiles) {
    if (scanFiles.size() == 0)
      return;

    Set<FileRef> filesToDelete = new HashSet<>();

    synchronized (tablet) {
      for (FileRef path : scanFiles) {
        if (fileScanReferenceCounts.get(path) == 0)
          filesToDelete.add(path);
        else
          filesToDeleteAfterScan.add(path);
      }
    }

    if (filesToDelete.size() > 0) {
<<<<<<< HEAD
      log.debug("Removing scan refs from metadata {} {}", tablet.getExtent(), filesToDelete);
      MetadataTableUtil.removeScanFiles(tablet.getExtent(), filesToDelete, tablet.getTabletServer(), tablet.getTabletServer().getLock());
=======
      log.debug("Removing scan refs from metadata " + tablet.getExtent() + " " + filesToDelete);
      MetadataTableUtil.removeScanFiles(tablet.getExtent(), filesToDelete, tablet.getTabletServer(),
          tablet.getTabletServer().getLock());
>>>>>>> f4f43feb
    }
  }

  private TreeSet<FileRef> waitForScansToFinish(Set<FileRef> pathsToWaitFor, boolean blockNewScans,
      long maxWaitTime) {
    long startTime = System.currentTimeMillis();
    TreeSet<FileRef> inUse = new TreeSet<>();

    Span waitForScans = Trace.start("waitForScans");
    try {
      synchronized (tablet) {
        if (blockNewScans) {
          if (reservationsBlocked)
            throw new IllegalStateException();

          reservationsBlocked = true;
        }

        for (FileRef path : pathsToWaitFor) {
          while (fileScanReferenceCounts.get(path) > 0
              && System.currentTimeMillis() - startTime < maxWaitTime) {
            try {
              tablet.wait(100);
            } catch (InterruptedException e) {
              log.warn("{}", e.getMessage(), e);
            }
          }
        }

        for (FileRef path : pathsToWaitFor) {
          if (fileScanReferenceCounts.get(path) > 0)
            inUse.add(path);
        }

        if (blockNewScans) {
          reservationsBlocked = false;
          tablet.notifyAll();
        }

      }
    } finally {
      waitForScans.stop();
    }
    return inUse;
  }

  public void importMapFiles(long tid, Map<FileRef,DataFileValue> pathsString, boolean setTime)
      throws IOException {

    String bulkDir = null;

    Map<FileRef,DataFileValue> paths = new HashMap<>();
    for (Entry<FileRef,DataFileValue> entry : pathsString.entrySet())
      paths.put(entry.getKey(), entry.getValue());

    for (FileRef tpath : paths.keySet()) {

      boolean inTheRightDirectory = false;
      Path parent = tpath.path().getParent().getParent();
      for (String tablesDir : ServerConstants.getTablesDirs()) {
        if (parent.equals(new Path(tablesDir, tablet.getExtent().getTableId().canonicalID()))) {
          inTheRightDirectory = true;
          break;
        }
      }
      if (!inTheRightDirectory) {
        throw new IOException("Data file " + tpath + " not in table dirs");
      }

      if (bulkDir == null)
        bulkDir = tpath.path().getParent().toString();
      else if (!bulkDir.equals(tpath.path().getParent().toString()))
        throw new IllegalArgumentException("bulk files in different dirs " + bulkDir + " " + tpath);

    }

    if (tablet.getExtent().isMeta()) {
      throw new IllegalArgumentException("Can not import files to a metadata tablet");
    }

    synchronized (bulkFileImportLock) {

      if (paths.size() > 0) {
        long bulkTime = Long.MIN_VALUE;
        if (setTime) {
          for (DataFileValue dfv : paths.values()) {
            long nextTime = tablet.getAndUpdateTime();
            if (nextTime < bulkTime)
              throw new IllegalStateException(
                  "Time went backwards unexpectedly " + nextTime + " " + bulkTime);
            bulkTime = nextTime;
            dfv.setTime(bulkTime);
          }
        }

        tablet.updatePersistedTime(bulkTime, paths, tid);
      }
    }

    synchronized (tablet) {
      for (Entry<FileRef,DataFileValue> tpath : paths.entrySet()) {
        if (datafileSizes.containsKey(tpath.getKey())) {
          log.error("Adding file that is already in set {}", tpath.getKey());
        }
        datafileSizes.put(tpath.getKey(), tpath.getValue());

      }

      tablet.getTabletResources().importedMapFiles();

      tablet.computeNumEntries();
    }

    for (Entry<FileRef,DataFileValue> entry : paths.entrySet()) {
<<<<<<< HEAD
      log.debug("TABLET_HIST {} import {} {}", tablet.getExtent(), entry.getKey(), entry.getValue());
=======
      log.log(TLevel.TABLET_HIST,
          tablet.getExtent() + " import " + entry.getKey() + " " + entry.getValue());
>>>>>>> f4f43feb
    }
  }

  FileRef reserveMergingMinorCompactionFile() {
    if (mergingMinorCompactionFile != null)
      throw new IllegalStateException(
          "Tried to reserve merging minor compaction file when already reserved  : "
              + mergingMinorCompactionFile);

    if (tablet.getExtent().isRootTablet())
      return null;

    int maxFiles = tablet.getTableConfiguration().getMaxFilesPerTablet();

    // when a major compaction is running and we are at max files, write out
    // one extra file... want to avoid the case where major compaction is
    // compacting everything except for the largest file, and therefore the
    // largest file is returned for merging.. the following check mostly
    // avoids this case, except for the case where major compactions fail or
    // are canceled
    if (majorCompactingFiles.size() > 0 && datafileSizes.size() == maxFiles)
      return null;

    if (datafileSizes.size() >= maxFiles) {
      // find the smallest file

      long maxFileSize = Long.MAX_VALUE;
<<<<<<< HEAD
      maxMergingMinorCompactionFileSize = ConfigurationTypeHelper.getFixedMemoryAsBytes(tablet.getTableConfiguration().get(
          Property.TABLE_MINC_MAX_MERGE_FILE_SIZE));
=======
      maxMergingMinorCompactionFileSize = AccumuloConfiguration.getMemoryInBytes(
          tablet.getTableConfiguration().get(Property.TABLE_MINC_MAX_MERGE_FILE_SIZE));
>>>>>>> f4f43feb
      if (maxMergingMinorCompactionFileSize > 0) {
        maxFileSize = maxMergingMinorCompactionFileSize;
      }
      long min = maxFileSize;
      FileRef minName = null;

      for (Entry<FileRef,DataFileValue> entry : datafileSizes.entrySet()) {
        if (entry.getValue().getSize() <= min && !majorCompactingFiles.contains(entry.getKey())) {
          min = entry.getValue().getSize();
          minName = entry.getKey();
        }
      }

      if (minName == null)
        return null;

      mergingMinorCompactionFile = minName;
      return minName;
    }

    return null;
  }

  void unreserveMergingMinorCompactionFile(FileRef file) {
    if ((file == null && mergingMinorCompactionFile != null)
        || (file != null && mergingMinorCompactionFile == null) || (file != null
            && mergingMinorCompactionFile != null && !file.equals(mergingMinorCompactionFile)))
      throw new IllegalStateException("Disagreement " + file + " " + mergingMinorCompactionFile);

    mergingMinorCompactionFile = null;
  }

  void bringMinorCompactionOnline(FileRef tmpDatafile, FileRef newDatafile, FileRef absMergeFile,
      DataFileValue dfv, CommitSession commitSession, long flushId) throws IOException {

    IZooReaderWriter zoo = ZooReaderWriter.getInstance();
    if (tablet.getExtent().isRootTablet()) {
      try {
        if (!zoo.isLockHeld(tablet.getTabletServer().getLock().getLockID())) {
          throw new IllegalStateException();
        }
      } catch (Exception e) {
        throw new IllegalStateException("Can not bring major compaction online, lock not held", e);
      }
    }

    // rename before putting in metadata table, so files in metadata table should
    // always exist
    do {
      try {
        if (dfv.getNumEntries() == 0) {
          tablet.getTabletServer().getFileSystem().deleteRecursively(tmpDatafile.path());
        } else {
          if (tablet.getTabletServer().getFileSystem().exists(newDatafile.path())) {
            log.warn("Target map file already exist {}", newDatafile);
            tablet.getTabletServer().getFileSystem().deleteRecursively(newDatafile.path());
          }

          rename(tablet.getTabletServer().getFileSystem(), tmpDatafile.path(), newDatafile.path());
        }
        break;
      } catch (IOException ioe) {
        log.warn("Tablet " + tablet.getExtent() + " failed to rename " + newDatafile
            + " after MinC, will retry in 60 secs...", ioe);
        sleepUninterruptibly(1, TimeUnit.MINUTES);
      }
    } while (true);

    long t1, t2;

    // the code below always assumes merged files are in use by scans... this must be done
    // because the in memory list of files is not updated until after the metadata table
    // therefore the file is available to scans until memory is updated, but want to ensure
    // the file is not available for garbage collection... if memory were updated
    // before this point (like major compactions do), then the following code could wait
    // for scans to finish like major compactions do.... used to wait for scans to finish
    // here, but that was incorrect because a scan could start after waiting but before
    // memory was updated... assuming the file is always in use by scans leads to
    // one uneeded metadata update when it was not actually in use
    Set<FileRef> filesInUseByScans = Collections.emptySet();
    if (absMergeFile != null)
      filesInUseByScans = Collections.singleton(absMergeFile);

    // very important to write delete entries outside of log lock, because
    // this metadata write does not go up... it goes sideways or to itself
    if (absMergeFile != null)
      MetadataTableUtil.addDeleteEntries(tablet.getExtent(), Collections.singleton(absMergeFile),
          tablet.getTabletServer());

    Set<String> unusedWalLogs = tablet.beginClearingUnusedLogs();
    boolean replicate = ReplicationConfigurationUtil.isEnabled(tablet.getExtent(),
        tablet.getTableConfiguration());
    Set<String> logFileOnly = null;
    if (replicate) {
      // unusedWalLogs is of the form host/fileURI, need to strip off the host portion
      logFileOnly = new HashSet<>();
      for (String unusedWalLog : unusedWalLogs) {
        int index = unusedWalLog.indexOf('/');
        if (-1 == index) {
          log.warn("Could not find host component to strip from DFSLogger representation of WAL");
        } else {
          unusedWalLog = unusedWalLog.substring(index + 1);
        }
        logFileOnly.add(unusedWalLog);
      }
    }
    try {
      // the order of writing to metadata and walog is important in the face of machine/process
      // failures
      // need to write to metadata before writing to walog, when things are done in the reverse
      // order
      // data could be lost... the minor compaction start even should be written before the
      // following metadata
      // write is made

      tablet.updateTabletDataFile(commitSession.getMaxCommittedTime(), newDatafile, absMergeFile,
          dfv, unusedWalLogs, filesInUseByScans, flushId);

      // Mark that we have data we want to replicate
      // This WAL could still be in use by other Tablets *from the same table*, so we can only mark
      // that there is data to replicate,
      // but it is *not* closed. We know it is not closed by the fact that this MinC triggered. A
      // MinC cannot happen unless the
      // tablet is online and thus these WALs are referenced by that tablet. Therefore, the WAL
      // replication status cannot be 'closed'.
      if (replicate) {
        if (log.isDebugEnabled()) {
<<<<<<< HEAD
          log.debug("Recording that data has been ingested into {} using {}", tablet.getExtent(), logFileOnly);
=======
          log.debug("Recording that data has been ingested into " + tablet.getExtent() + " using "
              + logFileOnly);
>>>>>>> f4f43feb
        }
        for (String logFile : logFileOnly) {
          ReplicationTableUtil.updateFiles(tablet.getTabletServer(), tablet.getExtent(), logFile,
              StatusUtil.openWithUnknownLength());
        }
      }
    } finally {
      tablet.finishClearingUnusedLogs();
    }

    do {
      try {
        // the purpose of making this update use the new commit session, instead of the old one
        // passed in,
        // is because the new one will reference the logs used by current memory...

        tablet.getTabletServer().minorCompactionFinished(
            tablet.getTabletMemory().getCommitSession(), newDatafile.toString(),
            commitSession.getWALogSeq() + 2);
        break;
      } catch (IOException e) {
        log.error("Failed to write to write-ahead log " + e.getMessage() + " will retry", e);
        sleepUninterruptibly(1, TimeUnit.SECONDS);
      }
    } while (true);

    synchronized (tablet) {
      t1 = System.currentTimeMillis();

      if (datafileSizes.containsKey(newDatafile)) {
        log.error("Adding file that is already in set {}", newDatafile);
      }

      if (dfv.getNumEntries() > 0) {
        datafileSizes.put(newDatafile, dfv);
      }

      if (absMergeFile != null) {
        datafileSizes.remove(absMergeFile);
      }

      unreserveMergingMinorCompactionFile(absMergeFile);

      tablet.flushComplete(flushId);

      t2 = System.currentTimeMillis();
    }

    // must do this after list of files in memory is updated above
    removeFilesAfterScan(filesInUseByScans);

    if (absMergeFile != null)
<<<<<<< HEAD
      log.debug("TABLET_HIST {} MinC [{},memory] -> {}", tablet.getExtent(), absMergeFile, newDatafile);
    else
      log.debug("TABLET_HIST {} MinC [memory] -> {}", tablet.getExtent(), newDatafile);
    log.debug(String.format("MinC finish lock %.2f secs %s", (t2 - t1) / 1000.0, tablet.getExtent().toString()));
    long splitSize = tablet.getTableConfiguration().getAsBytes(Property.TABLE_SPLIT_THRESHOLD);
=======
      log.log(TLevel.TABLET_HIST,
          tablet.getExtent() + " MinC [" + absMergeFile + ",memory] -> " + newDatafile);
    else
      log.log(TLevel.TABLET_HIST, tablet.getExtent() + " MinC [memory] -> " + newDatafile);
    log.debug(String.format("MinC finish lock %.2f secs %s", (t2 - t1) / 1000.0,
        tablet.getExtent().toString()));
    long splitSize = tablet.getTableConfiguration()
        .getMemoryInBytes(Property.TABLE_SPLIT_THRESHOLD);
>>>>>>> f4f43feb
    if (dfv.getSize() > splitSize) {
      log.debug(String.format(
          "Minor Compaction wrote out file larger than split threshold.  split threshold = %,d  file size = %,d",
          splitSize, dfv.getSize()));
    }
  }

  public void reserveMajorCompactingFiles(Collection<FileRef> files) {
    if (majorCompactingFiles.size() != 0)
      throw new IllegalStateException("Major compacting files not empty " + majorCompactingFiles);

    if (mergingMinorCompactionFile != null && files.contains(mergingMinorCompactionFile))
      throw new IllegalStateException(
          "Major compaction tried to resrve file in use by minor compaction "
              + mergingMinorCompactionFile);

    majorCompactingFiles.addAll(files);
  }

  public void clearMajorCompactingFile() {
    majorCompactingFiles.clear();
  }

  void bringMajorCompactionOnline(Set<FileRef> oldDatafiles, FileRef tmpDatafile,
      FileRef newDatafile, Long compactionId, DataFileValue dfv) throws IOException {
    final KeyExtent extent = tablet.getExtent();
    long t1, t2;

    if (!extent.isRootTablet()) {

      if (tablet.getTabletServer().getFileSystem().exists(newDatafile.path())) {
        log.error("Target map file already exist " + newDatafile, new Exception());
        throw new IllegalStateException("Target map file already exist " + newDatafile);
      }

      // rename before putting in metadata table, so files in metadata table should
      // always exist
      rename(tablet.getTabletServer().getFileSystem(), tmpDatafile.path(), newDatafile.path());

      if (dfv.getNumEntries() == 0) {
        tablet.getTabletServer().getFileSystem().deleteRecursively(newDatafile.path());
      }
    }

    TServerInstance lastLocation = null;
    synchronized (tablet) {

      t1 = System.currentTimeMillis();

      IZooReaderWriter zoo = ZooReaderWriter.getInstance();

      tablet.incrementDataSourceDeletions();

      if (extent.isRootTablet()) {

        waitForScansToFinish(oldDatafiles, true, Long.MAX_VALUE);

        try {
          if (!zoo.isLockHeld(tablet.getTabletServer().getLock().getLockID())) {
            throw new IllegalStateException();
          }
        } catch (Exception e) {
          throw new IllegalStateException("Can not bring major compaction online, lock not held",
              e);
        }

        // mark files as ready for deletion, but
        // do not delete them until we successfully
        // rename the compacted map file, in case
        // the system goes down

        RootFiles.replaceFiles(tablet.getTableConfiguration(),
            tablet.getTabletServer().getFileSystem(), tablet.getLocation(), oldDatafiles,
            tmpDatafile, newDatafile);
      }

      // atomically remove old files and add new file
      for (FileRef oldDatafile : oldDatafiles) {
        if (!datafileSizes.containsKey(oldDatafile)) {
          log.error("file does not exist in set {}", oldDatafile);
        }
        datafileSizes.remove(oldDatafile);
        majorCompactingFiles.remove(oldDatafile);
      }

      if (datafileSizes.containsKey(newDatafile)) {
        log.error("Adding file that is already in set {}", newDatafile);
      }

      if (dfv.getNumEntries() > 0) {
        datafileSizes.put(newDatafile, dfv);
      }

      // could be used by a follow on compaction in a multipass compaction
      majorCompactingFiles.add(newDatafile);

      tablet.computeNumEntries();

      lastLocation = tablet.resetLastLocation();

      tablet.setLastCompactionID(compactionId);
      t2 = System.currentTimeMillis();
    }

    if (!extent.isRootTablet()) {
      Set<FileRef> filesInUseByScans = waitForScansToFinish(oldDatafiles, false, 10000);
      if (filesInUseByScans.size() > 0)
<<<<<<< HEAD
        log.debug("Adding scan refs to metadata {} {}", extent, filesInUseByScans);
      MasterMetadataUtil.replaceDatafiles(tablet.getTabletServer(), extent, oldDatafiles, filesInUseByScans, newDatafile, compactionId, dfv, tablet
          .getTabletServer().getClientAddressString(), lastLocation, tablet.getTabletServer().getLock());
=======
        log.debug("Adding scan refs to metadata " + extent + " " + filesInUseByScans);
      MasterMetadataUtil.replaceDatafiles(tablet.getTabletServer(), extent, oldDatafiles,
          filesInUseByScans, newDatafile, compactionId, dfv,
          tablet.getTabletServer().getClientAddressString(), lastLocation,
          tablet.getTabletServer().getLock());
>>>>>>> f4f43feb
      removeFilesAfterScan(filesInUseByScans);
    }

    log.debug(String.format("MajC finish lock %.2f secs", (t2 - t1) / 1000.0));
    log.debug("TABLET_HIST {} MajC  --> {}", oldDatafiles, newDatafile);
  }

  public SortedMap<FileRef,DataFileValue> getDatafileSizes() {
    synchronized (tablet) {
      TreeMap<FileRef,DataFileValue> copy = new TreeMap<>(datafileSizes);
      return Collections.unmodifiableSortedMap(copy);
    }
  }

  public Set<FileRef> getFiles() {
    synchronized (tablet) {
      HashSet<FileRef> files = new HashSet<>(datafileSizes.keySet());
      return Collections.unmodifiableSet(files);
    }
  }

  public int getNumFiles() {
    return datafileSizes.size();
  }

}<|MERGE_RESOLUTION|>--- conflicted
+++ resolved
@@ -141,14 +141,9 @@
     }
 
     if (filesToDelete.size() > 0) {
-<<<<<<< HEAD
       log.debug("Removing scan refs from metadata {} {}", tablet.getExtent(), filesToDelete);
-      MetadataTableUtil.removeScanFiles(tablet.getExtent(), filesToDelete, tablet.getTabletServer(), tablet.getTabletServer().getLock());
-=======
-      log.debug("Removing scan refs from metadata " + tablet.getExtent() + " " + filesToDelete);
       MetadataTableUtil.removeScanFiles(tablet.getExtent(), filesToDelete, tablet.getTabletServer(),
           tablet.getTabletServer().getLock());
->>>>>>> f4f43feb
     }
   }
 
@@ -168,14 +163,9 @@
     }
 
     if (filesToDelete.size() > 0) {
-<<<<<<< HEAD
       log.debug("Removing scan refs from metadata {} {}", tablet.getExtent(), filesToDelete);
-      MetadataTableUtil.removeScanFiles(tablet.getExtent(), filesToDelete, tablet.getTabletServer(), tablet.getTabletServer().getLock());
-=======
-      log.debug("Removing scan refs from metadata " + tablet.getExtent() + " " + filesToDelete);
       MetadataTableUtil.removeScanFiles(tablet.getExtent(), filesToDelete, tablet.getTabletServer(),
           tablet.getTabletServer().getLock());
->>>>>>> f4f43feb
     }
   }
 
@@ -290,12 +280,8 @@
     }
 
     for (Entry<FileRef,DataFileValue> entry : paths.entrySet()) {
-<<<<<<< HEAD
-      log.debug("TABLET_HIST {} import {} {}", tablet.getExtent(), entry.getKey(), entry.getValue());
-=======
-      log.log(TLevel.TABLET_HIST,
-          tablet.getExtent() + " import " + entry.getKey() + " " + entry.getValue());
->>>>>>> f4f43feb
+      log.debug("TABLET_HIST {} import {} {}", tablet.getExtent(), entry.getKey(),
+          entry.getValue());
     }
   }
 
@@ -323,13 +309,8 @@
       // find the smallest file
 
       long maxFileSize = Long.MAX_VALUE;
-<<<<<<< HEAD
-      maxMergingMinorCompactionFileSize = ConfigurationTypeHelper.getFixedMemoryAsBytes(tablet.getTableConfiguration().get(
-          Property.TABLE_MINC_MAX_MERGE_FILE_SIZE));
-=======
-      maxMergingMinorCompactionFileSize = AccumuloConfiguration.getMemoryInBytes(
+      maxMergingMinorCompactionFileSize = ConfigurationTypeHelper.getFixedMemoryAsBytes(
           tablet.getTableConfiguration().get(Property.TABLE_MINC_MAX_MERGE_FILE_SIZE));
->>>>>>> f4f43feb
       if (maxMergingMinorCompactionFileSize > 0) {
         maxFileSize = maxMergingMinorCompactionFileSize;
       }
@@ -457,12 +438,8 @@
       // replication status cannot be 'closed'.
       if (replicate) {
         if (log.isDebugEnabled()) {
-<<<<<<< HEAD
-          log.debug("Recording that data has been ingested into {} using {}", tablet.getExtent(), logFileOnly);
-=======
-          log.debug("Recording that data has been ingested into " + tablet.getExtent() + " using "
-              + logFileOnly);
->>>>>>> f4f43feb
+          log.debug("Recording that data has been ingested into {} using {}", tablet.getExtent(),
+              logFileOnly);
         }
         for (String logFile : logFileOnly) {
           ReplicationTableUtil.updateFiles(tablet.getTabletServer(), tablet.getExtent(), logFile,
@@ -515,22 +492,13 @@
     removeFilesAfterScan(filesInUseByScans);
 
     if (absMergeFile != null)
-<<<<<<< HEAD
-      log.debug("TABLET_HIST {} MinC [{},memory] -> {}", tablet.getExtent(), absMergeFile, newDatafile);
+      log.debug("TABLET_HIST {} MinC [{},memory] -> {}", tablet.getExtent(), absMergeFile,
+          newDatafile);
     else
       log.debug("TABLET_HIST {} MinC [memory] -> {}", tablet.getExtent(), newDatafile);
-    log.debug(String.format("MinC finish lock %.2f secs %s", (t2 - t1) / 1000.0, tablet.getExtent().toString()));
-    long splitSize = tablet.getTableConfiguration().getAsBytes(Property.TABLE_SPLIT_THRESHOLD);
-=======
-      log.log(TLevel.TABLET_HIST,
-          tablet.getExtent() + " MinC [" + absMergeFile + ",memory] -> " + newDatafile);
-    else
-      log.log(TLevel.TABLET_HIST, tablet.getExtent() + " MinC [memory] -> " + newDatafile);
     log.debug(String.format("MinC finish lock %.2f secs %s", (t2 - t1) / 1000.0,
         tablet.getExtent().toString()));
-    long splitSize = tablet.getTableConfiguration()
-        .getMemoryInBytes(Property.TABLE_SPLIT_THRESHOLD);
->>>>>>> f4f43feb
+    long splitSize = tablet.getTableConfiguration().getAsBytes(Property.TABLE_SPLIT_THRESHOLD);
     if (dfv.getSize() > splitSize) {
       log.debug(String.format(
           "Minor Compaction wrote out file larger than split threshold.  split threshold = %,d  file size = %,d",
@@ -638,17 +606,11 @@
     if (!extent.isRootTablet()) {
       Set<FileRef> filesInUseByScans = waitForScansToFinish(oldDatafiles, false, 10000);
       if (filesInUseByScans.size() > 0)
-<<<<<<< HEAD
         log.debug("Adding scan refs to metadata {} {}", extent, filesInUseByScans);
-      MasterMetadataUtil.replaceDatafiles(tablet.getTabletServer(), extent, oldDatafiles, filesInUseByScans, newDatafile, compactionId, dfv, tablet
-          .getTabletServer().getClientAddressString(), lastLocation, tablet.getTabletServer().getLock());
-=======
-        log.debug("Adding scan refs to metadata " + extent + " " + filesInUseByScans);
       MasterMetadataUtil.replaceDatafiles(tablet.getTabletServer(), extent, oldDatafiles,
           filesInUseByScans, newDatafile, compactionId, dfv,
           tablet.getTabletServer().getClientAddressString(), lastLocation,
           tablet.getTabletServer().getLock());
->>>>>>> f4f43feb
       removeFilesAfterScan(filesInUseByScans);
     }
 
