--- conflicted
+++ resolved
@@ -455,14 +455,9 @@
     log.debug("DfsLogger.open() begin");
     VolumeManager fs = conf.getFileSystem();
 
-<<<<<<< HEAD
     VolumeChooserEnvironment chooserEnv = new VolumeChooserEnvironment(ChooserScope.LOGGER);
-    logPath = fs.choose(chooserEnv, ServerConstants.getBaseUris()) + Path.SEPARATOR + ServerConstants.WAL_DIR + Path.SEPARATOR + logger + Path.SEPARATOR
-        + filename;
-=======
-    logPath = fs.choose(Optional.<String> absent(), ServerConstants.getBaseUris()) + Path.SEPARATOR
+    logPath = fs.choose(chooserEnv, ServerConstants.getBaseUris()) + Path.SEPARATOR
         + ServerConstants.WAL_DIR + Path.SEPARATOR + logger + Path.SEPARATOR + filename;
->>>>>>> f4f43feb
 
     metaReference = toString();
     LoggerOperation op = null;
@@ -470,14 +465,7 @@
       short replication = (short) conf.getConfiguration().getCount(Property.TSERV_WAL_REPLICATION);
       if (replication == 0)
         replication = fs.getDefaultReplication(new Path(logPath));
-<<<<<<< HEAD
       long blockSize = getWalBlockSize(conf.getConfiguration());
-=======
-      long blockSize = conf.getConfiguration().getMemoryInBytes(Property.TSERV_WAL_BLOCKSIZE);
-      if (blockSize == 0)
-        blockSize = (long) (conf.getConfiguration().getMemoryInBytes(Property.TSERV_WALOG_MAX_SIZE)
-            * 1.1);
->>>>>>> f4f43feb
       if (conf.getConfiguration().getBoolean(Property.TSERV_WAL_SYNC))
         logFile = fs.createSyncable(new Path(logPath), 0, replication, blockSize);
       else
@@ -492,17 +480,15 @@
       // Initialize the log file with a header and the crypto params used to set up this log file.
       logFile.write(LOG_FILE_HEADER_V3.getBytes(UTF_8));
 
-<<<<<<< HEAD
-      CryptoModuleParameters params = CryptoModuleFactory.createParamsObjectFromAccumuloConfiguration(conf.getConfiguration());
-      // Immediately update to the correct cipher. Doing this here keeps the CryptoModule independent of the writers using it
+      CryptoModuleParameters params = CryptoModuleFactory
+          .createParamsObjectFromAccumuloConfiguration(conf.getConfiguration());
+      // Immediately update to the correct cipher. Doing this here keeps the CryptoModule
+      // independent of the writers using it
       if (params.getAllOptions().get(Property.CRYPTO_WAL_CIPHER_SUITE.getKey()) != null
           && !params.getAllOptions().get(Property.CRYPTO_WAL_CIPHER_SUITE.getKey()).equals("")) {
-        params.setCipherSuite(params.getAllOptions().get(Property.CRYPTO_WAL_CIPHER_SUITE.getKey()));
-      }
-=======
-      CryptoModuleParameters params = CryptoModuleFactory
-          .createParamsObjectFromAccumuloConfiguration(conf.getConfiguration());
->>>>>>> f4f43feb
+        params
+            .setCipherSuite(params.getAllOptions().get(Property.CRYPTO_WAL_CIPHER_SUITE.getKey()));
+      }
 
       NoFlushOutputStream nfos = new NoFlushOutputStream(logFile);
       params.setPlaintextOutputStream(nfos);
