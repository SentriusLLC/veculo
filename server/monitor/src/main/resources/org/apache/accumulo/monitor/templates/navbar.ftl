--- conflicted
+++ resolved
@@ -52,27 +52,10 @@
                 Activity
               </a>
               <ul class="dropdown-menu col-xs-12" aria-labelledby="navbarDropdown">
-<<<<<<< HEAD
-                <li><a class="dropdown-item" href="/compactions">Active&nbsp;Compactions</a></li>
-                <li><a class="dropdown-item" href="/scans">Active&nbsp;Scans</a></li>
-                <li><a class="dropdown-item" href="/bulkImports">Bulk&nbsp;Imports</a></li>
-                <li><a class="dropdown-item" href="/ec">External&nbsp;Compactions</a></li>
-=======
                 <li><a class="dropdown-item" href="compactions">Active&nbsp;Compactions</a></li>
                 <li><a class="dropdown-item" href="scans">Active&nbsp;Scans</a></li>
                 <li><a class="dropdown-item" href="bulkImports">Bulk&nbsp;Imports</a></li>
                 <li><a class="dropdown-item" href="ec">External&nbsp;Compactions</a></li>
-                <li><a class="dropdown-item" href="replication">Replication</a></li>
-              </ul>
-            </li>
-            <li class="dropdown">
-              <a class="nav-link dropdown-toggle" href="#" id="navbarDropdown"
-              role="button" data-bs-toggle="dropdown" aria-expanded="false">Debug&nbsp;<span id="errorsNotification" class="badge"></span><span class="caret"></span>
-              </a>
-              <ul class="dropdown-menu">
-                <li><a class="dropdown-item" href="log">Recent&nbsp;Logs&nbsp;<span id="recentLogsNotifications" class="badge"></span></a></li>
-                <li><a class="dropdown-item" href="problems">Table&nbsp;Problems&nbsp;<span id="tableProblemsNotifications" class="badge"></span></a></li>
->>>>>>> 8779467e
               </ul>
             </li>
             <li class="dropdown">
