--- conflicted
+++ resolved
@@ -269,13 +269,9 @@
       return false;
     }
   }
-<<<<<<< HEAD
-
-=======
-  
+
   @Override
   public String getAuthenticatorClassName() throws TException {
     return security.getTokenLoginClass();
   }
->>>>>>> e33d0154
 }