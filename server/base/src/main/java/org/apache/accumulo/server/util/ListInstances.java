/*
 * Licensed to the Apache Software Foundation (ASF) under one
 * or more contributor license agreements.  See the NOTICE file
 * distributed with this work for additional information
 * regarding copyright ownership.  The ASF licenses this file
 * to you under the Apache License, Version 2.0 (the
 * "License"); you may not use this file except in compliance
 * with the License.  You may obtain a copy of the License at
 *
 *   https://www.apache.org/licenses/LICENSE-2.0
 *
 * Unless required by applicable law or agreed to in writing,
 * software distributed under the License is distributed on an
 * "AS IS" BASIS, WITHOUT WARRANTIES OR CONDITIONS OF ANY
 * KIND, either express or implied.  See the License for the
 * specific language governing permissions and limitations
 * under the License.
 */
package org.apache.accumulo.server.util;

import static java.nio.charset.StandardCharsets.UTF_8;

import java.util.Formattable;
import java.util.Formatter;
import java.util.List;
import java.util.Map.Entry;
import java.util.Optional;
import java.util.TreeMap;
import java.util.TreeSet;

import org.apache.accumulo.core.Constants;
import org.apache.accumulo.core.cli.Help;
import org.apache.accumulo.core.conf.Property;
import org.apache.accumulo.core.conf.SiteConfiguration;
import org.apache.accumulo.core.data.InstanceId;
import org.apache.accumulo.core.fate.zookeeper.ZooReader;
import org.apache.accumulo.core.fate.zookeeper.ZooUtil;
import org.apache.accumulo.core.lock.ServiceLock;
import org.apache.accumulo.core.lock.ServiceLockData;
import org.apache.accumulo.core.lock.ServiceLockData.ThriftService;
import org.apache.accumulo.core.lock.ServiceLockPaths;
import org.apache.accumulo.core.zookeeper.ZooSession;
import org.slf4j.Logger;
import org.slf4j.LoggerFactory;

import com.beust.jcommander.Parameter;

public class ListInstances {

  private static final Logger log = LoggerFactory.getLogger(ListInstances.class);

  private static final int NAME_WIDTH = 20;
  private static final int UUID_WIDTH = 37;
  private static final int MANAGER_WIDTH = 30;

  private static final int ZOOKEEPER_TIMER_MILLIS = 30_000;

  static class Opts extends Help {
    @Parameter(names = "--print-errors", description = "display errors while listing instances")
    boolean printErrors = false;
    @Parameter(names = "--print-all",
        description = "print information for all instances, not just those with names")
    boolean printAll = false;
    @Parameter(names = {"-z", "--zookeepers"}, description = "the zookeepers to contact")
    String keepers = null;
  }

  static Opts opts = new Opts();
  static int errors = 0;

  public static void main(String[] args) throws InterruptedException {
    opts.parseArgs(ListInstances.class.getName(), args);

    if (opts.keepers == null) {
      var siteConfig = SiteConfiguration.auto();
      opts.keepers = siteConfig.get(Property.INSTANCE_ZK_HOST);
    }

    String keepers = opts.keepers;
    boolean printAll = opts.printAll;
    boolean printErrors = opts.printErrors;

    listInstances(keepers, printAll, printErrors);
  }

  static synchronized void listInstances(String keepers, boolean printAll, boolean printErrors)
      throws InterruptedException {
    errors = 0;

    System.out.println("INFO : Using ZooKeepers " + keepers);
    try (var zk = new ZooSession(ListInstances.class.getSimpleName(), keepers,
        ZOOKEEPER_TIMER_MILLIS, null)) {
      ZooReader rdr = zk.asReader();

      TreeMap<String,InstanceId> instanceNames = getInstanceNames(rdr, printErrors);

      System.out.println();
      printHeader();

      for (Entry<String,InstanceId> entry : instanceNames.entrySet()) {
        printInstanceInfo(zk, entry.getKey(), entry.getValue(), printErrors);
      }

      TreeSet<InstanceId> instancedIds = getInstanceIDs(rdr, printErrors);
      instancedIds.removeAll(instanceNames.values());

      if (printAll) {
        for (InstanceId uuid : instancedIds) {
          printInstanceInfo(zk, null, uuid, printErrors);
        }
      } else if (!instancedIds.isEmpty()) {
        System.out.println();
        System.out.println("INFO : " + instancedIds.size()
            + " unnamed instances were not printed, run with --print-all to see all instances");
      } else {
        System.out.println();
      }

      if (!printErrors && errors > 0) {
        System.err.println(
            "WARN : There were " + errors + " errors, run with --print-errors to see more info");
      }
    }
  }

  private static class CharFiller implements Formattable {

    char c;

    CharFiller(char c) {
      this.c = c;
    }

    @Override
    public void formatTo(Formatter formatter, int flags, int width, int precision) {
      formatter.format(String.valueOf(c).repeat(Math.max(0, width)));
    }

  }

  private static void printHeader() {
    System.out.printf(" %-" + NAME_WIDTH + "s| %-" + UUID_WIDTH + "s| %-" + MANAGER_WIDTH + "s%n",
        "Instance Name", "Instance ID", "Manager");
    System.out.printf(
        "%" + (NAME_WIDTH + 1) + "s+%" + (UUID_WIDTH + 1) + "s+%" + (MANAGER_WIDTH + 1) + "s%n",
        new CharFiller('-'), new CharFiller('-'), new CharFiller('-'));

  }

  private static void printInstanceInfo(ZooSession zs, String instanceName, InstanceId iid,
      boolean printErrors) {
    String manager = getManager(zs, iid, printErrors);
    if (instanceName == null) {
      instanceName = "";
    }

    if (manager == null) {
      manager = "";
    }

    System.out.printf("%" + NAME_WIDTH + "s |%" + UUID_WIDTH + "s |%" + MANAGER_WIDTH + "s%n",
        "\"" + instanceName + "\"", iid, manager);
  }

  private static String getManager(ZooSession zs, InstanceId iid, boolean printErrors) {

    if (iid == null) {
      return null;
    }

    try {
<<<<<<< HEAD
      var zLockManagerPath = ServiceLockPaths.parse(Optional.of(Constants.ZMANAGER_LOCK),
          ZooUtil.getRoot(iid) + Constants.ZMANAGER_LOCK);
      Optional<ServiceLockData> sld = ServiceLock.getLockData(cache, zLockManagerPath, null);
=======
      var zLockManagerPath = ServiceLock.path(ZooUtil.getRoot(iid) + Constants.ZMANAGER_LOCK);
      Optional<ServiceLockData> sld = ServiceLock.getLockData(zs, zLockManagerPath);
>>>>>>> 33ad3f11
      if (sld.isEmpty()) {
        return null;
      }
      return sld.orElseThrow().getAddressString(ThriftService.MANAGER);
    } catch (Exception e) {
      handleException(e, printErrors);
      return null;
    }
  }

  private static TreeMap<String,InstanceId> getInstanceNames(ZooReader zk, boolean printErrors) {

    String instancesPath = Constants.ZROOT + Constants.ZINSTANCES;

    TreeMap<String,InstanceId> tm = new TreeMap<>();

    List<String> names;

    try {
      names = zk.getChildren(instancesPath);
    } catch (Exception e) {
      handleException(e, printErrors);
      return tm;
    }

    for (String name : names) {
      String instanceNamePath = Constants.ZROOT + Constants.ZINSTANCES + "/" + name;
      try {
        InstanceId iid = InstanceId.of(new String(zk.getData(instanceNamePath), UTF_8));
        tm.put(name, iid);
      } catch (Exception e) {
        handleException(e, printErrors);
        tm.put(name, null);
      }
    }

    return tm;
  }

  private static TreeSet<InstanceId> getInstanceIDs(ZooReader zk, boolean printErrors) {
    TreeSet<InstanceId> ts = new TreeSet<>();

    try {
      List<String> children = zk.getChildren(Constants.ZROOT);

      for (String iid : children) {
        if (iid.equals("instances")) {
          continue;
        }
        try {
          ts.add(InstanceId.of(iid));
        } catch (Exception e) {
          log.error("Exception: ", e);
        }
      }
    } catch (Exception e) {
      handleException(e, printErrors);
    }

    return ts;
  }

  private static void handleException(Exception e, boolean printErrors) {
    if (printErrors) {
      log.error("{}", e.getMessage(), e);
    }

    errors++;
  }
}<|MERGE_RESOLUTION|>--- conflicted
+++ resolved
@@ -169,14 +169,9 @@
     }
 
     try {
-<<<<<<< HEAD
       var zLockManagerPath = ServiceLockPaths.parse(Optional.of(Constants.ZMANAGER_LOCK),
           ZooUtil.getRoot(iid) + Constants.ZMANAGER_LOCK);
-      Optional<ServiceLockData> sld = ServiceLock.getLockData(cache, zLockManagerPath, null);
-=======
-      var zLockManagerPath = ServiceLock.path(ZooUtil.getRoot(iid) + Constants.ZMANAGER_LOCK);
       Optional<ServiceLockData> sld = ServiceLock.getLockData(zs, zLockManagerPath);
->>>>>>> 33ad3f11
       if (sld.isEmpty()) {
         return null;
       }
