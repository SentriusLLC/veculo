/*
 * Licensed to the Apache Software Foundation (ASF) under one
 * or more contributor license agreements.  See the NOTICE file
 * distributed with this work for additional information
 * regarding copyright ownership.  The ASF licenses this file
 * to you under the Apache License, Version 2.0 (the
 * "License"); you may not use this file except in compliance
 * with the License.  You may obtain a copy of the License at
 *
 *   https://www.apache.org/licenses/LICENSE-2.0
 *
 * Unless required by applicable law or agreed to in writing,
 * software distributed under the License is distributed on an
 * "AS IS" BASIS, WITHOUT WARRANTIES OR CONDITIONS OF ANY
 * KIND, either express or implied.  See the License for the
 * specific language governing permissions and limitations
 * under the License.
 */
package org.apache.accumulo.server.compaction;

import java.io.IOException;
import java.text.DateFormat;
import java.text.SimpleDateFormat;
import java.time.Duration;
import java.util.ArrayList;
import java.util.Collection;
import java.util.Collections;
import java.util.Date;
import java.util.HashSet;
import java.util.List;
import java.util.Map;
import java.util.Map.Entry;
import java.util.Set;
import java.util.concurrent.Callable;
import java.util.concurrent.atomic.AtomicInteger;
import java.util.concurrent.atomic.AtomicLong;
import java.util.concurrent.atomic.LongAdder;

import org.apache.accumulo.core.client.IteratorSetting;
import org.apache.accumulo.core.conf.AccumuloConfiguration;
import org.apache.accumulo.core.conf.Property;
import org.apache.accumulo.core.data.ByteSequence;
import org.apache.accumulo.core.data.Key;
import org.apache.accumulo.core.data.TableId;
import org.apache.accumulo.core.data.Value;
import org.apache.accumulo.core.dataImpl.KeyExtent;
import org.apache.accumulo.core.file.FileOperations;
import org.apache.accumulo.core.file.FileOperations.WriterBuilder;
import org.apache.accumulo.core.file.FileSKVIterator;
import org.apache.accumulo.core.file.FileSKVWriter;
import org.apache.accumulo.core.iterators.IteratorUtil;
import org.apache.accumulo.core.iterators.IteratorUtil.IteratorScope;
import org.apache.accumulo.core.iterators.SortedKeyValueIterator;
import org.apache.accumulo.core.iteratorsImpl.IteratorConfigUtil;
import org.apache.accumulo.core.iteratorsImpl.system.ColumnFamilySkippingIterator;
import org.apache.accumulo.core.iteratorsImpl.system.DeletingIterator;
import org.apache.accumulo.core.iteratorsImpl.system.InterruptibleIterator;
import org.apache.accumulo.core.iteratorsImpl.system.MultiIterator;
import org.apache.accumulo.core.metadata.AccumuloTable;
import org.apache.accumulo.core.metadata.ReferencedTabletFile;
import org.apache.accumulo.core.metadata.StoredTabletFile;
import org.apache.accumulo.core.metadata.schema.DataFileValue;
import org.apache.accumulo.core.spi.crypto.CryptoService;
import org.apache.accumulo.core.tabletserver.thrift.TCompactionReason;
import org.apache.accumulo.core.trace.TraceUtil;
import org.apache.accumulo.core.util.LocalityGroupUtil;
import org.apache.accumulo.core.util.LocalityGroupUtil.LocalityGroupConfigurationError;
import org.apache.accumulo.core.util.ratelimit.RateLimiter;
import org.apache.accumulo.server.ServerContext;
import org.apache.accumulo.server.fs.VolumeManager;
import org.apache.accumulo.server.iterators.SystemIteratorEnvironment;
import org.apache.accumulo.server.mem.LowMemoryDetector.DetectionScope;
import org.apache.accumulo.server.problems.ProblemReport;
import org.apache.accumulo.server.problems.ProblemReportingIterator;
import org.apache.accumulo.server.problems.ProblemReports;
import org.apache.accumulo.server.problems.ProblemType;
import org.apache.hadoop.fs.FileSystem;
import org.slf4j.Logger;
import org.slf4j.LoggerFactory;

import com.google.common.collect.Collections2;

import io.opentelemetry.api.trace.Span;
import io.opentelemetry.context.Scope;

public class FileCompactor implements Callable<CompactionStats> {
  private static final Logger log = LoggerFactory.getLogger(FileCompactor.class);
  private static final AtomicLong nextCompactorID = new AtomicLong(0);

  public static class CompactionCanceledException extends Exception {
    private static final long serialVersionUID = 1L;
  }

  public interface CompactionEnv {

    boolean isCompactionEnabled();

    IteratorScope getIteratorScope();

    RateLimiter getReadLimiter();

    RateLimiter getWriteLimiter();

    SystemIteratorEnvironment createIteratorEnv(ServerContext context,
        AccumuloConfiguration acuTableConf, TableId tableId);

    SortedKeyValueIterator<Key,Value> getMinCIterator();

    TCompactionReason getReason();
  }

  private final Map<StoredTabletFile,DataFileValue> filesToCompact;
  private final ReferencedTabletFile outputFile;
  private final boolean propagateDeletes;
  private final AccumuloConfiguration acuTableConf;
  private final CompactionEnv env;
  private final VolumeManager fs;
  protected final KeyExtent extent;
  private final List<IteratorSetting> iterators;
  private final CryptoService cryptoService;
  private final PausedCompactionMetrics metrics;

  // things to report
  private String currentLocalityGroup = "";
  private final long startTime;

<<<<<<< HEAD
  private final AtomicLong entriesRead = new AtomicLong(0);
  private final AtomicLong entriesWritten = new AtomicLong(0);
  private final AtomicInteger timesPaused = new AtomicInteger(0);
=======
  private final AtomicLong currentEntriesRead = new AtomicLong(0);
  private final AtomicLong currentEntriesWritten = new AtomicLong(0);

  // These track the cumulative count of entries (read and written) that has been recorded in
  // the global counts. Their purpose is to avoid double counting of metrics during the update of
  // global statistics.
  private final AtomicLong lastRecordedEntriesRead = new AtomicLong(0);
  private final AtomicLong lastRecordedEntriesWritten = new AtomicLong(0);

  private static final LongAdder totalEntriesRead = new LongAdder();
  private static final LongAdder totalEntriesWritten = new LongAdder();
  private static volatile long lastUpdateTime = 0;

>>>>>>> d6eb1df8
  private final DateFormat dateFormatter = new SimpleDateFormat("yyyy/MM/dd HH:mm:ss.SSS");

  // a unique id to identify a compactor
  private final long compactorID = nextCompactorID.getAndIncrement();
  protected volatile Thread thread;
  private final ServerContext context;

  public long getCompactorID() {
    return compactorID;
  }

  private synchronized void setLocalityGroup(String name) {
    this.currentLocalityGroup = name;
  }

  public synchronized String getCurrentLocalityGroup() {
    return currentLocalityGroup;
  }

<<<<<<< HEAD
  private void clearStats() {
    entriesRead.set(0);
    entriesWritten.set(0);
    timesPaused.set(0);
=======
  private void clearCurrentEntryCounts() {
    currentEntriesRead.set(0);
    currentEntriesWritten.set(0);
  }

  private void updateGlobalEntryCounts() {
    updateTotalEntries(currentEntriesRead, lastRecordedEntriesRead, totalEntriesRead);
    updateTotalEntries(currentEntriesWritten, lastRecordedEntriesWritten, totalEntriesWritten);
  }

  /**
   * Updates the total count of entries by adding the difference between the current count and the
   * last recorded count to the total.
   *
   * @param current The current count of entries
   * @param recorded The last recorded count of entries
   * @param total The total count to add the difference to
   */
  private void updateTotalEntries(AtomicLong current, AtomicLong recorded, LongAdder total) {
    long currentCount = current.get();
    long lastRecorded =
        recorded.getAndUpdate(recordedValue -> Math.max(recordedValue, currentCount));
    if (lastRecorded < currentCount) {
      total.add(currentCount - lastRecorded);
    }
  }

  /**
   * @return the total entries written by compactions over the lifetime of this process.
   */
  public static long getTotalEntriesWritten() {
    updateTotalEntries();
    return totalEntriesWritten.sum();
  }

  /**
   * @return the total entries read by compactions over the lifetime of this process.
   */
  public static long getTotalEntriesRead() {
    updateTotalEntries();
    return totalEntriesRead.sum();
  }

  /**
   * Updates total entries read and written for all currently running compactions. Compactions will
   * update the global stats when they finish. This can be called to update them sooner. This method
   * is rate limited, so it will not cause issues if called too frequently.
   */
  private static void updateTotalEntries() {
    long currentTime = System.nanoTime();
    if (currentTime - lastUpdateTime < Duration.ofMillis(100).toNanos()) {
      return;
    }
    runningCompactions.forEach(FileCompactor::updateGlobalEntryCounts);
    lastUpdateTime = currentTime;
>>>>>>> d6eb1df8
  }

  protected static final Set<FileCompactor> runningCompactions =
      Collections.synchronizedSet(new HashSet<>());

  public static List<CompactionInfo> getRunningCompactions() {
    ArrayList<CompactionInfo> compactions = new ArrayList<>();

    synchronized (runningCompactions) {
      for (FileCompactor compactor : runningCompactions) {
        compactions.add(new CompactionInfo(compactor));
      }
    }

    return compactions;
  }

  public FileCompactor(ServerContext context, KeyExtent extent,
      Map<StoredTabletFile,DataFileValue> files, ReferencedTabletFile outputFile,
      boolean propagateDeletes, CompactionEnv env, List<IteratorSetting> iterators,
      AccumuloConfiguration tableConfiguation, CryptoService cs, PausedCompactionMetrics metrics) {
    this.context = context;
    this.extent = extent;
    this.fs = context.getVolumeManager();
    this.acuTableConf = tableConfiguation;
    this.filesToCompact = files;
    this.outputFile = outputFile;
    this.propagateDeletes = propagateDeletes;
    this.env = env;
    this.iterators = iterators;
    this.cryptoService = cs;
    this.metrics = metrics;

    startTime = System.currentTimeMillis();
  }

  public VolumeManager getVolumeManager() {
    return fs;
  }

  public KeyExtent getExtent() {
    return extent;
  }

  protected StoredTabletFile getOutputFile() {
    return outputFile.insert();
  }

  protected Map<String,Set<ByteSequence>> getLocalityGroups(AccumuloConfiguration acuTableConf)
      throws IOException {
    try {
      return LocalityGroupUtil.getLocalityGroups(acuTableConf);
    } catch (LocalityGroupConfigurationError e) {
      throw new IOException(e);
    }
  }

  @Override
  public CompactionStats call() throws IOException, CompactionCanceledException {

    FileSKVWriter mfw = null;

    CompactionStats majCStats = new CompactionStats();

    boolean remove = runningCompactions.add(this);

    String threadStartDate = dateFormatter.format(new Date());

    clearCurrentEntryCounts();

    String oldThreadName = Thread.currentThread().getName();
    String newThreadName =
        "MajC compacting " + extent + " started " + threadStartDate + " file: " + outputFile;
    Thread.currentThread().setName(newThreadName);
    thread = Thread.currentThread();
    try {
      FileOperations fileFactory = FileOperations.getInstance();
      FileSystem ns = this.fs.getFileSystemByPath(outputFile.getPath());

      final boolean isMinC = env.getIteratorScope() == IteratorUtil.IteratorScope.minc;

      final boolean dropCacheBehindOutput =
          !AccumuloTable.ROOT.tableId().equals(this.extent.tableId())
              && !AccumuloTable.METADATA.tableId().equals(this.extent.tableId())
              && ((isMinC && acuTableConf.getBoolean(Property.TABLE_MINC_OUTPUT_DROP_CACHE))
                  || (!isMinC && acuTableConf.getBoolean(Property.TABLE_MAJC_OUTPUT_DROP_CACHE)));

      WriterBuilder outBuilder =
          fileFactory.newWriterBuilder().forFile(outputFile, ns, ns.getConf(), cryptoService)
              .withTableConfiguration(acuTableConf).withRateLimiter(env.getWriteLimiter());
      if (dropCacheBehindOutput) {
        outBuilder.dropCachesBehind();
      }
      mfw = outBuilder.build();

      Map<String,Set<ByteSequence>> lGroups = getLocalityGroups(acuTableConf);

      long t1 = System.currentTimeMillis();

      HashSet<ByteSequence> allColumnFamilies = new HashSet<>();

      if (mfw.supportsLocalityGroups()) {
        for (Entry<String,Set<ByteSequence>> entry : lGroups.entrySet()) {
          setLocalityGroup(entry.getKey());
          compactLocalityGroup(entry.getKey(), entry.getValue(), true, mfw, majCStats);
          allColumnFamilies.addAll(entry.getValue());
        }
      }

      setLocalityGroup("");
      compactLocalityGroup(null, allColumnFamilies, false, mfw, majCStats);

      long t2 = System.currentTimeMillis();

      FileSKVWriter mfwTmp = mfw;
      mfw = null; // set this to null so we do not try to close it again in finally if the close
                  // fails
      try {
        mfwTmp.close(); // if the close fails it will cause the compaction to fail
      } catch (IOException ex) {
        if (!fs.deleteRecursively(outputFile.getPath())) {
          if (fs.exists(outputFile.getPath())) {
            log.error("Unable to delete {}", outputFile);
          }
        }
        throw ex;
      }

      log.trace(String.format(
          "Compaction %s %,d read | %,d written | %,6d entries/sec"
              + " | %,6.3f secs | %,12d bytes | %9.3f byte/sec | %,d paused",
          extent, majCStats.getEntriesRead(), majCStats.getEntriesWritten(),
          (int) (majCStats.getEntriesRead() / ((t2 - t1) / 1000.0)), (t2 - t1) / 1000.0,
          mfwTmp.getLength(), mfwTmp.getLength() / ((t2 - t1) / 1000.0),
          majCStats.getTimesPaused()));

      majCStats.setFileSize(mfwTmp.getLength());
      return majCStats;
    } catch (CompactionCanceledException e) {
      log.debug("Compaction canceled {}", extent);
      throw e;
    } catch (IOException | RuntimeException e) {
      Collection<String> inputFileNames =
          Collections2.transform(getFilesToCompact(), StoredTabletFile::getFileName);
      String outputFileName = outputFile.getFileName();
      log.error(
          "Compaction error. Compaction info: "
              + "extent: {}, input files: {}, output file: {}, iterators: {}, start date: {}",
          getExtent(), inputFileNames, outputFileName, getIterators(), threadStartDate, e);
      throw e;
    } finally {
      Thread.currentThread().setName(oldThreadName);
      if (remove) {
        thread = null;
        runningCompactions.remove(this);
      }

      updateGlobalEntryCounts();

      try {
        if (mfw != null) {
          // compaction must not have finished successfully, so close its output file
          try {
            mfw.close();
          } finally {
            if (!fs.deleteRecursively(outputFile.getPath())) {
              if (fs.exists(outputFile.getPath())) {
                log.error("Unable to delete {}", outputFile);
              }
            }
          }
        }
      } catch (IOException | RuntimeException e) {
        /*
         * If compaction is enabled then the compaction didn't finish due to a real error condition
         * so log any errors on the output file close as a warning. However, if not enabled, then
         * the compaction was canceled due to something like tablet split, user cancellation, or
         * table deletion which is not an error so log any errors on output file close as a debug as
         * this may happen due to an InterruptedException thrown due to the cancellation.
         */
        if (env.isCompactionEnabled()) {
          log.warn("{}", e.getMessage(), e);
        } else {
          log.debug("{}", e.getMessage(), e);
        }
      }
    }
  }

  private List<SortedKeyValueIterator<Key,Value>>
      openMapDataFiles(ArrayList<FileSKVIterator> readers) throws IOException {

    List<SortedKeyValueIterator<Key,Value>> iters = new ArrayList<>(filesToCompact.size());

    for (StoredTabletFile dataFile : filesToCompact.keySet()) {
      try {

        FileOperations fileFactory = FileOperations.getInstance();
        FileSystem fs = this.fs.getFileSystemByPath(dataFile.getPath());
        FileSKVIterator reader;

        reader = fileFactory.newReaderBuilder().forFile(dataFile, fs, fs.getConf(), cryptoService)
            .withTableConfiguration(acuTableConf).withRateLimiter(env.getReadLimiter())
            .dropCachesBehind().build();

        readers.add(reader);

        InterruptibleIterator iter = new ProblemReportingIterator(context, extent.tableId(),
            dataFile.getNormalizedPathStr(), false, reader);

        iter = filesToCompact.get(dataFile).wrapFileIterator(iter);

        iters.add(iter);

      } catch (Exception e) {

        ProblemReports.getInstance(context).report(new ProblemReport(extent.tableId(),
            ProblemType.FILE_READ, dataFile.getNormalizedPathStr(), e));

        log.warn("Some problem opening data file {} {}", dataFile, e.getMessage(), e);
        // failed to open some data file... close the ones that were opened
        for (FileSKVIterator reader : readers) {
          try {
            reader.close();
          } catch (Exception e2) {
            log.warn("Failed to close data file", e2);
          }
        }

        readers.clear();

        if (e instanceof IOException) {
          throw (IOException) e;
        }
        throw new IOException("Failed to open data files", e);
      }
    }

    return iters;
  }

  private void compactLocalityGroup(String lgName, Set<ByteSequence> columnFamilies,
      boolean inclusive, FileSKVWriter mfw, CompactionStats majCStats)
      throws IOException, CompactionCanceledException {
    ArrayList<FileSKVIterator> readers = new ArrayList<>(filesToCompact.size());
    Span compactSpan = TraceUtil.startSpan(this.getClass(), "compact");
    try (Scope span = compactSpan.makeCurrent()) {
      long entriesCompacted = 0;
      List<SortedKeyValueIterator<Key,Value>> iters = openMapDataFiles(readers);

      if (env.getIteratorScope() == IteratorScope.minc) {
        iters.add(env.getMinCIterator());
      }

      CountingIterator citr =
          new CountingIterator(new MultiIterator(iters, extent.toDataRange()), currentEntriesRead);
      SortedKeyValueIterator<Key,Value> delIter =
          DeletingIterator.wrap(citr, propagateDeletes, DeletingIterator.getBehavior(acuTableConf));
      ColumnFamilySkippingIterator cfsi = new ColumnFamilySkippingIterator(delIter);

      SystemIteratorEnvironment iterEnv =
          env.createIteratorEnv(context, acuTableConf, getExtent().tableId());

      SortedKeyValueIterator<Key,Value> itr = iterEnv.getTopLevelIterator(IteratorConfigUtil
          .convertItersAndLoad(env.getIteratorScope(), cfsi, acuTableConf, iterators, iterEnv));

      itr.seek(extent.toDataRange(), columnFamilies, inclusive);

      if (inclusive) {
        mfw.startNewLocalityGroup(lgName, columnFamilies);
      } else {
        mfw.startDefaultLocalityGroup();
      }

      DetectionScope scope =
          env.getIteratorScope() == IteratorScope.minc ? DetectionScope.MINC : DetectionScope.MAJC;
      Span writeSpan = TraceUtil.startSpan(this.getClass(), "write");
      try (Scope write = writeSpan.makeCurrent()) {
        while (itr.hasTop() && env.isCompactionEnabled()) {

          while (context.getLowMemoryDetector().isRunningLowOnMemory(context, scope, () -> {
            return !extent.isMeta();
          }, () -> {
            log.info("Pausing compaction because low on memory, extent: {}", extent);
            timesPaused.incrementAndGet();
            if (scope == DetectionScope.MINC) {
              metrics.incrementMinCPause();
            } else {
              metrics.incrementMajCPause();
            }
            try {
              Thread.sleep(500);
            } catch (InterruptedException e) {
              Thread.currentThread().interrupt();
              throw new IllegalStateException(
                  "Interrupted while waiting for low memory condition to resolve", e);
            }
          })) {}

          mfw.append(itr.getTopKey(), itr.getTopValue());
          itr.next();
          entriesCompacted++;

          if (entriesCompacted % 1024 == 0) {
            // Periodically update stats, do not want to do this too often since its volatile
            currentEntriesWritten.addAndGet(1024);
          }
        }

        if (itr.hasTop() && !env.isCompactionEnabled()) {
          // cancel major compaction operation
          try {
            try {
              mfw.close();
            } catch (IOException e) {
              log.warn("{}", e.getMessage());
              log.debug("{}", e.getMessage(), e);
            }
            fs.deleteRecursively(outputFile.getPath());
          } catch (Exception e) {
            log.warn("Failed to delete Canceled compaction output file {}", outputFile, e);
          }
          throw new CompactionCanceledException();
        }

      } finally {
        CompactionStats lgMajcStats =
            new CompactionStats(citr.getCount(), entriesCompacted, timesPaused.get());
        majCStats.add(lgMajcStats);
        writeSpan.end();
      }
    } catch (IOException | CompactionCanceledException e) {
      TraceUtil.setException(compactSpan, e, true);
      throw e;
    } finally {
      // close sequence files opened
      for (FileSKVIterator reader : readers) {
        try {
          reader.close();
        } catch (Exception e) {
          log.warn("Failed to close data file", e);
        }
      }
      compactSpan.end();
    }
  }

  Collection<StoredTabletFile> getFilesToCompact() {
    return filesToCompact.keySet();
  }

  boolean hasIMM() {
    return env.getIteratorScope() == IteratorScope.minc;
  }

  boolean willPropagateDeletes() {
    return propagateDeletes;
  }

  long getEntriesRead() {
    return currentEntriesRead.get();
  }

  long getEntriesWritten() {
    return currentEntriesWritten.get();
  }

  long getTimesPaused() {
    return timesPaused.get();
  }

  long getStartTime() {
    return startTime;
  }

  Iterable<IteratorSetting> getIterators() {
    return this.iterators;
  }

  public TCompactionReason getReason() {
    return env.getReason();
  }

}<|MERGE_RESOLUTION|>--- conflicted
+++ resolved
@@ -124,11 +124,8 @@
   private String currentLocalityGroup = "";
   private final long startTime;
 
-<<<<<<< HEAD
-  private final AtomicLong entriesRead = new AtomicLong(0);
-  private final AtomicLong entriesWritten = new AtomicLong(0);
   private final AtomicInteger timesPaused = new AtomicInteger(0);
-=======
+
   private final AtomicLong currentEntriesRead = new AtomicLong(0);
   private final AtomicLong currentEntriesWritten = new AtomicLong(0);
 
@@ -142,7 +139,6 @@
   private static final LongAdder totalEntriesWritten = new LongAdder();
   private static volatile long lastUpdateTime = 0;
 
->>>>>>> d6eb1df8
   private final DateFormat dateFormatter = new SimpleDateFormat("yyyy/MM/dd HH:mm:ss.SSS");
 
   // a unique id to identify a compactor
@@ -162,15 +158,10 @@
     return currentLocalityGroup;
   }
 
-<<<<<<< HEAD
-  private void clearStats() {
-    entriesRead.set(0);
-    entriesWritten.set(0);
-    timesPaused.set(0);
-=======
   private void clearCurrentEntryCounts() {
     currentEntriesRead.set(0);
     currentEntriesWritten.set(0);
+    timesPaused.set(0);
   }
 
   private void updateGlobalEntryCounts() {
@@ -223,7 +214,6 @@
     }
     runningCompactions.forEach(FileCompactor::updateGlobalEntryCounts);
     lastUpdateTime = currentTime;
->>>>>>> d6eb1df8
   }
 
   protected static final Set<FileCompactor> runningCompactions =
