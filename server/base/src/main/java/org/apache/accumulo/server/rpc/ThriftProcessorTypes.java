--- conflicted
+++ resolved
@@ -113,26 +113,8 @@
     return muxProcessor;
   }
 
-<<<<<<< HEAD
-  public static TMultiplexedProcessor getGcTProcessor(GCMonitorService.Iface serviceHandler,
-      ServerContext context) {
-=======
-  public static TMultiplexedProcessor getCoordinatorTProcessor(
-      ServerProcessService.Iface processHandler, CompactionCoordinatorService.Iface serviceHandler,
-      ServerContext context) {
-    TMultiplexedProcessor muxProcessor = new TMultiplexedProcessor();
-    muxProcessor.registerProcessor(SERVER_PROCESS.getServiceName(),
-        SERVER_PROCESS.getTProcessor(ServerProcessService.Processor.class,
-            ServerProcessService.Iface.class, processHandler, context));
-    muxProcessor.registerProcessor(COORDINATOR.getServiceName(),
-        COORDINATOR.getTProcessor(CompactionCoordinatorService.Processor.class,
-            CompactionCoordinatorService.Iface.class, serviceHandler, context));
-    return muxProcessor;
-  }
-
   public static TMultiplexedProcessor getGcTProcessor(ServerProcessService.Iface processHandler,
       GCMonitorService.Iface serviceHandler, ServerContext context) {
->>>>>>> 9fee5991
     TMultiplexedProcessor muxProcessor = new TMultiplexedProcessor();
     muxProcessor.registerProcessor(SERVER_PROCESS.getServiceName(),
         SERVER_PROCESS.getTProcessor(ServerProcessService.Processor.class,
@@ -142,13 +124,9 @@
     return muxProcessor;
   }
 
-<<<<<<< HEAD
-  public static TMultiplexedProcessor getManagerTProcessor(FateService.Iface fateServiceHandler,
-      CompactionCoordinatorService.Iface coordinatorServiceHandler,
-=======
   public static TMultiplexedProcessor getManagerTProcessor(
       ServerProcessService.Iface processHandler, FateService.Iface fateServiceHandler,
->>>>>>> 9fee5991
+      CompactionCoordinatorService.Iface coordinatorServiceHandler,
       ManagerClientService.Iface managerServiceHandler, ServerContext context) {
     TMultiplexedProcessor muxProcessor = new TMultiplexedProcessor();
     muxProcessor.registerProcessor(SERVER_PROCESS.getServiceName(),
