--- conflicted
+++ resolved
@@ -279,14 +279,8 @@
       log.trace("lock does not exist for server: {}", tserverPath.getServer());
       if (info != null) {
         doomed.add(info.instance);
-<<<<<<< HEAD
         current.remove(tserverPath.getServer());
-        serversShuttingDown.remove(tserverPath.toString());
         log.trace("removed {} from current set and adding to doomed list", tserverPath.getServer());
-=======
-        current.remove(zPath);
-        currentInstances.remove(info.instance);
->>>>>>> 27bbe6a1
       }
 
       Long firstSeen = locklessServers.get(tserverPath);
@@ -453,14 +447,8 @@
   }
 
   public synchronized Set<TServerInstance> getCurrentServers() {
-<<<<<<< HEAD
     Set<TServerInstance> current = new HashSet<>(getSnapshot().getTservers());
-    serversShuttingDown.values().forEach(tsi -> current.remove(tsi.instance));
     return current;
-=======
-    Set<TServerInstance> current = currentInstances.keySet();
-    return new HashSet<>(current);
->>>>>>> 27bbe6a1
   }
 
   public synchronized int size() {
