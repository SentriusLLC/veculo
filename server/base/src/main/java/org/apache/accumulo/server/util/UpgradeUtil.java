--- conflicted
+++ resolved
@@ -141,7 +141,8 @@
     }
 
     LOG.info("Forcing removal of all server locks");
-    new ZooZap().zap(context, "-manager", "-tservers", "-compactors", "-sservers");
+    new ZooZap().zap(context, "-manager", "-tservers", "-compactors", "-sservers", "--monitor",
+        "--gc");
 
     LOG.info(
         "Instance {} prepared for upgrade. Server processes will not start while"
@@ -273,16 +274,10 @@
 
   }
 
-<<<<<<< HEAD
   @Override
   public void execute(String[] args) throws Exception {
     Opts opts = new Opts();
     opts.parseArgs(keyword(), args);
-=======
-      LOG.info("Forcing removal of all server locks");
-      new ZooZap().zap(siteConf, "-manager", "-compaction-coordinators", "-tservers", "-compactors",
-          "-sservers", "--monitor", "--gc");
->>>>>>> 48953e40
 
     if (!opts.prepare && !opts.start) {
       new JCommander(opts).usage();
