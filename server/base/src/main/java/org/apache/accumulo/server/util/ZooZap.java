/*
 * Licensed to the Apache Software Foundation (ASF) under one
 * or more contributor license agreements.  See the NOTICE file
 * distributed with this work for additional information
 * regarding copyright ownership.  The ASF licenses this file
 * to you under the Apache License, Version 2.0 (the
 * "License"); you may not use this file except in compliance
 * with the License.  You may obtain a copy of the License at
 *
 *   https://www.apache.org/licenses/LICENSE-2.0
 *
 * Unless required by applicable law or agreed to in writing,
 * software distributed under the License is distributed on an
 * "AS IS" BASIS, WITHOUT WARRANTIES OR CONDITIONS OF ANY
 * KIND, either express or implied.  See the License for the
 * specific language governing permissions and limitations
 * under the License.
 */
package org.apache.accumulo.server.util;

import java.io.IOException;
import java.io.UncheckedIOException;
import java.nio.file.Files;
import java.util.Arrays;
import java.util.HashSet;
import java.util.List;
import java.util.Set;
import java.util.stream.Collectors;

import org.apache.accumulo.core.cli.Help;
import org.apache.accumulo.core.conf.Property;
import org.apache.accumulo.core.conf.SiteConfiguration;
import org.apache.accumulo.core.data.ResourceGroupId;
import org.apache.accumulo.core.fate.zookeeper.ZooReaderWriter;
import org.apache.accumulo.core.fate.zookeeper.ZooUtil.NodeMissingPolicy;
import org.apache.accumulo.core.lock.ServiceLockPaths.AddressSelector;
import org.apache.accumulo.core.lock.ServiceLockPaths.ResourceGroupPredicate;
import org.apache.accumulo.core.lock.ServiceLockPaths.ServiceLockPath;
import org.apache.accumulo.server.ServerContext;
import org.apache.accumulo.server.security.SecurityUtil;
import org.apache.accumulo.start.spi.KeywordExecutable;
import org.apache.zookeeper.KeeperException;
import org.slf4j.Logger;
import org.slf4j.LoggerFactory;

import com.beust.jcommander.JCommander;
import com.beust.jcommander.Parameter;
import com.google.auto.service.AutoService;
import com.google.common.net.HostAndPort;

@AutoService(KeywordExecutable.class)
public class ZooZap implements KeywordExecutable {
  private static final Logger log = LoggerFactory.getLogger(ZooZap.class);

  private static void message(String msg, Opts opts) {
    if (opts.verbose) {
      System.out.println(msg);
    }
  }

  @Override
  public String keyword() {
    return "zoo-zap";
  }

  @Override
  public String description() {
    return "Utility for zapping Zookeeper locks";
  }

  static class Opts extends Help {
    @Parameter(names = "-manager", description = "remove manager locks")
    boolean zapManager = false;
    @Parameter(names = "-tservers", description = "remove tablet server locks")
    boolean zapTservers = false;
    @Parameter(names = "-compactors", description = "remove compactor locks")
    boolean zapCompactors = false;
    @Parameter(names = "-sservers", description = "remove scan server locks")
    boolean zapScanServers = false;
    @Parameter(names = "--gc", description = "remove gc server locks")
    boolean zapGc = false;
    @Parameter(names = "--monitor", description = "remove monitor server locks")
    boolean zapMonitor = false;
    @Parameter(names = "-verbose", description = "print out messages about progress")
    boolean verbose = false;
    @Parameter(names = "--include-groups",
        description = "Comma seperated list of resource groups to include")
    String includeGroups;
    @Parameter(names = "--exclude-host-ports",
        description = "File with lines of <host>:<port> to exclude from removal")
    String hostPortExcludeFile;
    @Parameter(names = "--dry-run",
        description = "Only print changes that would be made w/o actually making any change")
    boolean dryRun = false;
  }

  public static void main(String[] args) throws Exception {
    new ZooZap().execute(args);
  }

  @Override
  public void execute(String[] args) throws Exception {
    var siteConf = SiteConfiguration.auto();
    try (var context = new ServerContext(siteConf)) {
      // Login as the server on secure HDFS
      if (siteConf.getBoolean(Property.INSTANCE_RPC_SASL_ENABLED)) {
        SecurityUtil.serverLogin(siteConf);
      }
      zap(context, args);
    }
  }

  public void zap(ServerContext context, String... args) {
    Opts opts = new Opts();
    opts.parseArgs(keyword(), args);

    final AddressSelector addressSelector;

    if (opts.hostPortExcludeFile != null) {
      try {
        var hostPorts = Files.lines(java.nio.file.Path.of(opts.hostPortExcludeFile))
            .map(String::trim).map(HostAndPort::fromString).collect(Collectors.toSet());
        addressSelector =
            AddressSelector.matching(hp -> !hostPorts.contains(HostAndPort.fromString(hp)));
      } catch (IOException e) {
        throw new UncheckedIOException(e);
      }
    } else {
      addressSelector = AddressSelector.all();
    }

    final ResourceGroupPredicate rgp;

    if (opts.includeGroups != null) {
      var groups = Arrays.stream(opts.includeGroups.split(",")).map(String::trim)
          .map(ResourceGroupId::of).collect(Collectors.toSet());
      rgp = groups::contains;
    } else {
      rgp = g -> true;
    }

    if (!opts.zapManager && !opts.zapTservers && !opts.zapCompactors && !opts.zapScanServers
        && !opts.zapGc && !opts.zapMonitor) {
      new JCommander(opts).usage();
      return;
    }

    var zrw = context.getZooSession().asReaderWriter();
    if (opts.zapManager) {
      ServiceLockPath managerLockPath = context.getServerPaths().createManagerPath();
      try {
        removeSingletonLock(zrw, managerLockPath, addressSelector, opts);
      } catch (KeeperException | InterruptedException e) {
        log.error("Error deleting manager lock", e);
      }
    }

    if (opts.zapGc) {
      ServiceLockPath gcLockPath = context.getServerPaths().createGarbageCollectorPath();
      try {
        removeSingletonLock(zrw, gcLockPath, addressSelector, opts);
      } catch (KeeperException | InterruptedException e) {
        log.error("Error deleting manager lock", e);
      }
    }

    if (opts.zapMonitor) {
      ServiceLockPath monitorLockPath = context.getServerPaths().createMonitorPath();
      try {
        removeSingletonLock(zrw, monitorLockPath, addressSelector, opts);
      } catch (KeeperException | InterruptedException e) {
        log.error("Error deleting monitor lock", e);
      }
    }

    if (opts.zapTservers) {
      try {
        Set<ServiceLockPath> tserverLockPaths =
            context.getServerPaths().getTabletServer(rgp, addressSelector, false);
        Set<String> tserverResourceGroupPaths = new HashSet<>();
        tserverLockPaths.forEach(p -> tserverResourceGroupPaths
            .add(p.toString().substring(0, p.toString().lastIndexOf('/'))));
        for (String group : tserverResourceGroupPaths) {
          message("Deleting tserver " + group + " from zookeeper", opts);
          zrw.recursiveDelete(group.toString(), NodeMissingPolicy.SKIP);
        }
      } catch (KeeperException | InterruptedException e) {
        log.error("Error deleting tserver locks", e);
      }
    }

    if (opts.zapCompactors) {
      Set<ServiceLockPath> compactorLockPaths =
          context.getServerPaths().getCompactor(rgp, addressSelector, false);
      Set<String> compactorResourceGroupPaths = new HashSet<>();
      compactorLockPaths.forEach(p -> compactorResourceGroupPaths
          .add(p.toString().substring(0, p.toString().lastIndexOf('/'))));
      try {
        for (String group : compactorResourceGroupPaths) {
          message("Deleting compactor " + group + " from zookeeper", opts);
          zrw.recursiveDelete(group, NodeMissingPolicy.SKIP);
        }
      } catch (KeeperException | InterruptedException e) {
        log.error("Error deleting compactors from zookeeper", e);
      }

    }

    if (opts.zapScanServers) {
      Set<ServiceLockPath> sserverLockPaths =
          context.getServerPaths().getScanServer(rgp, addressSelector, false);
      Set<String> sserverResourceGroupPaths = new HashSet<>();
      sserverLockPaths.forEach(p -> sserverResourceGroupPaths
          .add(p.toString().substring(0, p.toString().lastIndexOf('/'))));

      try {
        for (String group : sserverResourceGroupPaths) {
          message("Deleting sserver " + group + " from zookeeper", opts);
          zrw.recursiveDelete(group, NodeMissingPolicy.SKIP);
        }
      } catch (KeeperException | InterruptedException e) {
        log.error("Error deleting scan server locks", e);
      }
    }
  }

  private static void zapDirectory(ZooReaderWriter zoo, ServiceLockPath path, Opts opts)
      throws KeeperException, InterruptedException {
    List<String> children = zoo.getChildren(path.toString());
    for (String child : children) {
      message("Deleting " + path + "/" + child + " from zookeeper", opts);
      if (!opts.dryRun) {
        zoo.recursiveDelete(path + "/" + child, NodeMissingPolicy.SKIP);
      }
    }
  }

<<<<<<< HEAD
  private static void removeSingletonLock(ZooReaderWriter zoo, ServiceLockPath path,
      AddressSelector addressSelector, Opts ops) throws KeeperException, InterruptedException {
    if (addressSelector.getPredicate().test(path.getServer())) {
=======
  static void removeGroupedLocks(ZooReaderWriter zoo, String path, Predicate<String> groupPredicate,
      Predicate<HostAndPort> hostPortPredicate, Opts opts)
      throws KeeperException, InterruptedException {
    if (zoo.exists(path)) {
      List<String> groups = zoo.getChildren(path);
      for (String group : groups) {
        if (groupPredicate.test(group)) {
          removeLocks(zoo, path + "/" + group, hostPortPredicate, opts);
        }
      }
    }
  }

  static void removeLocks(ZooReaderWriter zoo, String path,
      Predicate<HostAndPort> hostPortPredicate, Opts opts)
      throws KeeperException, InterruptedException {
    if (zoo.exists(path)) {
      List<String> children = zoo.getChildren(path);
      for (String child : children) {
        if (hostPortPredicate.test(HostAndPort.fromString(child))) {
          message("Deleting " + path + "/" + child + " from zookeeper", opts);
          if (!opts.dryRun) {
            // TODO not sure this is the correct way to delete this lock.. the code was deleting
            // locks in multiple different ways for diff servers types.
            zoo.recursiveDelete(path + "/" + child, NodeMissingPolicy.SKIP);
          }
        }
      }
    }
  }

  static void removeSingletonLock(ZooReaderWriter zoo, String path,
      Predicate<HostAndPort> hostPortPredicate, Opts ops)
      throws KeeperException, InterruptedException {
    var lockData = ServiceLock.getLockData(zoo.getZooKeeper(), ServiceLock.path(path));
    if (lockData != null
        && hostPortPredicate.test(HostAndPort.fromString(new String(lockData, UTF_8)))) {
>>>>>>> 27bbe6a1
      zapDirectory(zoo, path, ops);
    }
  }

}<|MERGE_RESOLUTION|>--- conflicted
+++ resolved
@@ -24,6 +24,7 @@
 import java.util.Arrays;
 import java.util.HashSet;
 import java.util.List;
+import java.util.Optional;
 import java.util.Set;
 import java.util.stream.Collectors;
 
@@ -33,6 +34,7 @@
 import org.apache.accumulo.core.data.ResourceGroupId;
 import org.apache.accumulo.core.fate.zookeeper.ZooReaderWriter;
 import org.apache.accumulo.core.fate.zookeeper.ZooUtil.NodeMissingPolicy;
+import org.apache.accumulo.core.lock.ServiceLockData;
 import org.apache.accumulo.core.lock.ServiceLockPaths.AddressSelector;
 import org.apache.accumulo.core.lock.ServiceLockPaths.ResourceGroupPredicate;
 import org.apache.accumulo.core.lock.ServiceLockPaths.ServiceLockPath;
@@ -147,28 +149,31 @@
 
     var zrw = context.getZooSession().asReaderWriter();
     if (opts.zapManager) {
-      ServiceLockPath managerLockPath = context.getServerPaths().createManagerPath();
-      try {
-        removeSingletonLock(zrw, managerLockPath, addressSelector, opts);
-      } catch (KeeperException | InterruptedException e) {
+      try {
+        ServiceLockPath managerLockPath = context.getServerPaths().createManagerPath();
+        filterSingleton(context, managerLockPath, addressSelector)
+            .ifPresent(slp -> removeSingletonLock(zrw, slp, opts));
+      } catch (RuntimeException e) {
         log.error("Error deleting manager lock", e);
       }
     }
 
     if (opts.zapGc) {
-      ServiceLockPath gcLockPath = context.getServerPaths().createGarbageCollectorPath();
-      try {
-        removeSingletonLock(zrw, gcLockPath, addressSelector, opts);
-      } catch (KeeperException | InterruptedException e) {
-        log.error("Error deleting manager lock", e);
+      try {
+        ServiceLockPath gcLockPath = context.getServerPaths().createGarbageCollectorPath();
+        filterSingleton(context, gcLockPath, addressSelector)
+            .ifPresent(slp -> removeSingletonLock(zrw, slp, opts));
+      } catch (RuntimeException e) {
+        log.error("Error deleting gc lock", e);
       }
     }
 
     if (opts.zapMonitor) {
-      ServiceLockPath monitorLockPath = context.getServerPaths().createMonitorPath();
-      try {
-        removeSingletonLock(zrw, monitorLockPath, addressSelector, opts);
-      } catch (KeeperException | InterruptedException e) {
+      try {
+        ServiceLockPath monitorPath = context.getServerPaths().createMonitorPath();
+        filterSingleton(context, monitorPath, addressSelector)
+            .ifPresent(slp -> removeSingletonLock(zrw, slp, opts));
+      } catch (RuntimeException e) {
         log.error("Error deleting monitor lock", e);
       }
     }
@@ -235,51 +240,26 @@
     }
   }
 
-<<<<<<< HEAD
-  private static void removeSingletonLock(ZooReaderWriter zoo, ServiceLockPath path,
-      AddressSelector addressSelector, Opts ops) throws KeeperException, InterruptedException {
-    if (addressSelector.getPredicate().test(path.getServer())) {
-=======
-  static void removeGroupedLocks(ZooReaderWriter zoo, String path, Predicate<String> groupPredicate,
-      Predicate<HostAndPort> hostPortPredicate, Opts opts)
-      throws KeeperException, InterruptedException {
-    if (zoo.exists(path)) {
-      List<String> groups = zoo.getChildren(path);
-      for (String group : groups) {
-        if (groupPredicate.test(group)) {
-          removeLocks(zoo, path + "/" + group, hostPortPredicate, opts);
-        }
-      }
-    }
-  }
-
-  static void removeLocks(ZooReaderWriter zoo, String path,
-      Predicate<HostAndPort> hostPortPredicate, Opts opts)
-      throws KeeperException, InterruptedException {
-    if (zoo.exists(path)) {
-      List<String> children = zoo.getChildren(path);
-      for (String child : children) {
-        if (hostPortPredicate.test(HostAndPort.fromString(child))) {
-          message("Deleting " + path + "/" + child + " from zookeeper", opts);
-          if (!opts.dryRun) {
-            // TODO not sure this is the correct way to delete this lock.. the code was deleting
-            // locks in multiple different ways for diff servers types.
-            zoo.recursiveDelete(path + "/" + child, NodeMissingPolicy.SKIP);
-          }
-        }
-      }
-    }
-  }
-
-  static void removeSingletonLock(ZooReaderWriter zoo, String path,
-      Predicate<HostAndPort> hostPortPredicate, Opts ops)
-      throws KeeperException, InterruptedException {
-    var lockData = ServiceLock.getLockData(zoo.getZooKeeper(), ServiceLock.path(path));
-    if (lockData != null
-        && hostPortPredicate.test(HostAndPort.fromString(new String(lockData, UTF_8)))) {
->>>>>>> 27bbe6a1
+  private static void removeSingletonLock(ZooReaderWriter zoo, ServiceLockPath path, Opts ops) {
+    try {
       zapDirectory(zoo, path, ops);
-    }
-  }
-
+    } catch (KeeperException | InterruptedException e) {
+      throw new IllegalStateException(e);
+    }
+  }
+
+  static Optional<ServiceLockPath> filterSingleton(ServerContext context, ServiceLockPath path,
+      AddressSelector addressSelector) {
+    Optional<ServiceLockData> sld = context.getZooCache().getLockData(path);
+    return sld.filter(lockData -> {
+      for (var service : ServiceLockData.ThriftService.values()) {
+        var address = lockData.getAddress(service);
+        if (address != null) {
+          return addressSelector.getPredicate().test(address.toString());
+        }
+      }
+
+      return false;
+    }).map(lockData -> path);
+  }
 }