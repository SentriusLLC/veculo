/*
 * Licensed to the Apache Software Foundation (ASF) under one or more
 * contributor license agreements.  See the NOTICE file distributed with
 * this work for additional information regarding copyright ownership.
 * The ASF licenses this file to You under the Apache License, Version 2.0
 * (the "License"); you may not use this file except in compliance with
 * the License.  You may obtain a copy of the License at
 *
 *     http://www.apache.org/licenses/LICENSE-2.0
 *
 * Unless required by applicable law or agreed to in writing, software
 * distributed under the License is distributed on an "AS IS" BASIS,
 * WITHOUT WARRANTIES OR CONDITIONS OF ANY KIND, either express or implied.
 * See the License for the specific language governing permissions and
 * limitations under the License.
 */
package org.apache.accumulo.server.security.handler;

import static java.nio.charset.StandardCharsets.UTF_8;

import java.nio.ByteBuffer;
import java.util.Collections;
import java.util.HashMap;
import java.util.List;
import java.util.Map;
import java.util.Set;
import java.util.TreeSet;

import org.apache.accumulo.core.client.AccumuloSecurityException;
import org.apache.accumulo.core.client.impl.Table;
import org.apache.accumulo.core.client.impl.thrift.SecurityErrorCode;
import org.apache.accumulo.core.metadata.MetadataTable;
import org.apache.accumulo.core.metadata.RootTable;
import org.apache.accumulo.core.security.Authorizations;
import org.apache.accumulo.core.security.SystemPermission;
import org.apache.accumulo.core.security.TablePermission;
import org.apache.accumulo.core.security.thrift.TCredentials;
import org.apache.accumulo.core.util.ByteBufferUtil;
import org.apache.accumulo.fate.zookeeper.IZooReaderWriter;
import org.apache.accumulo.fate.zookeeper.ZooUtil.NodeExistsPolicy;
import org.apache.accumulo.fate.zookeeper.ZooUtil.NodeMissingPolicy;
import org.apache.accumulo.server.zookeeper.ZooCache;
import org.apache.accumulo.server.zookeeper.ZooReaderWriter;
import org.apache.zookeeper.KeeperException;
import org.slf4j.Logger;
import org.slf4j.LoggerFactory;

public class ZKAuthorizor implements Authorizor {
  private static final Logger log = LoggerFactory.getLogger(ZKAuthorizor.class);
  private static Authorizor zkAuthorizorInstance = null;

  private final String ZKUserAuths = "/Authorizations";

  private String ZKUserPath;
  private final ZooCache zooCache;

  public static synchronized Authorizor getInstance() {
    if (zkAuthorizorInstance == null)
      zkAuthorizorInstance = new ZKAuthorizor();
    return zkAuthorizorInstance;
  }

  public ZKAuthorizor() {
    zooCache = new ZooCache();
  }

  @Override
  public void initialize(String instanceId, boolean initialize) {
    ZKUserPath = ZKSecurityTool.getInstancePath(instanceId) + "/users";
  }

  @Override
  public Authorizations getCachedUserAuthorizations(String user) {
    byte[] authsBytes = zooCache.get(ZKUserPath + "/" + user + ZKUserAuths);
    if (authsBytes != null)
      return ZKSecurityTool.convertAuthorizations(authsBytes);
    return Authorizations.EMPTY;
  }

  @Override
  public boolean validSecurityHandlers(Authenticator auth, PermissionHandler pm) {
    return true;
  }

  @Override
  public void initializeSecurity(TCredentials itw, String rootuser)
      throws AccumuloSecurityException {
    IZooReaderWriter zoo = ZooReaderWriter.getInstance();

    // create the root user with all system privileges, no table privileges, and no record-level
    // authorizations
    Set<SystemPermission> rootPerms = new TreeSet<>();
    for (SystemPermission p : SystemPermission.values())
      rootPerms.add(p);
    Map<Table.ID,Set<TablePermission>> tablePerms = new HashMap<>();
    // Allow the root user to flush the metadata tables
    tablePerms.put(MetadataTable.ID, Collections.singleton(TablePermission.ALTER_TABLE));
    tablePerms.put(RootTable.ID, Collections.singleton(TablePermission.ALTER_TABLE));

    try {
      // prep parent node of users with root username
      if (!zoo.exists(ZKUserPath))
        zoo.putPersistentData(ZKUserPath, rootuser.getBytes(UTF_8), NodeExistsPolicy.FAIL);

      initUser(rootuser);
<<<<<<< HEAD
      zoo.putPersistentData(ZKUserPath + "/" + rootuser + ZKUserAuths, ZKSecurityTool.convertAuthorizations(Authorizations.EMPTY), NodeExistsPolicy.FAIL);
    } catch (KeeperException | InterruptedException e) {
=======
      zoo.putPersistentData(ZKUserPath + "/" + rootuser + ZKUserAuths,
          ZKSecurityTool.convertAuthorizations(Authorizations.EMPTY), NodeExistsPolicy.FAIL);
    } catch (KeeperException e) {
      log.error("{}", e.getMessage(), e);
      throw new RuntimeException(e);
    } catch (InterruptedException e) {
>>>>>>> f4f43feb
      log.error("{}", e.getMessage(), e);
      throw new RuntimeException(e);
    }
  }

  @Override
  public void initUser(String user) throws AccumuloSecurityException {
    IZooReaderWriter zoo = ZooReaderWriter.getInstance();
    try {
      zoo.putPersistentData(ZKUserPath + "/" + user, new byte[0], NodeExistsPolicy.SKIP);
    } catch (KeeperException e) {
      log.error("{}", e.getMessage(), e);
      throw new AccumuloSecurityException(user, SecurityErrorCode.CONNECTION_ERROR, e);
    } catch (InterruptedException e) {
      log.error("{}", e.getMessage(), e);
      throw new RuntimeException(e);
    }
  }

  @Override
  public void dropUser(String user) throws AccumuloSecurityException {
    try {
      synchronized (zooCache) {
        IZooReaderWriter zoo = ZooReaderWriter.getInstance();
        zoo.recursiveDelete(ZKUserPath + "/" + user + ZKUserAuths, NodeMissingPolicy.SKIP);
        zooCache.clear(ZKUserPath + "/" + user);
      }
    } catch (InterruptedException e) {
      log.error("{}", e.getMessage(), e);
      throw new RuntimeException(e);
    } catch (KeeperException e) {
      log.error("{}", e.getMessage(), e);
      if (e.code().equals(KeeperException.Code.NONODE))
        throw new AccumuloSecurityException(user, SecurityErrorCode.USER_DOESNT_EXIST, e);
      throw new AccumuloSecurityException(user, SecurityErrorCode.CONNECTION_ERROR, e);

    }
  }

  @Override
  public void changeAuthorizations(String user, Authorizations authorizations)
      throws AccumuloSecurityException {
    try {
      synchronized (zooCache) {
        zooCache.clear();
        ZooReaderWriter.getInstance().putPersistentData(ZKUserPath + "/" + user + ZKUserAuths,
            ZKSecurityTool.convertAuthorizations(authorizations), NodeExistsPolicy.OVERWRITE);
      }
    } catch (KeeperException e) {
      log.error("{}", e.getMessage(), e);
      throw new AccumuloSecurityException(user, SecurityErrorCode.CONNECTION_ERROR, e);
    } catch (InterruptedException e) {
      log.error("{}", e.getMessage(), e);
      throw new RuntimeException(e);
    }
  }

  @Override
  public boolean isValidAuthorizations(String user, List<ByteBuffer> auths)
      throws AccumuloSecurityException {
    if (auths.isEmpty()) {
      // avoid deserializing auths from ZK cache
      return true;
    }

    Authorizations userauths = getCachedUserAuthorizations(user);

    for (ByteBuffer auth : auths) {
      if (!userauths.contains(ByteBufferUtil.toBytes(auth))) {
        return false;
      }
    }

    return true;
  }
}<|MERGE_RESOLUTION|>--- conflicted
+++ resolved
@@ -103,17 +103,9 @@
         zoo.putPersistentData(ZKUserPath, rootuser.getBytes(UTF_8), NodeExistsPolicy.FAIL);
 
       initUser(rootuser);
-<<<<<<< HEAD
-      zoo.putPersistentData(ZKUserPath + "/" + rootuser + ZKUserAuths, ZKSecurityTool.convertAuthorizations(Authorizations.EMPTY), NodeExistsPolicy.FAIL);
-    } catch (KeeperException | InterruptedException e) {
-=======
       zoo.putPersistentData(ZKUserPath + "/" + rootuser + ZKUserAuths,
           ZKSecurityTool.convertAuthorizations(Authorizations.EMPTY), NodeExistsPolicy.FAIL);
-    } catch (KeeperException e) {
-      log.error("{}", e.getMessage(), e);
-      throw new RuntimeException(e);
-    } catch (InterruptedException e) {
->>>>>>> f4f43feb
+    } catch (KeeperException | InterruptedException e) {
       log.error("{}", e.getMessage(), e);
       throw new RuntimeException(e);
     }
