--- conflicted
+++ resolved
@@ -146,28 +146,13 @@
     void print(String line);
   }
 
-<<<<<<< HEAD
-  public static void printDiskUsage(Collection<String> tableNames, VolumeManager fs, Connector conn, boolean humanReadable) throws TableNotFoundException,
-      IOException {
+  public static void printDiskUsage(Collection<String> tableNames, VolumeManager fs, Connector conn,
+      boolean humanReadable) throws TableNotFoundException, IOException {
     printDiskUsage(tableNames, fs, conn, line -> System.out.println(line), humanReadable);
   }
 
-  public static Map<TreeSet<String>,Long> getDiskUsage(Set<Table.ID> tableIds, VolumeManager fs, Connector conn) throws IOException {
-=======
-  public static void printDiskUsage(AccumuloConfiguration acuConf, Collection<String> tables,
-      VolumeManager fs, Connector conn, boolean humanReadable)
-      throws TableNotFoundException, IOException {
-    printDiskUsage(acuConf, tables, fs, conn, new Printer() {
-      @Override
-      public void print(String line) {
-        System.out.println(line);
-      }
-    }, humanReadable);
-  }
-
-  public static Map<TreeSet<String>,Long> getDiskUsage(AccumuloConfiguration acuConf,
-      Set<String> tableIds, VolumeManager fs, Connector conn) throws IOException {
->>>>>>> f4f43feb
+  public static Map<TreeSet<String>,Long> getDiskUsage(Set<Table.ID> tableIds, VolumeManager fs,
+      Connector conn) throws IOException {
     TableDiskUsage tdu = new TableDiskUsage();
 
     // Add each tableID
@@ -280,13 +265,8 @@
     return usage;
   }
 
-<<<<<<< HEAD
-  public static void printDiskUsage(Collection<String> tableNames, VolumeManager fs, Connector conn, Printer printer, boolean humanReadable)
-=======
-  public static void printDiskUsage(AccumuloConfiguration acuConf, Collection<String> tables,
-      VolumeManager fs, Connector conn, Printer printer, boolean humanReadable)
->>>>>>> f4f43feb
-      throws TableNotFoundException, IOException {
+  public static void printDiskUsage(Collection<String> tableNames, VolumeManager fs, Connector conn,
+      Printer printer, boolean humanReadable) throws TableNotFoundException, IOException {
 
     HashSet<Table.ID> tableIds = new HashSet<>();
 
@@ -318,12 +298,7 @@
     Opts opts = new Opts();
     opts.parseArgs(TableDiskUsage.class.getName(), args);
     Connector conn = opts.getConnector();
-<<<<<<< HEAD
     org.apache.accumulo.server.util.TableDiskUsage.printDiskUsage(opts.tables, fs, conn, false);
-=======
-    org.apache.accumulo.server.util.TableDiskUsage
-        .printDiskUsage(DefaultConfiguration.getInstance(), opts.tables, fs, conn, false);
->>>>>>> f4f43feb
   }
 
 }