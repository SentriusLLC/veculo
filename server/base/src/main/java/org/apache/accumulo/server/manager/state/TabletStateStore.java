/*
 * Licensed to the Apache Software Foundation (ASF) under one
 * or more contributor license agreements.  See the NOTICE file
 * distributed with this work for additional information
 * regarding copyright ownership.  The ASF licenses this file
 * to you under the Apache License, Version 2.0 (the
 * "License"); you may not use this file except in compliance
 * with the License.  You may obtain a copy of the License at
 *
 *   https://www.apache.org/licenses/LICENSE-2.0
 *
 * Unless required by applicable law or agreed to in writing,
 * software distributed under the License is distributed on an
 * "AS IS" BASIS, WITHOUT WARRANTIES OR CONDITIONS OF ANY
 * KIND, either express or implied.  See the License for the
 * specific language governing permissions and limitations
 * under the License.
 */
package org.apache.accumulo.server.manager.state;

import java.util.Collection;
import java.util.Collections;
import java.util.List;
import java.util.Map;

import org.apache.accumulo.core.data.Range;
import org.apache.accumulo.core.dataImpl.KeyExtent;
import org.apache.accumulo.core.manager.state.TabletManagement;
import org.apache.accumulo.core.metadata.TServerInstance;
import org.apache.accumulo.core.metadata.schema.Ample.DataLevel;
<<<<<<< HEAD
import org.apache.accumulo.core.metadata.schema.MetadataSchema;
import org.apache.accumulo.core.metadata.schema.TabletMetadata;
=======
import org.apache.accumulo.core.util.time.SteadyTime;
>>>>>>> 5aca4f67
import org.apache.accumulo.server.ServerContext;
import org.apache.hadoop.fs.Path;

/**
 * Interface for storing information about tablet assignments. There are three implementations:
 */
public interface TabletStateStore {

  /**
   * Get the level for this state store
   */
  DataLevel getLevel();

  /**
   * Identifying name for this tablet state store.
   */
  String name();

  /**
   * Scan the information about the tablets covered by this store that have end row in the specified
   * ranges.
   */
  ClosableIterator<TabletManagement> iterator(List<Range> ranges,
      TabletManagementParameters parameters);

  /**
   * Scan the information about all tablets covered by this store..
   */
  default ClosableIterator<TabletManagement> iterator(TabletManagementParameters parameters) {
    return iterator(List.of(MetadataSchema.TabletsSection.getRange()), parameters);
  }

  /**
   * Store the assigned locations in the data store.
   */
  void setFutureLocations(Collection<Assignment> assignments) throws DistributedStoreException;

  /**
   * Tablet servers will update the data store with the location when they bring the tablet online
   */
  void setLocations(Collection<Assignment> assignments) throws DistributedStoreException;

  /**
   * Mark the tablets as having no known or future location.
   *
   * @param tablets the tablets' current information
   * @param logsForDeadServers a cache of logs in use by servers when they died
   */
  void unassign(Collection<TabletMetadata> tablets,
      Map<TServerInstance,List<Path>> logsForDeadServers) throws DistributedStoreException;

  /**
   * Mark tablets as having no known or future location, but desiring to be returned to their
   * previous tserver.
   */
<<<<<<< HEAD
  void suspend(Collection<TabletMetadata> tablets,
      Map<TServerInstance,List<Path>> logsForDeadServers, long suspensionTimestamp)
=======
  void suspend(Collection<TabletLocationState> tablets,
      Map<TServerInstance,List<Path>> logsForDeadServers, SteadyTime suspensionTimestamp)
>>>>>>> 5aca4f67
      throws DistributedStoreException;

  /**
   * Remove a suspension marker for a collection of tablets, moving them to being simply unassigned.
   */
  void unsuspend(Collection<TabletMetadata> tablets) throws DistributedStoreException;

  public static void unassign(ServerContext context, TabletMetadata tm,
      Map<TServerInstance,List<Path>> logsForDeadServers) throws DistributedStoreException {
    getStoreForTablet(tm.getExtent(), context).unassign(Collections.singletonList(tm),
        logsForDeadServers);
  }

<<<<<<< HEAD
  public static void suspend(ServerContext context, TabletMetadata tm,
      Map<TServerInstance,List<Path>> logsForDeadServers, long suspensionTimestamp)
=======
  public static void suspend(ServerContext context, TabletLocationState tls,
      Map<TServerInstance,List<Path>> logsForDeadServers, SteadyTime suspensionTimestamp)
>>>>>>> 5aca4f67
      throws DistributedStoreException {
    getStoreForTablet(tm.getExtent(), context).suspend(Collections.singletonList(tm),
        logsForDeadServers, suspensionTimestamp);
  }

  public static void setLocation(ServerContext context, Assignment assignment)
      throws DistributedStoreException {
    getStoreForTablet(assignment.tablet, context)
        .setLocations(Collections.singletonList(assignment));
  }

  static TabletStateStore getStoreForTablet(KeyExtent extent, ServerContext context) {
    return getStoreForLevel(DataLevel.of(extent.tableId()), context);
  }

  public static TabletStateStore getStoreForLevel(DataLevel level, ServerContext context) {

    TabletStateStore tss;
    switch (level) {
      case ROOT:
        tss = new ZooTabletStateStore(level, context);
        break;
      case METADATA:
        tss = new RootTabletStateStore(level, context);
        break;
      case USER:
        tss = new MetaDataStateStore(level, context);
        break;
      default:
        throw new IllegalArgumentException("Unknown level " + level);
    }

    return new LoggingTabletStateStore(tss);
  }
}<|MERGE_RESOLUTION|>--- conflicted
+++ resolved
@@ -28,12 +28,9 @@
 import org.apache.accumulo.core.manager.state.TabletManagement;
 import org.apache.accumulo.core.metadata.TServerInstance;
 import org.apache.accumulo.core.metadata.schema.Ample.DataLevel;
-<<<<<<< HEAD
 import org.apache.accumulo.core.metadata.schema.MetadataSchema;
 import org.apache.accumulo.core.metadata.schema.TabletMetadata;
-=======
 import org.apache.accumulo.core.util.time.SteadyTime;
->>>>>>> 5aca4f67
 import org.apache.accumulo.server.ServerContext;
 import org.apache.hadoop.fs.Path;
 
@@ -89,13 +86,8 @@
    * Mark tablets as having no known or future location, but desiring to be returned to their
    * previous tserver.
    */
-<<<<<<< HEAD
   void suspend(Collection<TabletMetadata> tablets,
-      Map<TServerInstance,List<Path>> logsForDeadServers, long suspensionTimestamp)
-=======
-  void suspend(Collection<TabletLocationState> tablets,
       Map<TServerInstance,List<Path>> logsForDeadServers, SteadyTime suspensionTimestamp)
->>>>>>> 5aca4f67
       throws DistributedStoreException;
 
   /**
@@ -109,13 +101,8 @@
         logsForDeadServers);
   }
 
-<<<<<<< HEAD
   public static void suspend(ServerContext context, TabletMetadata tm,
-      Map<TServerInstance,List<Path>> logsForDeadServers, long suspensionTimestamp)
-=======
-  public static void suspend(ServerContext context, TabletLocationState tls,
       Map<TServerInstance,List<Path>> logsForDeadServers, SteadyTime suspensionTimestamp)
->>>>>>> 5aca4f67
       throws DistributedStoreException {
     getStoreForTablet(tm.getExtent(), context).suspend(Collections.singletonList(tm),
         logsForDeadServers, suspensionTimestamp);
