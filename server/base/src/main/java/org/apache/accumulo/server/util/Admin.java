/*
 * Licensed to the Apache Software Foundation (ASF) under one
 * or more contributor license agreements.  See the NOTICE file
 * distributed with this work for additional information
 * regarding copyright ownership.  The ASF licenses this file
 * to you under the Apache License, Version 2.0 (the
 * "License"); you may not use this file except in compliance
 * with the License.  You may obtain a copy of the License at
 *
 *   https://www.apache.org/licenses/LICENSE-2.0
 *
 * Unless required by applicable law or agreed to in writing,
 * software distributed under the License is distributed on an
 * "AS IS" BASIS, WITHOUT WARRANTIES OR CONDITIONS OF ANY
 * KIND, either express or implied.  See the License for the
 * specific language governing permissions and limitations
 * under the License.
 */
package org.apache.accumulo.server.util;

import java.io.BufferedWriter;
import java.io.File;
import java.io.IOException;
import java.nio.file.Files;
import java.nio.file.Path;
import java.text.MessageFormat;
import java.util.ArrayList;
import java.util.Collection;
import java.util.Collections;
import java.util.EnumSet;
import java.util.Formatter;
import java.util.HashMap;
import java.util.HashSet;
import java.util.List;
import java.util.Map;
import java.util.Map.Entry;
import java.util.Objects;
import java.util.Set;
import java.util.SortedSet;
import java.util.TreeMap;
import java.util.TreeSet;
import java.util.UUID;
import java.util.concurrent.CountDownLatch;
import java.util.concurrent.atomic.AtomicInteger;
import java.util.function.BiConsumer;
import java.util.function.Consumer;
import java.util.function.Function;
import java.util.function.Predicate;
import java.util.function.Supplier;
import java.util.regex.Pattern;
import java.util.stream.Collectors;

import org.apache.accumulo.core.client.AccumuloClient;
import org.apache.accumulo.core.client.AccumuloException;
import org.apache.accumulo.core.client.AccumuloSecurityException;
import org.apache.accumulo.core.client.NamespaceNotFoundException;
import org.apache.accumulo.core.client.TableNotFoundException;
import org.apache.accumulo.core.client.admin.InstanceOperations;
import org.apache.accumulo.core.client.admin.servers.ServerId;
import org.apache.accumulo.core.clientImpl.ClientContext;
import org.apache.accumulo.core.conf.AccumuloConfiguration;
import org.apache.accumulo.core.conf.DefaultConfiguration;
import org.apache.accumulo.core.conf.Property;
import org.apache.accumulo.core.data.ResourceGroupId;
import org.apache.accumulo.core.data.TableId;
import org.apache.accumulo.core.dataImpl.KeyExtent;
import org.apache.accumulo.core.fate.AdminUtil;
import org.apache.accumulo.core.fate.FateId;
import org.apache.accumulo.core.fate.FateInstanceType;
import org.apache.accumulo.core.fate.FateStore;
import org.apache.accumulo.core.fate.ReadOnlyFateStore;
import org.apache.accumulo.core.fate.user.UserFateStore;
import org.apache.accumulo.core.fate.zookeeper.MetaFateStore;
import org.apache.accumulo.core.fate.zookeeper.ZooUtil;
import org.apache.accumulo.core.lock.ServiceLock;
import org.apache.accumulo.core.lock.ServiceLockData;
import org.apache.accumulo.core.lock.ServiceLockPaths.AddressSelector;
import org.apache.accumulo.core.lock.ServiceLockPaths.ServiceLockPath;
import org.apache.accumulo.core.manager.thrift.FateService;
import org.apache.accumulo.core.manager.thrift.TFateId;
import org.apache.accumulo.core.metadata.SystemTables;
import org.apache.accumulo.core.metadata.schema.TabletMetadata;
import org.apache.accumulo.core.process.thrift.ServerProcessService;
import org.apache.accumulo.core.rpc.ThriftUtil;
import org.apache.accumulo.core.rpc.clients.ThriftClientTypes;
import org.apache.accumulo.core.security.Authorizations;
import org.apache.accumulo.core.security.NamespacePermission;
import org.apache.accumulo.core.security.SystemPermission;
import org.apache.accumulo.core.security.TablePermission;
import org.apache.accumulo.core.trace.TraceUtil;
import org.apache.accumulo.core.util.AddressUtil;
import org.apache.accumulo.core.util.Halt;
import org.apache.accumulo.core.zookeeper.ZooCache;
import org.apache.accumulo.core.zookeeper.ZooSession;
import org.apache.accumulo.server.ServerContext;
import org.apache.accumulo.server.cli.ServerUtilOpts;
import org.apache.accumulo.server.security.SecurityUtil;
import org.apache.accumulo.server.util.checkCommand.CheckRunner;
import org.apache.accumulo.server.util.checkCommand.MetadataTableCheckRunner;
import org.apache.accumulo.server.util.checkCommand.RootMetadataCheckRunner;
import org.apache.accumulo.server.util.checkCommand.RootTableCheckRunner;
import org.apache.accumulo.server.util.checkCommand.SystemConfigCheckRunner;
import org.apache.accumulo.server.util.checkCommand.SystemFilesCheckRunner;
import org.apache.accumulo.server.util.checkCommand.TableLocksCheckRunner;
import org.apache.accumulo.server.util.checkCommand.UserFilesCheckRunner;
import org.apache.accumulo.server.util.fateCommand.FateSummaryReport;
import org.apache.accumulo.start.spi.KeywordExecutable;
import org.apache.thrift.TException;
import org.apache.zookeeper.KeeperException;
import org.slf4j.Logger;
import org.slf4j.LoggerFactory;

import com.beust.jcommander.JCommander;
import com.beust.jcommander.Parameter;
import com.beust.jcommander.Parameters;
import com.google.auto.service.AutoService;
import com.google.common.annotations.VisibleForTesting;
import com.google.common.base.Preconditions;
import com.google.common.collect.ImmutableSortedMap;
import com.google.common.collect.Lists;
import com.google.common.net.HostAndPort;

import edu.umd.cs.findbugs.annotations.SuppressFBWarnings;

@AutoService(KeywordExecutable.class)
public class Admin implements KeywordExecutable {
  private static final Logger log = LoggerFactory.getLogger(Admin.class);
  private final CountDownLatch lockAcquiredLatch = new CountDownLatch(1);

  private static class SubCommandOpts {
    @Parameter(names = {"-h", "-?", "--help", "-help"}, help = true)
    public boolean help = false;
  }

  @Parameters(
      commandDescription = "Stop the servers at the given addresses allowing them to complete current task but not start new task.  When no port is specified uses ports from tserver.port.client property.")
  static class StopCommand extends SubCommandOpts {
    @Parameter(names = {"-f", "--force"},
        description = "force the given server to stop immediately by removing its lock.  Does not wait for any task the server is currently working.")
    boolean force = false;
    @Parameter(description = "<host[:port]> {<host[:port]> ... }")
    List<String> args = new ArrayList<>();
  }

  @Parameters(commandDescription = "Ping tablet servers.  If no arguments, pings all.")
  static class PingCommand extends SubCommandOpts {
    @Parameter(description = "{<host> ... }")
    List<String> args = new ArrayList<>();
  }

  @Parameters(commandNames = "check",
      commandDescription = "Performs checks for problems in Accumulo.")
  public static class CheckCommand extends SubCommandOpts {
    @Parameter(names = "list",
        description = "Lists the different checks that can be run, the description of each check, and the other check(s) each check depends on.")
    boolean list;

    @Parameter(names = "run",
        description = "Runs the provided check(s) (explicit list or regex pattern specified following '-p'), beginning with their dependencies, or all checks if none are provided.")
    boolean run;

    @Parameter(names = {"--name_pattern", "-p"},
        description = "Runs all checks that match the provided regex pattern.")
    String pattern;

    @Parameter(description = "[<Check>...]")
    List<String> checks;

    @Parameter(names = "--fixFiles", description = "Removes dangling file pointers. Used by the "
        + "USER_FILES and SYSTEM_FILES checks.")
    boolean fixFiles = false;

    /**
     * This should be used to get the check runner instead of {@link Check#getCheckRunner()}. This
     * exists so that its functionality can be changed for testing.
     *
     * @return the interface for running a check
     */
    public CheckRunner getCheckRunner(Check check) {
      return check.getCheckRunner();
    }

    public enum Check {
      // Caution should be taken when changing or adding any new checks: order is important
      SYSTEM_CONFIG(SystemConfigCheckRunner::new, "Validate the system config stored in ZooKeeper",
          Collections.emptyList()),
      TABLE_LOCKS(TableLocksCheckRunner::new,
          "Ensures that table and namespace locks are valid and are associated with a FATE op",
          Collections.singletonList(SYSTEM_CONFIG)),
      ROOT_METADATA(RootMetadataCheckRunner::new,
          "Checks integrity of the root tablet metadata stored in ZooKeeper",
          Collections.singletonList(SYSTEM_CONFIG)),
      ROOT_TABLE(RootTableCheckRunner::new,
          "Scans all the tablet metadata stored in the root table and checks integrity",
          Collections.singletonList(ROOT_METADATA)),
      METADATA_TABLE(MetadataTableCheckRunner::new,
          "Scans all the tablet metadata stored in the metadata table and checks integrity",
          Collections.singletonList(ROOT_TABLE)),
      SYSTEM_FILES(SystemFilesCheckRunner::new,
          "Checks that files in system tablet metadata exist in DFS",
          Collections.singletonList(ROOT_TABLE)),
      USER_FILES(UserFilesCheckRunner::new,
          "Checks that files in user tablet metadata exist in DFS",
          Collections.singletonList(METADATA_TABLE));

      private final Supplier<CheckRunner> checkRunner;
      private final String description;
      private final List<Check> dependencies;

      Check(Supplier<CheckRunner> checkRunner, String description, List<Check> dependencies) {
        this.checkRunner = Objects.requireNonNull(checkRunner);
        this.description = Objects.requireNonNull(description);
        this.dependencies = Objects.requireNonNull(dependencies);
      }

      /**
       * This should not be called directly; use {@link CheckCommand#getCheckRunner(Check)} instead
       *
       * @return the interface for running a check
       */
      public CheckRunner getCheckRunner() {
        return checkRunner.get();
      }

      /**
       * @return the description of the check
       */
      public String getDescription() {
        return description;
      }

      /**
       * @return the list of other checks the check depends on
       */
      public List<Check> getDependencies() {
        return dependencies;
      }
    }

    public enum CheckStatus {
      OK, FAILED, SKIPPED_DEPENDENCY_FAILED, FILTERED_OUT;
    }
  }

  @Parameters(commandDescription = "stop the manager")
  static class StopManagerCommand extends SubCommandOpts {}

  @Parameters(commandDescription = "stop all tablet servers and the manager")
  static class StopAllCommand extends SubCommandOpts {}

  @Parameters(commandDescription = "list Accumulo instances in zookeeper")
  static class ListInstancesCommand extends SubCommandOpts {
    @Parameter(names = "--print-errors", description = "display errors while listing instances")
    boolean printErrors = false;
    @Parameter(names = "--print-all",
        description = "print information for all instances, not just those with names")
    boolean printAll = false;
  }

  @Parameters(commandDescription = "Accumulo volume utility")
  static class VolumesCommand extends SubCommandOpts {
    @Parameter(names = {"-l", "--list"}, description = "list volumes currently in use")
    boolean printErrors = false;
  }

  @Parameters(commandDescription = "print out non-default configuration settings")
  static class DumpConfigCommand extends SubCommandOpts {
    @Parameter(names = {"-a", "--all"},
        description = "print the system and all table configurations")
    boolean allConfiguration = false;
    @Parameter(names = {"-d", "--directory"}, description = "directory to place config files")
    String directory = null;
    @Parameter(names = {"-s", "--system"}, description = "print the system configuration")
    boolean systemConfiguration = false;
    @Parameter(names = {"-n", "--namespaces"}, description = "print the namespace configuration")
    boolean namespaceConfiguration = false;
    @Parameter(names = {"-t", "--tables"}, description = "print per-table configuration")
    List<String> tables = new ArrayList<>();
    @Parameter(names = {"-u", "--users"},
        description = "print users and their authorizations and permissions")
    boolean users = false;
  }

  @Parameters(commandDescription = "Verify all Tablets are assigned to tablet servers")
  static class VerifyTabletAssignmentsCommand extends SubCommandOpts {
    @Parameter(names = {"-v", "--verbose"},
        description = "verbose mode (prints locations of tablets)")
    boolean verbose = false;
  }

  /**
   * @since 2.1.0
   */
  @Parameters(
      commandDescription = "Changes the unique secret given to the instance that all servers must know.")
  static class ChangeSecretCommand {}

  @Parameters(
      commandDescription = "List or delete Tablet Server locks. Default with no arguments is to list the locks.")
  static class TabletServerLocksCommand extends SubCommandOpts {
    @Parameter(names = "-delete", description = "specify a tablet server lock to delete")
    String delete = null;
  }

  @Parameters(
      commandDescription = "Deletes specific instance name or id from zookeeper or cleans up all old instances.")
  static class DeleteZooInstanceCommand extends SubCommandOpts {
    @Parameter(names = {"-i", "--instance"}, description = "the instance name or id to delete")
    String instance;
    @Parameter(names = {"-c", "--clean"},
        description = "Cleans Zookeeper by deleting all old instances. This will not delete the instance pointed to by the local accumulo.properties file")
    boolean clean = false;
    @Parameter(names = {"--password"},
        description = "The system secret, if different than instance.secret in accumulo.properties",
        password = true)
    String auth;
  }

  @Parameters(commandDescription = "Restore Zookeeper data from a file.")
  static class RestoreZooCommand extends SubCommandOpts {
    @Parameter(names = "--overwrite")
    boolean overwrite = false;

    @Parameter(names = "--file")
    String file;
  }

  @Parameters(commandNames = "fate",
      commandDescription = "Operations performed on the Manager FaTE system.")
  static class FateOpsCommand extends SubCommandOpts {
    @Parameter(description = "[<FateId>...]")
    List<String> fateIdList = new ArrayList<>();

    @Parameter(names = {"-c", "--cancel"},
        description = "<FateId>... Cancel new or submitted FaTE transactions")
    boolean cancel;

    @Parameter(names = {"-f", "--fail"},
        description = "<FateId>... Transition FaTE transaction status to FAILED_IN_PROGRESS")
    boolean fail;

    @Parameter(names = {"-d", "--delete"},
        description = "<FateId>... Delete FaTE transaction and its associated table locks")
    boolean delete;

    @Parameter(names = {"-p", "--print", "-print", "-l", "--list", "-list"},
        description = "[<FateId>...] Print information about FaTE transactions. Print only the FateId's specified or print all transactions if empty. Use -s to only print those with certain states. Use -t to only print those with certain FateInstanceTypes.")
    boolean print;

    @Parameter(names = "--summary",
        description = "[<FateId>...] Print a summary of FaTE transactions. Print only the FateId's specified or print all transactions if empty. Use -s to only print those with certain states. Use -t to only print those with certain FateInstanceTypes. Use -j to print the transactions in json.")
    boolean summarize;

    @Parameter(names = {"-j", "--json"},
        description = "Print transactions in json. Only useful for --summary command.")
    boolean printJson;

    @Parameter(names = {"-s", "--state"},
        description = "<state>... Print transactions in the state(s) {NEW, IN_PROGRESS, FAILED_IN_PROGRESS, FAILED, SUCCESSFUL}")
    List<String> states = new ArrayList<>();

    @Parameter(names = {"-t", "--type"},
        description = "<type>... Print transactions of fate instance type(s) {USER, META}")
    List<String> instanceTypes = new ArrayList<>();
  }

  class AdminLockWatcher implements ServiceLock.AccumuloLockWatcher {
    @Override
    public void lostLock(ServiceLock.LockLossReason reason) {
      String msg = "Admin lost lock: " + reason.toString();
      if (reason == ServiceLock.LockLossReason.LOCK_DELETED) {
        Halt.halt(0, msg);
      } else {
        Halt.halt(1, msg);
      }
    }

    @Override
    public void unableToMonitorLockNode(Exception e) {
      String msg = "Admin unable to monitor lock: " + e.getMessage();
      log.warn(msg);
      Halt.halt(1, msg);
    }

    @Override
    public void acquiredLock() {
      lockAcquiredLatch.countDown();
      log.debug("Acquired ZooKeeper lock for Admin");
    }

    @Override
    public void failedToAcquireLock(Exception e) {
      log.warn("Failed to acquire ZooKeeper lock for Admin, msg: " + e.getMessage());
    }
  }

  @Parameters(commandDescription = "show service status")
  public static class ServiceStatusCmdOpts extends SubCommandOpts {
    @Parameter(names = "--json",
        description = "provide output in json format (--showHosts ignored)")
    boolean json = false;
    @Parameter(names = "--showHosts",
        description = "provide a summary of service counts with host details")
    boolean showHosts = false;

    @Parameter(names = "--csv",
        description = "provide output in csv format (--json and --noHost ignored)")
    boolean csv = false;
  }

  public static void main(String[] args) {
    new Admin().execute(args);
  }

  @Override
  public String keyword() {
    return "admin";
  }

  @Override
  public UsageGroup usageGroup() {
    return UsageGroup.CORE;
  }

  @Override
  public String description() {
    return "Executes administrative commands";
  }

  @SuppressFBWarnings(value = "DM_EXIT", justification = "System.exit okay for CLI tool")
  @Override
  public void execute(final String[] args) {

    ServerUtilOpts opts = new ServerUtilOpts();
    JCommander cl = new JCommander(opts);
    cl.setProgramName("accumulo admin");

    ServiceStatusCmdOpts serviceStatusCommandOpts = new ServiceStatusCmdOpts();
    cl.addCommand("serviceStatus", serviceStatusCommandOpts);

    ChangeSecretCommand changeSecretCommand = new ChangeSecretCommand();
    cl.addCommand("changeSecret", changeSecretCommand);

    CheckCommand checkCommand = new CheckCommand();
    cl.addCommand("check", checkCommand);

    DeleteZooInstanceCommand deleteZooInstOpts = new DeleteZooInstanceCommand();
    cl.addCommand("deleteZooInstance", deleteZooInstOpts);

    DumpConfigCommand dumpConfigCommand = new DumpConfigCommand();
    cl.addCommand("dumpConfig", dumpConfigCommand);

    FateOpsCommand fateOpsCommand = new FateOpsCommand();
    cl.addCommand("fate", fateOpsCommand);

    ListInstancesCommand listInstancesOpts = new ListInstancesCommand();
    cl.addCommand("listInstances", listInstancesOpts);

    TabletServerLocksCommand tServerLocksOpts = new TabletServerLocksCommand();
    cl.addCommand("locks", tServerLocksOpts);

    PingCommand pingCommand = new PingCommand();
    cl.addCommand("ping", pingCommand);

    RestoreZooCommand restoreZooOpts = new RestoreZooCommand();
    cl.addCommand("restoreZoo", restoreZooOpts);

    StopCommand stopOpts = new StopCommand();
    cl.addCommand("stop", stopOpts);

    StopAllCommand stopAllOpts = new StopAllCommand();
    cl.addCommand("stopAll", stopAllOpts);

    StopManagerCommand stopManagerOpts = new StopManagerCommand();
    cl.addCommand("stopManager", stopManagerOpts);

    VerifyTabletAssignmentsCommand verifyTabletAssignmentsOpts =
        new VerifyTabletAssignmentsCommand();
    cl.addCommand("verifyTabletAssigns", verifyTabletAssignmentsOpts);

    VolumesCommand volumesCommand = new VolumesCommand();
    cl.addCommand("volumes", volumesCommand);

    cl.parse(args);

    if (cl.getParsedCommand() == null) {
      cl.usage();
      return;
    }

    for (var command : cl.getCommands().entrySet()) {
      var objects = command.getValue().getObjects();
      for (var obj : objects) {
        if (obj instanceof SubCommandOpts && ((SubCommandOpts) obj).help) {
          command.getValue().usage();
          return;
        }
      }
    }

    try (ServerContext context = opts.getServerContext()) {

      AccumuloConfiguration conf = context.getConfiguration();
      // Login as the server on secure HDFS
      if (conf.getBoolean(Property.INSTANCE_RPC_SASL_ENABLED)) {
        SecurityUtil.serverLogin(conf);
      }

      int rc = 0;

      if (cl.getParsedCommand().equals("listInstances")) {
        ListInstances.listInstances(context.getZooKeepers(), listInstancesOpts.printAll,
            listInstancesOpts.printErrors);
      } else if (cl.getParsedCommand().equals("ping")) {
        if (ping(context, pingCommand.args) != 0) {
          rc = 4;
        }
      } else if (cl.getParsedCommand().equals("stop")) {
        stopServers(context, stopOpts.args, stopOpts.force);
      } else if (cl.getParsedCommand().equals("dumpConfig")) {
        printConfig(context, dumpConfigCommand);
      } else if (cl.getParsedCommand().equals("volumes")) {
        ListVolumesUsed.listVolumes(context);
      } else if (cl.getParsedCommand().equals("verifyTabletAssigns")) {
        VerifyTabletAssignments.execute(opts.getClientProps(), verifyTabletAssignmentsOpts.verbose);
      } else if (cl.getParsedCommand().equals("changeSecret")) {
        ChangeSecret.execute(context, conf);
      } else if (cl.getParsedCommand().equals("deleteZooInstance")) {
        DeleteZooInstance.execute(context, deleteZooInstOpts.clean, deleteZooInstOpts.instance,
            deleteZooInstOpts.auth);
      } else if (cl.getParsedCommand().equals("restoreZoo")) {
        RestoreZookeeper.execute(conf, restoreZooOpts.file, restoreZooOpts.overwrite);
      } else if (cl.getParsedCommand().equals("locks")) {
        TabletServerLocks.execute(context, args.length > 2 ? args[2] : null,
            tServerLocksOpts.delete);
      } else if (cl.getParsedCommand().equals("fate")) {
        executeFateOpsCommand(context, fateOpsCommand);
      } else if (cl.getParsedCommand().equals("serviceStatus")) {
        ServiceStatusCmd ssc = new ServiceStatusCmd();
<<<<<<< HEAD
        ssc.execute(context, serviceStatusCommandOpts.json, serviceStatusCommandOpts.noHosts);
      } else if (cl.getParsedCommand().equals("check")) {
        executeCheckCommand(context, checkCommand, opts);
=======
        ssc.execute(context, serviceStatusCommandOpts.json, serviceStatusCommandOpts.showHosts,
            serviceStatusCommandOpts.csv);
>>>>>>> 188fc549
      } else if (cl.getParsedCommand().equals("stopManager")
          || cl.getParsedCommand().equals("stopAll")) {
        boolean everything = cl.getParsedCommand().equals("stopAll");

        if (everything) {
          flushAll(context);
        }

        stopServer(context, everything);
      } else {
        cl.usage();
      }

      if (rc != 0) {
        System.exit(rc);
      }
    } catch (AccumuloException e) {
      log.error("{}", e.getMessage(), e);
      System.exit(1);
    } catch (AccumuloSecurityException e) {
      log.error("{}", e.getMessage(), e);
      System.exit(2);
    } catch (Exception e) {
      log.error("{}", e.getMessage(), e);
      System.exit(3);
    }
  }

  private static int ping(ClientContext context, List<String> args) {

    InstanceOperations io = context.instanceOperations();

    if (args.isEmpty()) {
      io.getServers(ServerId.Type.TABLET_SERVER).forEach(t -> args.add(t.toHostPortString()));
    }

    int unreachable = 0;

    for (String tserver : args) {
      try {
        io.ping(tserver);
        System.out.println(tserver + " OK");
      } catch (AccumuloException ae) {
        System.out.println(tserver + " FAILED (" + ae.getMessage() + ")");
        unreachable++;
      }
    }

    System.out.printf("\n%d of %d tablet servers unreachable\n\n", unreachable, args.size());
    return unreachable;
  }

  /**
   * Flushing during shutdown is a performance optimization, it's not required. This method will
   * attempt to initiate flushes of all tables and give up if it takes too long.
   */
  private static void flushAll(final ClientContext context) {

    final AtomicInteger flushesStarted = new AtomicInteger(0);

    Runnable flushTask = () -> {
      try {
        Set<String> tables = context.tableOperations().list();
        for (String table : tables) {
          if (table.equals(SystemTables.METADATA.tableName())) {
            continue;
          }
          try {
            context.tableOperations().flush(table, null, null, false);
            flushesStarted.incrementAndGet();
          } catch (TableNotFoundException e) {
            // ignore
          }
        }
      } catch (Exception e) {
        log.warn("Failed to initiate flush {}", e.getMessage());
      }
    };

    Thread flusher = new Thread(flushTask);
    flusher.setDaemon(true);
    flusher.start();

    long start = System.currentTimeMillis();
    try {
      flusher.join(3000);
    } catch (InterruptedException e) {
      Thread.currentThread().interrupt();
      log.warn("Interrupted while waiting to join Flush thread", e);
    }

    while (flusher.isAlive() && System.currentTimeMillis() - start < 15000) {
      int flushCount = flushesStarted.get();
      try {
        flusher.join(1000);
      } catch (InterruptedException e) {
        Thread.currentThread().interrupt();
        log.warn("Interrupted while waiting to join Flush thread", e);
      }

      if (flushCount == flushesStarted.get()) {
        // no progress was made while waiting for join... maybe its stuck, stop waiting on it
        break;
      }
    }

    flusher.interrupt();
    try {
      flusher.join();
    } catch (InterruptedException e) {
      Thread.currentThread().interrupt();
      log.warn("Interrupted while waiting to join Flush thread", e);
    }
  }

  private static void stopServer(final ClientContext context, final boolean tabletServersToo)
      throws AccumuloException, AccumuloSecurityException {

    ThriftClientTypes.MANAGER.executeVoid(context,
        client -> client.shutdown(TraceUtil.traceInfo(), context.rpcCreds(), tabletServersToo));
  }

  private static void stopServers(final ServerContext context, List<String> servers,
      final boolean force)
      throws AccumuloException, AccumuloSecurityException, InterruptedException, KeeperException {
    List<String> hostOnly = new ArrayList<>();
    Set<String> hostAndPort = new TreeSet<>();

    for (var server : servers) {
      if (server.contains(":")) {
        hostAndPort.add(server);
      } else {
        hostOnly.add(server);
      }
    }

    if (!hostOnly.isEmpty()) {
      // The old impl of this command with the old behavior
      stopTabletServer(context, hostOnly, force);
    }

    if (!hostAndPort.isEmpty()) {
      // New behavior for this command when ports are present, supports more than just tservers. Is
      // also async.
      if (force) {
        var zoo = context.getZooSession().asReaderWriter();

        AddressSelector addresses = AddressSelector.matching(hostAndPort::contains);
        List<ServiceLockPath> pathsToRemove = new ArrayList<>();
        pathsToRemove.addAll(context.getServerPaths().getCompactor(rg -> true, addresses, false));
        pathsToRemove.addAll(context.getServerPaths().getScanServer(rg -> true, addresses, false));
        pathsToRemove
            .addAll(context.getServerPaths().getTabletServer(rg -> true, addresses, false));
        ZooZap.filterSingleton(context, context.getServerPaths().getManager(false), addresses)
            .ifPresent(pathsToRemove::add);
        ZooZap.filterSingleton(context, context.getServerPaths().getGarbageCollector(false),
            addresses).ifPresent(pathsToRemove::add);
        ZooZap.filterSingleton(context, context.getServerPaths().getMonitor(false), addresses)
            .ifPresent(pathsToRemove::add);

        for (var path : pathsToRemove) {
          List<String> children = zoo.getChildren(path.toString());
          for (String child : children) {
            log.trace("removing lock {}", path + "/" + child);
            zoo.recursiveDelete(path + "/" + child, ZooUtil.NodeMissingPolicy.SKIP);
          }
        }
      } else {
        for (var server : hostAndPort) {
          signalGracefulShutdown(context, HostAndPort.fromString(server));
        }
      }
    }
  }

  // Visible for tests
  public static void signalGracefulShutdown(final ClientContext context, HostAndPort hp) {
    Objects.requireNonNull(hp, "address not set");
    ServerProcessService.Client client = null;
    try {
      client = ThriftClientTypes.SERVER_PROCESS.getServerProcessConnection(context, log,
          hp.getHost(), hp.getPort());
      if (client == null) {
        log.warn("Failed to initiate shutdown for {}", hp);
        return;
      }
      client.gracefulShutdown(context.rpcCreds());
      log.info("Initiated shutdown for {}", hp);
    } catch (TException e) {
      log.warn("Failed to initiate shutdown for {}", hp, e);
    } finally {
      if (client != null) {
        ThriftUtil.returnClient(client, context);
      }
    }
  }

  private static void stopTabletServer(final ClientContext context, List<String> servers,
      final boolean force) throws AccumuloException, AccumuloSecurityException {
    if (context.instanceOperations().getServers(ServerId.Type.MANAGER).isEmpty()) {
      log.info("No managers running. Not attempting safe unload of tserver.");
      return;
    }
    if (servers.isEmpty()) {
      log.error("No tablet servers provided.");
      return;
    }

    final ZooCache zc = context.getZooCache();
    Set<ServerId> runningServers;

    for (String server : servers) {
      runningServers = context.instanceOperations().getServers(ServerId.Type.TABLET_SERVER);
      if (runningServers.size() == 1 && !force) {
        log.info("Only 1 tablet server running. Not attempting shutdown of {}", server);
        return;
      }
      for (int port : context.getConfiguration().getPort(Property.TSERV_CLIENTPORT)) {
        HostAndPort address = AddressUtil.parseAddress(server, port);
        final String finalServer = qualifyWithZooKeeperSessionId(context, zc, address.toString());
        log.info("Stopping server {}", finalServer);
        ThriftClientTypes.MANAGER.executeVoid(context, client -> client
            .shutdownTabletServer(TraceUtil.traceInfo(), context.rpcCreds(), finalServer, force));
      }
    }
  }

  /**
   * Look up the TabletServers in ZooKeeper and try to find a sessionID for this server reference
   *
   * @param hostAndPort The host and port for a TabletServer
   * @return The host and port with the session ID in square-brackets appended, or the original
   *         value.
   */
  static String qualifyWithZooKeeperSessionId(ClientContext context, ZooCache zooCache,
      String hostAndPort) {
    var hpObj = HostAndPort.fromString(hostAndPort);
    Set<ServiceLockPath> paths =
        context.getServerPaths().getTabletServer(rg -> true, AddressSelector.exact(hpObj), true);
    if (paths.size() != 1) {
      return hostAndPort;
    }
    long sessionId = ServiceLock.getSessionId(zooCache, paths.iterator().next());
    if (sessionId == 0) {
      return hostAndPort;
    }
    return hostAndPort + "[" + Long.toHexString(sessionId) + "]";
  }

  private static final String ACCUMULO_SITE_BACKUP_FILE = "accumulo.properties.bak";
  private static final String NS_FILE_SUFFIX = "_ns.cfg";
  private static final String USER_FILE_SUFFIX = "_user.cfg";
  private static final MessageFormat configFormat = new MessageFormat("config -t {0} -s {1}\n");
  private static final MessageFormat createNsFormat = new MessageFormat("createnamespace {0}\n");
  private static final MessageFormat createTableFormat = new MessageFormat("createtable {0}\n");
  private static final MessageFormat createUserFormat = new MessageFormat("createuser {0}\n");
  private static final MessageFormat nsConfigFormat = new MessageFormat("config -ns {0} -s {1}\n");
  private static final MessageFormat sysPermFormat =
      new MessageFormat("grant System.{0} -s -u {1}\n");
  private static final MessageFormat nsPermFormat =
      new MessageFormat("grant Namespace.{0} -ns {1} -u {2}\n");
  private static final MessageFormat tablePermFormat =
      new MessageFormat("grant Table.{0} -t {1} -u {2}\n");
  private static final MessageFormat userAuthsFormat =
      new MessageFormat("setauths -u {0} -s {1}\n");

  private DefaultConfiguration defaultConfig;
  private Map<String,String> siteConfig;
  private Map<String,String> systemConfig;
  private List<String> localUsers;

  public void printConfig(ClientContext context, DumpConfigCommand opts) throws Exception {

    @SuppressFBWarnings(value = "PATH_TRAVERSAL_IN",
        justification = "app is run in same security context as user providing the filename")
    File outputDirectory = getOutputDirectory(opts.directory);
    defaultConfig = DefaultConfiguration.getInstance();
    siteConfig = context.instanceOperations().getSiteConfiguration();
    systemConfig = context.instanceOperations().getSystemConfiguration();
    if (opts.allConfiguration || opts.users) {
      localUsers = Lists.newArrayList(context.securityOperations().listLocalUsers());
      Collections.sort(localUsers);
    }

    if (opts.allConfiguration) {
      // print accumulo site
      printSystemConfiguration(outputDirectory);
      // print namespaces
      for (String namespace : context.namespaceOperations().list()) {
        printNameSpaceConfiguration(context, namespace, outputDirectory);
      }
      // print tables
      SortedSet<String> tableNames = context.tableOperations().list();
      for (String tableName : tableNames) {
        printTableConfiguration(context, tableName, outputDirectory);
      }
      // print users
      for (String user : localUsers) {
        printUserConfiguration(context, user, outputDirectory);
      }
    } else {
      if (opts.systemConfiguration) {
        printSystemConfiguration(outputDirectory);
      }
      if (opts.namespaceConfiguration) {
        for (String namespace : context.namespaceOperations().list()) {
          printNameSpaceConfiguration(context, namespace, outputDirectory);
        }
      }
      if (!opts.tables.isEmpty()) {
        for (String tableName : opts.tables) {
          printTableConfiguration(context, tableName, outputDirectory);
        }
      }
      if (opts.users) {
        for (String user : localUsers) {
          printUserConfiguration(context, user, outputDirectory);
        }
      }
    }
  }

  @SuppressFBWarnings(value = "PATH_TRAVERSAL_IN",
      justification = "app is run in same security context as user providing the filename")
  private static File getOutputDirectory(final String directory) {
    if (directory == null) {
      return null;
    }
    Path outputDirectory = Path.of(directory);
    if (!Files.isDirectory(outputDirectory)) {
      throw new IllegalArgumentException(directory + " does not exist on the local filesystem.");
    }
    if (!Files.isWritable(outputDirectory)) {
      throw new IllegalArgumentException(directory + " is not writable");
    }
    return outputDirectory.toFile();
  }

  private String getDefaultConfigValue(String key) {
    if (key == null) {
      return null;
    }

    String defaultValue = null;
    try {
      Property p = Property.getPropertyByKey(key);
      if (p == null) {
        return defaultValue;
      }
      defaultValue = defaultConfig.get(p);
    } catch (IllegalArgumentException e) {
      // ignore
    }
    return defaultValue;
  }

  @SuppressFBWarnings(value = "PATH_TRAVERSAL_IN",
      justification = "code runs in same security context as user who provided input")
  private void printNameSpaceConfiguration(AccumuloClient accumuloClient, String namespace,
      File outputDirectory)
      throws IOException, AccumuloException, AccumuloSecurityException, NamespaceNotFoundException {
    Path namespaceScript = outputDirectory.toPath().resolve(namespace + NS_FILE_SUFFIX);
    try (BufferedWriter nsWriter = Files.newBufferedWriter(namespaceScript)) {
      nsWriter.write(createNsFormat.format(new String[] {namespace}));
      Map<String,String> props = ImmutableSortedMap
          .copyOf(accumuloClient.namespaceOperations().getConfiguration(namespace));
      for (Entry<String,String> entry : props.entrySet()) {
        String defaultValue = getDefaultConfigValue(entry.getKey());
        if (defaultValue == null || !defaultValue.equals(entry.getValue())) {
          if (!entry.getValue().equals(siteConfig.get(entry.getKey()))
              && !entry.getValue().equals(systemConfig.get(entry.getKey()))) {
            nsWriter.write(nsConfigFormat
                .format(new String[] {namespace, entry.getKey() + "=" + entry.getValue()}));
          }
        }
      }
    }
  }

  @SuppressFBWarnings(value = "PATH_TRAVERSAL_IN",
      justification = "code runs in same security context as user who provided input")
  private static void printUserConfiguration(AccumuloClient accumuloClient, String user,
      File outputDirectory) throws IOException, AccumuloException, AccumuloSecurityException {
    Path userScript = outputDirectory.toPath().resolve(user + USER_FILE_SUFFIX);
    try (BufferedWriter userWriter = Files.newBufferedWriter(userScript)) {
      userWriter.write(createUserFormat.format(new String[] {user}));
      Authorizations auths = accumuloClient.securityOperations().getUserAuthorizations(user);
      userWriter.write(userAuthsFormat.format(new String[] {user, auths.toString()}));
      for (SystemPermission sp : SystemPermission.values()) {
        if (accumuloClient.securityOperations().hasSystemPermission(user, sp)) {
          userWriter.write(sysPermFormat.format(new String[] {sp.name(), user}));
        }
      }
      for (String namespace : accumuloClient.namespaceOperations().list()) {
        for (NamespacePermission np : NamespacePermission.values()) {
          if (accumuloClient.securityOperations().hasNamespacePermission(user, namespace, np)) {
            userWriter.write(nsPermFormat.format(new String[] {np.name(), namespace, user}));
          }
        }
      }
      for (String tableName : accumuloClient.tableOperations().list()) {
        for (TablePermission perm : TablePermission.values()) {
          if (accumuloClient.securityOperations().hasTablePermission(user, tableName, perm)) {
            userWriter.write(tablePermFormat.format(new String[] {perm.name(), tableName, user}));
          }
        }
      }
    }
  }

  private void printSystemConfiguration(File outputDirectory) throws IOException {
    TreeMap<String,String> conf = new TreeMap<>();
    TreeMap<String,String> site = new TreeMap<>(siteConfig);
    for (Entry<String,String> prop : site.entrySet()) {
      String defaultValue = getDefaultConfigValue(prop.getKey());
      if (!prop.getValue().equals(defaultValue) && !systemConfig.containsKey(prop.getKey())) {
        conf.put(prop.getKey(), prop.getValue());
      }
    }
    TreeMap<String,String> system = new TreeMap<>(systemConfig);
    for (Entry<String,String> prop : system.entrySet()) {
      String defaultValue = getDefaultConfigValue(prop.getKey());
      if (!prop.getValue().equals(defaultValue)) {
        conf.put(prop.getKey(), prop.getValue());
      }
    }
    Path siteBackup = outputDirectory.toPath().resolve(ACCUMULO_SITE_BACKUP_FILE);
    try (BufferedWriter fw = Files.newBufferedWriter(siteBackup)) {
      for (Entry<String,String> prop : conf.entrySet()) {
        fw.write(prop.getKey() + "=" + prop.getValue() + "\n");
      }
    }
  }

  @SuppressFBWarnings(value = "PATH_TRAVERSAL_IN",
      justification = "code runs in same security context as user who provided input")
  private void printTableConfiguration(AccumuloClient accumuloClient, String tableName,
      File outputDirectory) throws AccumuloException, TableNotFoundException, IOException {
    Path tableBackup = outputDirectory.toPath().resolve(tableName + ".cfg");
    try (BufferedWriter writer = Files.newBufferedWriter(tableBackup)) {
      writer.write(createTableFormat.format(new String[] {tableName}));
      Map<String,String> props =
          ImmutableSortedMap.copyOf(accumuloClient.tableOperations().getConfiguration(tableName));
      for (Entry<String,String> prop : props.entrySet()) {
        if (prop.getKey().startsWith(Property.TABLE_PREFIX.getKey())) {
          String defaultValue = getDefaultConfigValue(prop.getKey());
          if (defaultValue == null || !defaultValue.equals(prop.getValue())) {
            if (!prop.getValue().equals(siteConfig.get(prop.getKey()))
                && !prop.getValue().equals(systemConfig.get(prop.getKey()))) {
              writer.write(configFormat
                  .format(new String[] {tableName, prop.getKey() + "=" + prop.getValue()}));
            }
          }
        }
      }
    }
  }

  // Fate Operations
  private void executeFateOpsCommand(ServerContext context, FateOpsCommand fateOpsCommand)
      throws AccumuloException, AccumuloSecurityException, InterruptedException, KeeperException,
      NamespaceNotFoundException {

    validateFateUserInput(fateOpsCommand);

    AdminUtil<Admin> admin = new AdminUtil<>();
    var zTableLocksPath = context.getServerPaths().createTableLocksPath();
    var zk = context.getZooSession();
    ServiceLock adminLock = null;
    Map<FateInstanceType,ReadOnlyFateStore<Admin>> readOnlyFateStores = null;

    try {
      if (fateOpsCommand.cancel) {
        cancelSubmittedFateTxs(context, fateOpsCommand.fateIdList);
      } else if (fateOpsCommand.fail) {
        adminLock = createAdminLock(context);
        try (var fateStores = createFateStores(context, zk, adminLock)) {
          for (String fateIdStr : fateOpsCommand.fateIdList) {
            if (!admin.prepFail(fateStores.getStoresMap(), fateIdStr)) {
              throw new AccumuloException("Could not fail transaction: " + fateIdStr);
            }
          }
        }
      } else if (fateOpsCommand.delete) {
        adminLock = createAdminLock(context);
        try (var fateStores = createFateStores(context, zk, adminLock)) {
          for (String fateIdStr : fateOpsCommand.fateIdList) {
            if (!admin.prepDelete(fateStores.getStoresMap(), fateIdStr)) {
              throw new AccumuloException("Could not delete transaction: " + fateIdStr);
            }
            admin.deleteLocks(zk, zTableLocksPath, fateIdStr);
          }
        }
      }

      if (fateOpsCommand.print) {
        final Set<FateId> fateIdFilter = new TreeSet<>();
        fateOpsCommand.fateIdList.forEach(fateIdStr -> fateIdFilter.add(FateId.from(fateIdStr)));
        EnumSet<ReadOnlyFateStore.TStatus> statusFilter =
            getCmdLineStatusFilters(fateOpsCommand.states);
        EnumSet<FateInstanceType> typesFilter =
            getCmdLineInstanceTypeFilters(fateOpsCommand.instanceTypes);
        readOnlyFateStores = createReadOnlyFateStores(context, zk);
        admin.print(readOnlyFateStores, zk, zTableLocksPath, new Formatter(System.out),
            fateIdFilter, statusFilter, typesFilter);
        // print line break at the end
        System.out.println();
      }

      if (fateOpsCommand.summarize) {
        if (readOnlyFateStores == null) {
          readOnlyFateStores = createReadOnlyFateStores(context, zk);
        }
        summarizeFateTx(context, fateOpsCommand, admin, readOnlyFateStores, zTableLocksPath);
      }
    } finally {
      if (adminLock != null) {
        adminLock.unlock();
      }
    }
  }

  private FateStores createFateStores(ServerContext context, ZooSession zk, ServiceLock adminLock)
      throws InterruptedException, KeeperException {
    var lockId = adminLock.getLockID();
    MetaFateStore<Admin> mfs = new MetaFateStore<>(zk, lockId, null);
    UserFateStore<Admin> ufs =
        new UserFateStore<>(context, SystemTables.FATE.tableName(), lockId, null);
    return new FateStores(FateInstanceType.META, mfs, FateInstanceType.USER, ufs);
  }

  private Map<FateInstanceType,ReadOnlyFateStore<Admin>> createReadOnlyFateStores(
      ServerContext context, ZooSession zk) throws InterruptedException, KeeperException {
    ReadOnlyFateStore<Admin> readOnlyMFS = new MetaFateStore<>(zk, null, null);
    ReadOnlyFateStore<Admin> readOnlyUFS =
        new UserFateStore<>(context, SystemTables.FATE.tableName(), null, null);
    return Map.of(FateInstanceType.META, readOnlyMFS, FateInstanceType.USER, readOnlyUFS);
  }

  private ServiceLock createAdminLock(ServerContext context) throws InterruptedException {
    var zk = context.getZooSession();
    UUID uuid = UUID.randomUUID();
    ServiceLockPath slp = context.getServerPaths().createAdminLockPath();
    ServiceLock adminLock = new ServiceLock(zk, slp, uuid);
    AdminLockWatcher lw = new AdminLockWatcher();
    ServiceLockData.ServiceDescriptors descriptors = new ServiceLockData.ServiceDescriptors();
    descriptors.addService(new ServiceLockData.ServiceDescriptor(uuid,
        ServiceLockData.ThriftService.NONE, "fake_admin_util_host", ResourceGroupId.DEFAULT));
    ServiceLockData sld = new ServiceLockData(descriptors);
    String lockPath = slp.toString();
    String parentLockPath = lockPath.substring(0, lockPath.lastIndexOf("/"));

    try {
      var zrw = zk.asReaderWriter();
      zrw.putPersistentData(parentLockPath, new byte[0], ZooUtil.NodeExistsPolicy.SKIP);
      zrw.putPersistentData(lockPath, new byte[0], ZooUtil.NodeExistsPolicy.SKIP);
    } catch (KeeperException | InterruptedException e) {
      throw new IllegalStateException("Error creating path in ZooKeeper", e);
    }

    adminLock.lock(lw, sld);
    lockAcquiredLatch.await();

    return adminLock;
  }

  private void validateFateUserInput(FateOpsCommand cmd) {
    if (cmd.cancel && cmd.fail || cmd.cancel && cmd.delete || cmd.fail && cmd.delete) {
      throw new IllegalArgumentException(
          "Can only perform one of the following at a time: cancel, fail or delete.");
    }
    if ((cmd.cancel || cmd.fail || cmd.delete) && cmd.fateIdList.isEmpty()) {
      throw new IllegalArgumentException(
          "At least one txId required when using cancel, fail or delete");
    }
  }

  private void cancelSubmittedFateTxs(ServerContext context, List<String> fateIdList)
      throws AccumuloException {
    for (String fateIdStr : fateIdList) {
      FateId fateId = FateId.from(fateIdStr);
      TFateId thriftFateId = fateId.toThrift();
      boolean cancelled = cancelFateOperation(context, thriftFateId);
      if (cancelled) {
        System.out.println("FaTE transaction " + fateId + " was cancelled or already completed.");
      } else {
        System.out
            .println("FaTE transaction " + fateId + " was not cancelled, status may have changed.");
      }
    }
  }

  private boolean cancelFateOperation(ClientContext context, TFateId thriftFateId)
      throws AccumuloException {
    FateService.Client client = null;
    try {
      client = ThriftClientTypes.FATE.getConnectionWithRetry(context);
      return client.cancelFateOperation(TraceUtil.traceInfo(), context.rpcCreds(), thriftFateId);
    } catch (Exception e) {
      throw new AccumuloException(e);
    } finally {
      if (client != null) {
        ThriftUtil.close(client, context);
      }
    }
  }

  private void summarizeFateTx(ServerContext context, FateOpsCommand cmd, AdminUtil<Admin> admin,
      Map<FateInstanceType,ReadOnlyFateStore<Admin>> fateStores, ServiceLockPath tableLocksPath)
      throws InterruptedException, AccumuloException, AccumuloSecurityException, KeeperException,
      NamespaceNotFoundException {

    var zk = context.getZooSession();
    var transactions = admin.getStatus(fateStores, zk, tableLocksPath, null, null, null);

    // build id map - relies on unique ids for tables and namespaces
    // used to look up the names of either table or namespace by id.
    Map<TableId,String> tidToNameMap = context.createTableIdToQualifiedNameMap();
    Map<String,String> idsToNameMap = new HashMap<>(tidToNameMap.size() * 2);
    tidToNameMap.forEach((tid, name) -> idsToNameMap.put(tid.canonical(), "t:" + name));
    context.namespaceOperations().namespaceIdMap().forEach((name, nsid) -> {
      String prev = idsToNameMap.put(nsid, "ns:" + name);
      if (prev != null) {
        log.warn("duplicate id found for table / namespace id. table name: {}, namespace name: {}",
            prev, name);
      }
    });

    Set<FateId> fateIdFilter =
        cmd.fateIdList.stream().map(FateId::from).collect(Collectors.toSet());
    EnumSet<ReadOnlyFateStore.TStatus> statusFilter = getCmdLineStatusFilters(cmd.states);
    EnumSet<FateInstanceType> typesFilter = getCmdLineInstanceTypeFilters(cmd.instanceTypes);

    FateSummaryReport report =
        new FateSummaryReport(idsToNameMap, fateIdFilter, statusFilter, typesFilter);

    // gather statistics
    transactions.getTransactions().forEach(report::gatherTxnStatus);
    if (cmd.printJson) {
      printLines(Collections.singletonList(report.toJson()));
    } else {
      printLines(report.formatLines());
    }
  }

  private void printLines(List<String> lines) {
    for (String nextLine : lines) {
      if (nextLine == null) {
        continue;
      }
      System.out.println(nextLine);
    }
  }

  /**
   * If provided on the command line, get the TStatus values provided.
   *
   * @return a set of status filters, or null if none provided
   */
  private EnumSet<ReadOnlyFateStore.TStatus> getCmdLineStatusFilters(List<String> states) {
    EnumSet<ReadOnlyFateStore.TStatus> statusFilter = null;
    if (!states.isEmpty()) {
      statusFilter = EnumSet.noneOf(ReadOnlyFateStore.TStatus.class);
      for (String element : states) {
        statusFilter.add(ReadOnlyFateStore.TStatus.valueOf(element));
      }
    }
    return statusFilter;
  }

  /**
   * If provided on the command line, get the FateInstanceType values provided.
   *
   * @return a set of fate instance types filters, or null if none provided
   */
  private EnumSet<FateInstanceType> getCmdLineInstanceTypeFilters(List<String> instanceTypes) {
    EnumSet<FateInstanceType> typesFilter = null;
    if (!instanceTypes.isEmpty()) {
      typesFilter = EnumSet.noneOf(FateInstanceType.class);
      for (String instanceType : instanceTypes) {
        typesFilter.add(FateInstanceType.valueOf(instanceType));
      }
    }
    return typesFilter;
  }

  /**
   * Finds tablets that point to fate operations that do not exists or are complete.
   *
   * @param tablets the tablets to inspect
   * @param tabletLookup a function that can lookup a tablets latest metadata
   * @param activePredicate a predicate that can determine if a fate id is currently active
   * @param danglingConsumer a consumer that tablets with inactive fate ids will be sent to
   */
  static void findDanglingFateOperations(Iterable<TabletMetadata> tablets,
      Function<Collection<KeyExtent>,Map<KeyExtent,TabletMetadata>> tabletLookup,
      Predicate<FateId> activePredicate, BiConsumer<KeyExtent,Set<FateId>> danglingConsumer,
      int bufferSize) {

    ArrayList<FateId> fateIds = new ArrayList<>();
    Map<KeyExtent,Set<FateId>> candidates = new HashMap<>();
    for (TabletMetadata tablet : tablets) {
      fateIds.clear();
      getAllFateIds(tablet, fateIds::add);
      fateIds.removeIf(activePredicate);
      if (!fateIds.isEmpty()) {
        candidates.put(tablet.getExtent(), new HashSet<>(fateIds));
        if (candidates.size() > bufferSize) {
          processCandidates(candidates, tabletLookup, danglingConsumer);
          candidates.clear();
        }
      }
    }

    processCandidates(candidates, tabletLookup, danglingConsumer);
  }

  private static void processCandidates(Map<KeyExtent,Set<FateId>> candidates,
      Function<Collection<KeyExtent>,Map<KeyExtent,TabletMetadata>> tabletLookup,
      BiConsumer<KeyExtent,Set<FateId>> danglingConsumer) {
    // Perform a 2nd check of the tablet to avoid race conditions like the following.
    // 1. THREAD 1 : TabletMetadata is read and points to active fate operation
    // 2. THREAD 2 : The fate operation is deleted from the tablet
    // 3. THREAD 2 : The fate operation completes
    // 4. THREAD 1 : Checks if the fate operation read in step 1 is active and finds it is not

    Map<KeyExtent,TabletMetadata> currentTablets = tabletLookup.apply(candidates.keySet());
    HashSet<FateId> currentFateIds = new HashSet<>();
    candidates.forEach((extent, fateIds) -> {
      var currentTablet = currentTablets.get(extent);
      if (currentTablet != null) {
        currentFateIds.clear();
        getAllFateIds(currentTablet, currentFateIds::add);
        // Only keep fate ids that are still present in the tablet. Any new fate ids in
        // currentFateIds that were not seen on the first pass are not considered here. To check
        // those new ones, the entire two-step process would need to be rerun.
        fateIds.retainAll(currentFateIds);

        if (!fateIds.isEmpty()) {
          // the fateIds in this set were found to be inactive and still exist in the tablet
          // metadata after being found inactive
          danglingConsumer.accept(extent, fateIds);
        }
      } // else the tablet no longer exist so nothing to report
    });
  }

  /**
   * Extracts all fate ids that a tablet points to from any field.
   */
  private static void getAllFateIds(TabletMetadata tabletMetadata,
      Consumer<FateId> fateIdConsumer) {
    tabletMetadata.getLoaded().values().forEach(fateIdConsumer);
    if (tabletMetadata.getSelectedFiles() != null) {
      fateIdConsumer.accept(tabletMetadata.getSelectedFiles().getFateId());
    }
    if (tabletMetadata.getOperationId() != null) {
      fateIdConsumer.accept(tabletMetadata.getOperationId().getFateId());
    }
  }

  @VisibleForTesting
  public static void executeCheckCommand(ServerContext context, CheckCommand cmd,
      ServerUtilOpts opts) throws Exception {
    validateAndTransformCheckCommand(cmd);

    if (cmd.list) {
      listChecks();
    } else if (cmd.run) {
      var givenChecks = cmd.checks.stream()
          .map(name -> CheckCommand.Check.valueOf(name.toUpperCase())).collect(Collectors.toList());
      executeRunCheckCommand(cmd, givenChecks, context, opts);
    }
  }

  private static void validateAndTransformCheckCommand(CheckCommand cmd) {
    Preconditions.checkArgument(cmd.list != cmd.run, "Must use either 'list' or 'run'");
    if (cmd.list) {
      Preconditions.checkArgument(cmd.checks == null && cmd.pattern == null,
          "'list' does not expect any further arguments");
    } else if (cmd.pattern != null) {
      Preconditions.checkArgument(cmd.checks == null, "Expected one argument (the regex pattern)");
      List<String> matchingChecks = new ArrayList<>();
      var pattern = Pattern.compile(cmd.pattern.toUpperCase());
      for (CheckCommand.Check check : CheckCommand.Check.values()) {
        if (pattern.matcher(check.name()).matches()) {
          matchingChecks.add(check.name());
        }
      }
      Preconditions.checkArgument(!matchingChecks.isEmpty(),
          "No checks matched the given pattern: " + pattern.pattern());
      cmd.checks = matchingChecks;
    } else {
      if (cmd.checks == null) {
        cmd.checks = EnumSet.allOf(CheckCommand.Check.class).stream().map(Enum::name)
            .collect(Collectors.toList());
      }
    }
  }

  private static void listChecks() {
    System.out.println();
    System.out.printf("%-20s | %-90s | %-20s%n", "Check Name", "Description", "Depends on");
    System.out.println("-".repeat(130));
    for (CheckCommand.Check check : CheckCommand.Check.values()) {
      System.out.printf("%-20s | %-90s | %-20s%n", check.name(), check.getDescription(),
          check.getDependencies().stream().map(CheckCommand.Check::name)
              .collect(Collectors.joining(", ")));
    }
    System.out.println("-".repeat(130));
    System.out.println();
  }

  private static void executeRunCheckCommand(CheckCommand cmd, List<CheckCommand.Check> givenChecks,
      ServerContext context, ServerUtilOpts opts) throws Exception {
    // Get all the checks in the order they are declared in the enum
    final var allChecks = CheckCommand.Check.values();
    final TreeMap<CheckCommand.Check,CheckCommand.CheckStatus> checkStatus = new TreeMap<>();

    for (CheckCommand.Check check : allChecks) {
      if (depsFailed(check, checkStatus)) {
        checkStatus.put(check, CheckCommand.CheckStatus.SKIPPED_DEPENDENCY_FAILED);
      } else {
        if (givenChecks.contains(check)) {
          checkStatus.put(check, cmd.getCheckRunner(check).runCheck(context, opts, cmd.fixFiles));
        } else {
          checkStatus.put(check, CheckCommand.CheckStatus.FILTERED_OUT);
        }
      }
    }

    printChecksResults(checkStatus);
  }

  private static boolean depsFailed(CheckCommand.Check check,
      TreeMap<CheckCommand.Check,CheckCommand.CheckStatus> checkStatus) {
    return check.getDependencies().stream()
        .anyMatch(dep -> checkStatus.get(dep) == CheckCommand.CheckStatus.FAILED
            || checkStatus.get(dep) == CheckCommand.CheckStatus.SKIPPED_DEPENDENCY_FAILED);
  }

  private static void
      printChecksResults(TreeMap<CheckCommand.Check,CheckCommand.CheckStatus> checkStatus) {
    System.out.println();
    System.out.printf("%-20s | %-20s%n", "Check Name", "Status");
    System.out.println("-".repeat(50));
    for (Map.Entry<CheckCommand.Check,CheckCommand.CheckStatus> entry : checkStatus.entrySet()) {
      System.out.printf("%-20s | %-20s%n", entry.getKey().name(), entry.getValue().name());
    }
    System.out.println("-".repeat(50));
    System.out.println();
  }

  /**
   * Wrapper around the fate stores
   */
  private static class FateStores implements AutoCloseable {
    private final Map<FateInstanceType,FateStore<Admin>> storesMap;

    private FateStores(FateInstanceType type1, FateStore<Admin> store1, FateInstanceType type2,
        FateStore<Admin> store2) {
      storesMap = Map.of(type1, store1, type2, store2);
    }

    private Map<FateInstanceType,FateStore<Admin>> getStoresMap() {
      return storesMap;
    }

    @Override
    public void close() {
      for (var fs : storesMap.values()) {
        fs.close();
      }
    }
  }
}<|MERGE_RESOLUTION|>--- conflicted
+++ resolved
@@ -402,10 +402,6 @@
     @Parameter(names = "--showHosts",
         description = "provide a summary of service counts with host details")
     boolean showHosts = false;
-
-    @Parameter(names = "--csv",
-        description = "provide output in csv format (--json and --noHost ignored)")
-    boolean csv = false;
   }
 
   public static void main(String[] args) {
@@ -537,14 +533,9 @@
         executeFateOpsCommand(context, fateOpsCommand);
       } else if (cl.getParsedCommand().equals("serviceStatus")) {
         ServiceStatusCmd ssc = new ServiceStatusCmd();
-<<<<<<< HEAD
-        ssc.execute(context, serviceStatusCommandOpts.json, serviceStatusCommandOpts.noHosts);
+        ssc.execute(context, serviceStatusCommandOpts.json, serviceStatusCommandOpts.showHosts);
       } else if (cl.getParsedCommand().equals("check")) {
         executeCheckCommand(context, checkCommand, opts);
-=======
-        ssc.execute(context, serviceStatusCommandOpts.json, serviceStatusCommandOpts.showHosts,
-            serviceStatusCommandOpts.csv);
->>>>>>> 188fc549
       } else if (cl.getParsedCommand().equals("stopManager")
           || cl.getParsedCommand().equals("stopAll")) {
         boolean everything = cl.getParsedCommand().equals("stopAll");
