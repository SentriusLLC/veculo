/*
 * Licensed to the Apache Software Foundation (ASF) under one
 * or more contributor license agreements.  See the NOTICE file
 * distributed with this work for additional information
 * regarding copyright ownership.  The ASF licenses this file
 * to you under the Apache License, Version 2.0 (the
 * "License"); you may not use this file except in compliance
 * with the License.  You may obtain a copy of the License at
 *
 *   https://www.apache.org/licenses/LICENSE-2.0
 *
 * Unless required by applicable law or agreed to in writing,
 * software distributed under the License is distributed on an
 * "AS IS" BASIS, WITHOUT WARRANTIES OR CONDITIONS OF ANY
 * KIND, either express or implied.  See the License for the
 * specific language governing permissions and limitations
 * under the License.
 */
package org.apache.accumulo.server.constraints;

import static java.nio.charset.StandardCharsets.UTF_8;

import java.util.ArrayList;
import java.util.Collection;
import java.util.HashSet;
import java.util.List;
import java.util.Set;

import org.apache.accumulo.core.clientImpl.TabletHostingGoalUtil;
import org.apache.accumulo.core.data.ColumnUpdate;
import org.apache.accumulo.core.data.Mutation;
import org.apache.accumulo.core.data.Value;
import org.apache.accumulo.core.data.constraints.Constraint;
import org.apache.accumulo.core.dataImpl.KeyExtent;
import org.apache.accumulo.core.fate.FateTxId;
import org.apache.accumulo.core.fate.zookeeper.ZooCache;
import org.apache.accumulo.core.fate.zookeeper.ZooUtil;
import org.apache.accumulo.core.lock.ServiceLock;
import org.apache.accumulo.core.metadata.MetadataTable;
import org.apache.accumulo.core.metadata.StoredTabletFile;
import org.apache.accumulo.core.metadata.schema.DataFileValue;
import org.apache.accumulo.core.metadata.schema.MetadataSchema.TabletsSection.BulkFileColumnFamily;
import org.apache.accumulo.core.metadata.schema.MetadataSchema.TabletsSection.ClonedColumnFamily;
import org.apache.accumulo.core.metadata.schema.MetadataSchema.TabletsSection.CompactedColumnFamily;
import org.apache.accumulo.core.metadata.schema.MetadataSchema.TabletsSection.CurrentLocationColumnFamily;
import org.apache.accumulo.core.metadata.schema.MetadataSchema.TabletsSection.DataFileColumnFamily;
import org.apache.accumulo.core.metadata.schema.MetadataSchema.TabletsSection.ExternalCompactionColumnFamily;
import org.apache.accumulo.core.metadata.schema.MetadataSchema.TabletsSection.FutureLocationColumnFamily;
import org.apache.accumulo.core.metadata.schema.MetadataSchema.TabletsSection.HostingColumnFamily;
import org.apache.accumulo.core.metadata.schema.MetadataSchema.TabletsSection.LastLocationColumnFamily;
import org.apache.accumulo.core.metadata.schema.MetadataSchema.TabletsSection.LogColumnFamily;
import org.apache.accumulo.core.metadata.schema.MetadataSchema.TabletsSection.ScanFileColumnFamily;
import org.apache.accumulo.core.metadata.schema.MetadataSchema.TabletsSection.ServerColumnFamily;
import org.apache.accumulo.core.metadata.schema.MetadataSchema.TabletsSection.SuspendLocationColumn;
import org.apache.accumulo.core.metadata.schema.MetadataSchema.TabletsSection.TabletColumnFamily;
<<<<<<< HEAD
import org.apache.accumulo.core.metadata.schema.SelectedFiles;
import org.apache.accumulo.core.metadata.schema.TabletOperationId;
=======
import org.apache.accumulo.core.metadata.schema.UpgraderDeprecatedConstants;
>>>>>>> a4b4f540
import org.apache.accumulo.core.util.ColumnFQ;
import org.apache.accumulo.core.util.cleaner.CleanerUtil;
import org.apache.accumulo.server.ServerContext;
import org.apache.hadoop.io.Text;
import org.slf4j.Logger;
import org.slf4j.LoggerFactory;

public class MetadataConstraints implements Constraint {

  private static final Logger log = LoggerFactory.getLogger(MetadataConstraints.class);

  private ZooCache zooCache = null;
  private String zooRoot = null;

  private static final boolean[] validTableNameChars = new boolean[256];
  static {
    for (int i = 0; i < 256; i++) {
      validTableNameChars[i] =
          ((i >= 'a' && i <= 'z') || (i >= '0' && i <= '9')) || i == '!' || i == '+';
    }
  }

  // @formatter:off
  private static final Set<ColumnFQ> validColumnQuals =
      Set.of(TabletColumnFamily.PREV_ROW_COLUMN,
          TabletColumnFamily.OLD_PREV_ROW_COLUMN,
          SuspendLocationColumn.SUSPEND_COLUMN,
          ServerColumnFamily.DIRECTORY_COLUMN,
          TabletColumnFamily.SPLIT_RATIO_COLUMN,
          ServerColumnFamily.TIME_COLUMN,
          ServerColumnFamily.LOCK_COLUMN,
          ServerColumnFamily.FLUSH_COLUMN,
          ServerColumnFamily.COMPACT_COLUMN,
          ServerColumnFamily.OPID_COLUMN,
          HostingColumnFamily.GOAL_COLUMN,
          HostingColumnFamily.REQUESTED_COLUMN,
              ServerColumnFamily.SELECTED_COLUMN);
  private static final Set<Text> validColumnFams =
      Set.of(BulkFileColumnFamily.NAME,
          LogColumnFamily.NAME,
          ScanFileColumnFamily.NAME,
          DataFileColumnFamily.NAME,
          CurrentLocationColumnFamily.NAME,
          LastLocationColumnFamily.NAME,
          FutureLocationColumnFamily.NAME,
          ClonedColumnFamily.NAME,
          ExternalCompactionColumnFamily.NAME,
<<<<<<< HEAD
              CompactedColumnFamily.NAME);
=======
          UpgraderDeprecatedConstants.ChoppedColumnFamily.NAME
      );
>>>>>>> a4b4f540
  // @formatter:on

  private static boolean isValidColumn(ColumnUpdate cu) {

    if (validColumnFams.contains(new Text(cu.getColumnFamily()))) {
      return true;
    }

    return validColumnQuals.contains(new ColumnFQ(cu));
  }

  private static ArrayList<Short> addViolation(ArrayList<Short> lst, int violation) {
    if (lst == null) {
      lst = new ArrayList<>();
    }
    lst.add((short) violation);
    return lst;
  }

  private static ArrayList<Short> addIfNotPresent(ArrayList<Short> lst, int intViolation) {
    if (lst == null) {
      return addViolation(null, intViolation);
    }
    short violation = (short) intViolation;
    if (!lst.contains(violation)) {
      return addViolation(lst, intViolation);
    }
    return lst;
  }

  /*
   * Validates the data file metadata is valid for a StoredTabletFile.
   */
  private static ArrayList<Short> validateDataFileMetadata(ArrayList<Short> violations,
      String metadata) {
    try {
      StoredTabletFile.validate(metadata);
    } catch (RuntimeException e) {
      violations = addViolation(violations, 12);
    }
    return violations;
  }

  @Override
  public List<Short> check(Environment env, Mutation mutation) {
    final ServerContext context = ((SystemEnvironment) env).getServerContext();

    ArrayList<Short> violations = null;

    Collection<ColumnUpdate> colUpdates = mutation.getUpdates();

    // check the row, it should contains at least one ; or end with <
    boolean containsSemiC = false;

    byte[] row = mutation.getRow();

    // always allow rows that fall within reserved areas
    if (row.length > 0 && row[0] == '~') {
      return null;
    }
    if (row.length > 2 && row[0] == '!' && row[1] == '!' && row[2] == '~') {
      return null;
    }

    for (byte b : row) {
      if (b == ';') {
        containsSemiC = true;
      }

      if (b == ';' || b == '<') {
        break;
      }

      if (!validTableNameChars[0xff & b]) {
        violations = addIfNotPresent(violations, 4);
      }
    }

    if (containsSemiC) {
      if (row.length == 0) {
        violations = addIfNotPresent(violations, 4);
      }
    } else {
      // see if last row char is <
      if (row.length == 0 || row[row.length - 1] != '<') {
        violations = addIfNotPresent(violations, 4);
      }
    }

    if (row.length > 0 && row[0] == '!') {
      if (row.length < 3 || row[1] != '0' || (row[2] != '<' && row[2] != ';')) {
        violations = addIfNotPresent(violations, 4);
      }
    }

    // ensure row is not less than Constants.METADATA_TABLE_ID
    if (new Text(row).compareTo(new Text(MetadataTable.ID.canonical())) < 0) {
      violations = addViolation(violations, 5);
    }

    boolean checkedBulk = false;

    for (ColumnUpdate columnUpdate : colUpdates) {
      Text columnFamily = new Text(columnUpdate.getColumnFamily());
      Text columnQualifier = new Text(columnUpdate.getColumnQualifier());

      if (columnUpdate.isDeleted()) {
        if (!isValidColumn(columnUpdate)) {
          violations = addViolation(violations, 2);
        }
        continue;
      }

      if (columnUpdate.getValue().length == 0 && !columnFamily.equals(ScanFileColumnFamily.NAME)
          && !HostingColumnFamily.REQUESTED_COLUMN.equals(columnFamily, columnQualifier)
          && !columnFamily.equals(CompactedColumnFamily.NAME)) {
        violations = addViolation(violations, 6);
      }

      if (columnFamily.equals(DataFileColumnFamily.NAME)) {
        violations = validateDataFileMetadata(violations,
            new String(columnUpdate.getColumnQualifier(), UTF_8));

        try {
          DataFileValue dfv = new DataFileValue(columnUpdate.getValue());

          if (dfv.getSize() < 0 || dfv.getNumEntries() < 0) {
            violations = addViolation(violations, 1);
          }
        } catch (NumberFormatException | ArrayIndexOutOfBoundsException nfe) {
          violations = addViolation(violations, 1);
        }
      } else if (columnFamily.equals(ScanFileColumnFamily.NAME)) {
        violations = validateDataFileMetadata(violations,
            new String(columnUpdate.getColumnQualifier(), UTF_8));
      } else if (HostingColumnFamily.GOAL_COLUMN.equals(columnFamily, columnQualifier)) {
        try {
          TabletHostingGoalUtil.fromValue(new Value(columnUpdate.getValue()));
        } catch (IllegalArgumentException e) {
          violations = addViolation(violations, 10);
        }
      } else if (ServerColumnFamily.OPID_COLUMN.equals(columnFamily, columnQualifier)) {
        try {
          TabletOperationId.validate(new String(columnUpdate.getValue(), UTF_8));
        } catch (IllegalArgumentException e) {
          violations = addViolation(violations, 9);
        }
      } else if (ServerColumnFamily.SELECTED_COLUMN.equals(columnFamily, columnQualifier)) {
        try {
          SelectedFiles.from(new String(columnUpdate.getValue(), UTF_8));
        } catch (RuntimeException e) {
          violations = addViolation(violations, 11);
        }
      } else if (CompactedColumnFamily.NAME.equals(columnFamily)) {
        if (!FateTxId.isFormatedTid(columnQualifier.toString())) {
          violations = addViolation(violations, 13);
        }
      } else if (columnFamily.equals(BulkFileColumnFamily.NAME)) {
        if (!columnUpdate.isDeleted() && !checkedBulk) {
          /*
           * This needs to be re-worked after Issue https://github.com/apache/accumulo/issues/3505
           * is done.
           *
           * That issue will reorganizes this class and make things more efficient so we are not
           * looping over the same mutation more than once like in this case. The below check is
           * commented out for now because the violation check is already done when creating
           * StoredTabletFiles so it isn't needed here anymore violations =
           * validateDataFileMetadata(violations, new String(columnUpdate.getColumnQualifier(),
           * UTF_8));
           */

          // splits, which also write the time reference, are allowed to write this reference even
          // when
          // the transaction is not running because the other half of the tablet is holding a
          // reference
          // to the file.
          boolean isSplitMutation = false;
          // When a tablet is assigned, it re-writes the metadata. It should probably only update
          // the location information,
          // but it writes everything. We allow it to re-write the bulk information if it is setting
          // the location.
          // See ACCUMULO-1230.
          boolean isLocationMutation = false;

          HashSet<StoredTabletFile> dataFiles = new HashSet<>();
          HashSet<StoredTabletFile> loadedFiles = new HashSet<>();

          String tidString = new String(columnUpdate.getValue(), UTF_8);
          int otherTidCount = 0;

          for (ColumnUpdate update : mutation.getUpdates()) {
            if (new ColumnFQ(update).equals(ServerColumnFamily.DIRECTORY_COLUMN)) {
              isSplitMutation = true;
            } else if (new Text(update.getColumnFamily())
                .equals(CurrentLocationColumnFamily.NAME)) {
              isLocationMutation = true;
            } else if (new Text(update.getColumnFamily()).equals(DataFileColumnFamily.NAME)) {
              try {
                // This actually validates for a second time as the loop already validates
                // if a DataFileColumnFamily, this will likely be fixed as part of
                // https://github.com/apache/accumulo/issues/3505
                dataFiles.add(StoredTabletFile.of(new Text(update.getColumnQualifier())));
              } catch (RuntimeException e) {
                violations = addViolation(violations, 12);
              }
            } else if (new Text(update.getColumnFamily()).equals(BulkFileColumnFamily.NAME)) {
              try {
                loadedFiles.add(StoredTabletFile.of(new Text(update.getColumnQualifier())));
              } catch (RuntimeException e) {
                violations = addViolation(violations, 12);
              }

              if (!new String(update.getValue(), UTF_8).equals(tidString)) {
                otherTidCount++;
              }
            }
          }

          if (!isSplitMutation && !isLocationMutation) {
            try {
              // attempt to parse value
              BulkFileColumnFamily.getBulkLoadTid(new Value(tidString));

              if (otherTidCount > 0 || !dataFiles.equals(loadedFiles)) {
                violations = addViolation(violations, 8);
              }
            } catch (Exception ex) {
              violations = addViolation(violations, 8);
            }
          }

          checkedBulk = true;
        }
      } else {
        if (!isValidColumn(columnUpdate)) {
          violations = addViolation(violations, 2);
        } else if (new ColumnFQ(columnUpdate).equals(TabletColumnFamily.PREV_ROW_COLUMN)
            && columnUpdate.getValue().length > 0
            && (violations == null || !violations.contains((short) 4))) {
          KeyExtent ke = KeyExtent.fromMetaRow(new Text(mutation.getRow()));

          Text per = TabletColumnFamily.decodePrevEndRow(new Value(columnUpdate.getValue()));

          boolean prevEndRowLessThanEndRow =
              per == null || ke.endRow() == null || per.compareTo(ke.endRow()) < 0;

          if (!prevEndRowLessThanEndRow) {
            violations = addViolation(violations, 3);
          }
        } else if (new ColumnFQ(columnUpdate).equals(ServerColumnFamily.LOCK_COLUMN)) {
          if (zooCache == null) {
            zooCache = new ZooCache(context.getZooReader(), null);
            CleanerUtil.zooCacheClearer(this, zooCache);
          }

          if (zooRoot == null) {
            zooRoot = context.getZooKeeperRoot();
          }

          boolean lockHeld = false;
          String lockId = new String(columnUpdate.getValue(), UTF_8);

          try {
            lockHeld = ServiceLock.isLockHeld(zooCache, new ZooUtil.LockID(zooRoot, lockId));
          } catch (Exception e) {
            log.debug("Failed to verify lock was held {} {}", lockId, e.getMessage());
          }

          if (!lockHeld) {
            violations = addViolation(violations, 7);
          }
        }
      }
    }

    if (violations != null) {
      log.debug("violating metadata mutation : {}", new String(mutation.getRow(), UTF_8));
      for (ColumnUpdate update : mutation.getUpdates()) {
        log.debug(" update: {}:{} value {}", new String(update.getColumnFamily(), UTF_8),
            new String(update.getColumnQualifier(), UTF_8),
            (update.isDeleted() ? "[delete]" : new String(update.getValue(), UTF_8)));
      }
    }

    return violations;
  }

  @Override
  public String getViolationDescription(short violationCode) {
    switch (violationCode) {
      case 1:
        return "data file size must be a non-negative integer";
      case 2:
        return "Invalid column name given.";
      case 3:
        return "Prev end row is greater than or equal to end row.";
      case 4:
        return "Invalid metadata row format";
      case 5:
        return "Row can not be less than " + MetadataTable.ID;
      case 6:
        return "Empty values are not allowed for any " + MetadataTable.NAME + " column";
      case 7:
        return "Lock not held in zookeeper by writer";
      case 8:
        return "Bulk load transaction no longer running";
      case 9:
        return "Malformed operation id";
      case 10:
        return "Malformed hosting goal";
      case 11:
        return "Malformed file selection value";
      case 12:
        return "Invalid data file metadata format";
      case 13:
        return "Invalid compacted column";
    }
    return null;
  }

}<|MERGE_RESOLUTION|>--- conflicted
+++ resolved
@@ -53,12 +53,9 @@
 import org.apache.accumulo.core.metadata.schema.MetadataSchema.TabletsSection.ServerColumnFamily;
 import org.apache.accumulo.core.metadata.schema.MetadataSchema.TabletsSection.SuspendLocationColumn;
 import org.apache.accumulo.core.metadata.schema.MetadataSchema.TabletsSection.TabletColumnFamily;
-<<<<<<< HEAD
 import org.apache.accumulo.core.metadata.schema.SelectedFiles;
 import org.apache.accumulo.core.metadata.schema.TabletOperationId;
-=======
 import org.apache.accumulo.core.metadata.schema.UpgraderDeprecatedConstants;
->>>>>>> a4b4f540
 import org.apache.accumulo.core.util.ColumnFQ;
 import org.apache.accumulo.core.util.cleaner.CleanerUtil;
 import org.apache.accumulo.server.ServerContext;
@@ -106,12 +103,9 @@
           FutureLocationColumnFamily.NAME,
           ClonedColumnFamily.NAME,
           ExternalCompactionColumnFamily.NAME,
-<<<<<<< HEAD
-              CompactedColumnFamily.NAME);
-=======
+              CompactedColumnFamily.NAME,
           UpgraderDeprecatedConstants.ChoppedColumnFamily.NAME
       );
->>>>>>> a4b4f540
   // @formatter:on
 
   private static boolean isValidColumn(ColumnUpdate cu) {
