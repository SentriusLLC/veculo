/*
 * Licensed to the Apache Software Foundation (ASF) under one
 * or more contributor license agreements.  See the NOTICE file
 * distributed with this work for additional information
 * regarding copyright ownership.  The ASF licenses this file
 * to you under the Apache License, Version 2.0 (the
 * "License"); you may not use this file except in compliance
 * with the License.  You may obtain a copy of the License at
 *
 *   https://www.apache.org/licenses/LICENSE-2.0
 *
 * Unless required by applicable law or agreed to in writing,
 * software distributed under the License is distributed on an
 * "AS IS" BASIS, WITHOUT WARRANTIES OR CONDITIONS OF ANY
 * KIND, either express or implied.  See the License for the
 * specific language governing permissions and limitations
 * under the License.
 */
package org.apache.accumulo.server.fs;

import static java.util.Objects.requireNonNull;

import java.util.ArrayList;
import java.util.HashMap;
import java.util.List;
import java.util.Map;
import java.util.Map.Entry;
import java.util.SortedMap;
import java.util.TreeMap;
import java.util.function.BiConsumer;
import java.util.function.Consumer;

import org.apache.accumulo.core.metadata.ReferencedTabletFile;
import org.apache.accumulo.core.metadata.StoredTabletFile;
import org.apache.accumulo.core.metadata.schema.DataFileValue;
import org.apache.accumulo.core.metadata.schema.TabletMetadata;
import org.apache.accumulo.core.tabletserver.log.LogEntry;
<<<<<<< HEAD
import org.apache.accumulo.core.util.Pair;
=======
import org.apache.accumulo.server.ServerContext;
>>>>>>> 2890cc2c
import org.apache.accumulo.server.fs.VolumeManager.FileType;
import org.apache.commons.lang3.mutable.MutableBoolean;
import org.apache.hadoop.fs.Path;
import org.slf4j.Logger;
import org.slf4j.LoggerFactory;

/**
 * Utility methods for managing absolute URIs contained in Accumulo metadata.
 */
public class VolumeUtil {

  private static final Logger log = LoggerFactory.getLogger(VolumeUtil.class);

  public static String removeTrailingSlash(String path) {
    while (path.endsWith("/")) {
      path = path.substring(0, path.length() - 1);
    }
    return path;
  }

  public static Path removeTrailingSlash(Path path) {
    String pathStr = requireNonNull(path).toString();
    if (pathStr.endsWith("/")) {
      return new Path(removeTrailingSlash(pathStr));
    }
    return path;
  }

  public static Path switchVolume(Path path, FileType ft, Map<Path,Path> replacements) {
    Path replacement = null;
    if (!replacements.isEmpty()) {
      // removing trailing slash for exact match comparison on the volume itself
      Path volume = removeTrailingSlash(ft.getVolume(requireNonNull(path)));
      replacement = replacements.entrySet().stream()
          .filter(entry -> removeTrailingSlash(entry.getKey()).equals(volume))
          .map(entry -> new Path(entry.getValue(), requireNonNull(ft.removeVolume(path))))
          .findFirst().orElse(null);
    }
    if (replacement != null) {
      log.trace("Replacing {} with {} for {}", path, replacement, ft);
      return replacement;
    }
    log.trace("No replacement available for {} at {}", ft, path);
    return null;
  }

  public static LogEntry switchVolume(LogEntry le, Map<Path,Path> replacements) {
    Path switchedPath = switchVolume(new Path(le.getPath()), FileType.WAL, replacements);
    return switchedPath == null ? null : LogEntry.fromPath(switchedPath.toString());
  }

  public static class TabletFiles {
    public String dirName;
    public List<LogEntry> logEntries;
    public SortedMap<StoredTabletFile,DataFileValue> datafiles;

    public TabletFiles() {
      logEntries = new ArrayList<>();
      datafiles = new TreeMap<>();
    }

    public TabletFiles(String dirName, List<LogEntry> logEntries,
        SortedMap<StoredTabletFile,DataFileValue> datafiles) {
      this.dirName = dirName;
      this.logEntries = logEntries;
      this.datafiles = datafiles;
    }
  }

<<<<<<< HEAD
  public static boolean needsVolumeReplacement(final List<Pair<Path,Path>> replacements,
      final TabletMetadata tm) {
=======
  /**
   * This method does two things. First, it switches any volumes a tablet is using that are
   * configured in instance.volumes.replacements. Second, if a tablet dir is no longer configured
   * for use it chooses a new tablet directory.
   */
  public static TabletFiles updateTabletVolumes(ServerContext context, ServiceLock zooLock,
      KeyExtent extent, TabletFiles tabletFiles) {
    Map<Path,Path> replacements = context.getVolumeReplacements();
>>>>>>> 2890cc2c
    if (replacements.isEmpty()) {
      return false;
    }

    MutableBoolean needsReplacement = new MutableBoolean(false);

    Consumer<LogEntry> consumer = le -> needsReplacement.setTrue();

    volumeReplacementEvaluation(replacements, tm, consumer, consumer,
        f -> needsReplacement.setTrue(), (f, dfv) -> needsReplacement.setTrue());

    return needsReplacement.booleanValue();
  }

  public static class VolumeReplacements {
    public final TabletMetadata tabletMeta;
    public final List<LogEntry> logsToRemove = new ArrayList<>();
    public final List<LogEntry> logsToAdd = new ArrayList<>();
    public final List<StoredTabletFile> filesToRemove = new ArrayList<>();
    public final Map<ReferencedTabletFile,DataFileValue> filesToAdd = new HashMap<>();

    public VolumeReplacements(TabletMetadata tabletMeta) {
      this.tabletMeta = tabletMeta;
    }
  }

<<<<<<< HEAD
  public static VolumeReplacements
      computeVolumeReplacements(final List<Pair<Path,Path>> replacements, final TabletMetadata tm) {
    var vr = new VolumeReplacements(tm);
    volumeReplacementEvaluation(replacements, tm, vr.logsToRemove::add, vr.logsToAdd::add,
        vr.filesToRemove::add, vr.filesToAdd::put);
    return vr;
  }

  public static void volumeReplacementEvaluation(final List<Pair<Path,Path>> replacements,
      final TabletMetadata tm, final Consumer<LogEntry> logsToRemove,
      final Consumer<LogEntry> logsToAdd, final Consumer<StoredTabletFile> filesToRemove,
      final BiConsumer<ReferencedTabletFile,DataFileValue> filesToAdd) {
    if (replacements.isEmpty() || (tm.getFilesMap().isEmpty() && tm.getLogs().isEmpty())) {
      return;
    }

    log.trace("Using volume replacements: {}", replacements);
    for (LogEntry logEntry : tm.getLogs()) {
      log.trace("Evaluating walog {} for replacement.", logEntry);
      LogEntry switchedLogEntry = switchVolumes(logEntry, replacements);
=======
    for (LogEntry logEntry : tabletFiles.logEntries) {
      LogEntry switchedLogEntry = switchVolume(logEntry, replacements);
>>>>>>> 2890cc2c
      if (switchedLogEntry != null) {
        logsToRemove.accept(logEntry);
        logsToAdd.accept(switchedLogEntry);
        log.trace("Replacing volume {} : {} -> {}", tm.getExtent(), logEntry.getPath(),
            switchedLogEntry.getPath());
      }
    }

    for (Entry<StoredTabletFile,DataFileValue> entry : tm.getFilesMap().entrySet()) {
      log.trace("Evaluating file {} for replacement.", entry.getKey().getPath());
      String metaPath = entry.getKey().getMetadata();
      Path switchedPath = switchVolume(entry.getKey().getPath(), FileType.TABLE, replacements);
      if (switchedPath != null) {
        filesToRemove.accept(entry.getKey());
        ReferencedTabletFile switchedFile =
            new ReferencedTabletFile(switchedPath, entry.getKey().getRange());
        filesToAdd.accept(switchedFile, entry.getValue());
        log.trace("Replacing volume {} : {} -> {}", tm.getExtent(), metaPath, switchedPath);
      }
    }
  }
}<|MERGE_RESOLUTION|>--- conflicted
+++ resolved
@@ -35,11 +35,6 @@
 import org.apache.accumulo.core.metadata.schema.DataFileValue;
 import org.apache.accumulo.core.metadata.schema.TabletMetadata;
 import org.apache.accumulo.core.tabletserver.log.LogEntry;
-<<<<<<< HEAD
-import org.apache.accumulo.core.util.Pair;
-=======
-import org.apache.accumulo.server.ServerContext;
->>>>>>> 2890cc2c
 import org.apache.accumulo.server.fs.VolumeManager.FileType;
 import org.apache.commons.lang3.mutable.MutableBoolean;
 import org.apache.hadoop.fs.Path;
@@ -109,19 +104,8 @@
     }
   }
 
-<<<<<<< HEAD
-  public static boolean needsVolumeReplacement(final List<Pair<Path,Path>> replacements,
+  public static boolean needsVolumeReplacement(final Map<Path,Path> replacements,
       final TabletMetadata tm) {
-=======
-  /**
-   * This method does two things. First, it switches any volumes a tablet is using that are
-   * configured in instance.volumes.replacements. Second, if a tablet dir is no longer configured
-   * for use it chooses a new tablet directory.
-   */
-  public static TabletFiles updateTabletVolumes(ServerContext context, ServiceLock zooLock,
-      KeyExtent extent, TabletFiles tabletFiles) {
-    Map<Path,Path> replacements = context.getVolumeReplacements();
->>>>>>> 2890cc2c
     if (replacements.isEmpty()) {
       return false;
     }
@@ -148,16 +132,15 @@
     }
   }
 
-<<<<<<< HEAD
-  public static VolumeReplacements
-      computeVolumeReplacements(final List<Pair<Path,Path>> replacements, final TabletMetadata tm) {
+  public static VolumeReplacements computeVolumeReplacements(final Map<Path,Path> replacements,
+      final TabletMetadata tm) {
     var vr = new VolumeReplacements(tm);
     volumeReplacementEvaluation(replacements, tm, vr.logsToRemove::add, vr.logsToAdd::add,
         vr.filesToRemove::add, vr.filesToAdd::put);
     return vr;
   }
 
-  public static void volumeReplacementEvaluation(final List<Pair<Path,Path>> replacements,
+  public static void volumeReplacementEvaluation(final Map<Path,Path> replacements,
       final TabletMetadata tm, final Consumer<LogEntry> logsToRemove,
       final Consumer<LogEntry> logsToAdd, final Consumer<StoredTabletFile> filesToRemove,
       final BiConsumer<ReferencedTabletFile,DataFileValue> filesToAdd) {
@@ -168,11 +151,7 @@
     log.trace("Using volume replacements: {}", replacements);
     for (LogEntry logEntry : tm.getLogs()) {
       log.trace("Evaluating walog {} for replacement.", logEntry);
-      LogEntry switchedLogEntry = switchVolumes(logEntry, replacements);
-=======
-    for (LogEntry logEntry : tabletFiles.logEntries) {
       LogEntry switchedLogEntry = switchVolume(logEntry, replacements);
->>>>>>> 2890cc2c
       if (switchedLogEntry != null) {
         logsToRemove.accept(logEntry);
         logsToAdd.accept(switchedLogEntry);
