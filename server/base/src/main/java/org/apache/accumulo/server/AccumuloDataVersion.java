/*
 * Licensed to the Apache Software Foundation (ASF) under one
 * or more contributor license agreements.  See the NOTICE file
 * distributed with this work for additional information
 * regarding copyright ownership.  The ASF licenses this file
 * to you under the Apache License, Version 2.0 (the
 * "License"); you may not use this file except in compliance
 * with the License.  You may obtain a copy of the License at
 *
 *   https://www.apache.org/licenses/LICENSE-2.0
 *
 * Unless required by applicable law or agreed to in writing,
 * software distributed under the License is distributed on an
 * "AS IS" BASIS, WITHOUT WARRANTIES OR CONDITIONS OF ANY
 * KIND, either express or implied.  See the License for the
 * specific language governing permissions and limitations
 * under the License.
 */
package org.apache.accumulo.server;

import java.util.Set;

/**
 * Class representing the version of data stored in Accumulo.
 * <p>
 * This version is separate but related to the file specific version in
 * {@link org.apache.accumulo.core.file.rfile.RFile}. A version change to RFile will reflect a
 * version change to the AccumuloDataVersion. But a version change to the AccumuloDataVersion may
 * not affect the version number in RFile. For example, changes made to other parts of Accumulo that
 * affects how data is stored, like the metadata table, would change the AccumuloDataVersion number
 * here but not in RFile.
 * <p>
 * This number is stored in HDFS under {@link org.apache.accumulo.core.Constants#VERSION_DIR}.
 * <p>
 * This class is used for checking the version during server startup and upgrades.
 */
public class AccumuloDataVersion {

  /**
   * version (12) reflects On-Demand tablets starting with 4.0
   */
  public static final int ONDEMAND_TABLETS_FOR_VERSION_4 = 13;

  /**
   * version (12) reflect changes to support no chop merges including json encoding of the file
   * column family stored in root and metadata tables.
   */
  public static final int METADATA_FILE_JSON_ENCODING = 12;

  /**
   * version (11) reflects removal of replication starting with 3.0
   */
  public static final int REMOVE_DEPRECATIONS_FOR_VERSION_3 = 11;

  /**
   * Historic data versions
   *
   * <ul>
   * <li>version (10) Changes to how root tablet metadata is serialized in zookeeper in 2.1.0</li>
   * <li>version (9) RFiles and wal crypto serialization changes. RFile summary data in 2.0.0</li>
   * <li>version (8) RFile index (ACCUMULO-1124) and wal tracking in ZK in 1.8.0</li>
   * <li>version (7) also reflects the addition of a replication table in 1.7.0
   * <li>version (6) reflects the addition of a separate root table (ACCUMULO-1481) in 1.6.0 -
   * <li>version (5) moves delete file markers for the metadata table into the root tablet
   * <li>version (4) moves logging to HDFS in 1.5.0
   * </ul>
   */
  private static final int CURRENT_VERSION = ONDEMAND_TABLETS_FOR_VERSION_4;

  /**
   * Get the current Accumulo Data Version. See Javadoc of static final integers for a detailed
   * description of that version.
   *
   * @return integer representing the Accumulo Data Version
   */
  public static int get() {
    return CURRENT_VERSION;
  }

<<<<<<< HEAD
  // TODO - this disables upgrades until https://github.com/apache/accumulo/issues/3768 is done
  // public static final Set<Integer> CAN_RUN = Set.of(
  // REMOVE_DEPRECATIONS_FOR_VERSION_3, METADATA_FILE_JSON_ENCODING, CURRENT_VERSION);
  public static final Set<Integer> CAN_RUN = Set.of(CURRENT_VERSION);
=======
  public static final Set<Integer> CAN_RUN =
      Set.of(ROOT_TABLET_META_CHANGES, REMOVE_DEPRECATIONS_FOR_VERSION_3, CURRENT_VERSION);
>>>>>>> a4b4f540

  /**
   * Get the stored, current working version.
   *
   * @param context the server context
   * @return the stored data version
   */
  public static int getCurrentVersion(ServerContext context) {
    int cv =
        context.getServerDirs().getAccumuloPersistentVersion(context.getVolumeManager().getFirst());
    ServerContext.ensureDataVersionCompatible(cv);
    return cv;
  }

  public static String oldestUpgradeableVersionName() {
    return dataVersionToReleaseName(CAN_RUN.stream().mapToInt(x -> x).min().orElseThrow());
  }

  private static String dataVersionToReleaseName(final int version) {
    switch (version) {
      case REMOVE_DEPRECATIONS_FOR_VERSION_3:
        return "3.0.0";
      case METADATA_FILE_JSON_ENCODING:
        return "3.1.0";
      case ONDEMAND_TABLETS_FOR_VERSION_4:
        return "4.0.0";
    }
    throw new IllegalArgumentException("Unsupported data version " + version);
  }
}<|MERGE_RESOLUTION|>--- conflicted
+++ resolved
@@ -77,15 +77,8 @@
     return CURRENT_VERSION;
   }
 
-<<<<<<< HEAD
-  // TODO - this disables upgrades until https://github.com/apache/accumulo/issues/3768 is done
-  // public static final Set<Integer> CAN_RUN = Set.of(
-  // REMOVE_DEPRECATIONS_FOR_VERSION_3, METADATA_FILE_JSON_ENCODING, CURRENT_VERSION);
+  // ELASTICITY_TODO get upgrade working
   public static final Set<Integer> CAN_RUN = Set.of(CURRENT_VERSION);
-=======
-  public static final Set<Integer> CAN_RUN =
-      Set.of(ROOT_TABLET_META_CHANGES, REMOVE_DEPRECATIONS_FOR_VERSION_3, CURRENT_VERSION);
->>>>>>> a4b4f540
 
   /**
    * Get the stored, current working version.
