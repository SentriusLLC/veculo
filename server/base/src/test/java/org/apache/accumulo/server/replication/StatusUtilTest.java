/*
 * Licensed to the Apache Software Foundation (ASF) under one or more
 * contributor license agreements.  See the NOTICE file distributed with
 * this work for additional information regarding copyright ownership.
 * The ASF licenses this file to You under the Apache License, Version 2.0
 * (the "License"); you may not use this file except in compliance with
 * the License.  You may obtain a copy of the License at
 *
 *     http://www.apache.org/licenses/LICENSE-2.0
 *
 * Unless required by applicable law or agreed to in writing, software
 * distributed under the License is distributed on an "AS IS" BASIS,
 * WITHOUT WARRANTIES OR CONDITIONS OF ANY KIND, either express or implied.
 * See the License for the specific language governing permissions and
 * limitations under the License.
 */
package org.apache.accumulo.server.replication;

import static org.junit.Assert.assertFalse;
import static org.junit.Assert.assertTrue;

import org.apache.accumulo.server.replication.proto.Replication.Status;
import org.junit.Test;

public class StatusUtilTest {

  @Test
  public void newFileIsNotCompletelyReplicated() {
<<<<<<< HEAD
    Assert.assertFalse(StatusUtil.isSafeForRemoval(StatusUtil.fileCreated(0L)));
=======
    assertFalse(StatusUtil.isSafeForRemoval(StatusUtil.fileCreated(0l)));
>>>>>>> 851c2d13
  }

  @Test
  public void openFileIsNotCompletelyReplicated() {
    assertFalse(StatusUtil.isSafeForRemoval(Status.newBuilder().setClosed(false).setBegin(0)
        .setEnd(1000).setInfiniteEnd(false).build()));
  }

  @Test
  public void closedFileWithDifferentBeginEndIsNotCompletelyReplicated() {
    assertFalse(StatusUtil.isSafeForRemoval(Status.newBuilder().setClosed(true).setBegin(0)
        .setEnd(1000).setInfiniteEnd(false).build()));
  }

  @Test
  public void closedFileWithInfEndAndNonMaxBeginIsNotCompletelyReplicated() {
    assertFalse(StatusUtil.isSafeForRemoval(
        Status.newBuilder().setClosed(true).setInfiniteEnd(true).setBegin(10000).build()));
  }

  @Test
  public void closedFileWithInfEndAndMaxBeginIsCompletelyReplicated() {
    assertTrue(StatusUtil.isSafeForRemoval(
        Status.newBuilder().setClosed(true).setInfiniteEnd(true).setBegin(Long.MAX_VALUE).build()));
  }

  @Test
  public void closeFileWithEqualBeginEndIsCompletelyReplicated() {
    assertTrue(StatusUtil.isSafeForRemoval(
        Status.newBuilder().setClosed(true).setEnd(100000).setBegin(100000).build()));
  }
}<|MERGE_RESOLUTION|>--- conflicted
+++ resolved
@@ -26,11 +26,7 @@
 
   @Test
   public void newFileIsNotCompletelyReplicated() {
-<<<<<<< HEAD
-    Assert.assertFalse(StatusUtil.isSafeForRemoval(StatusUtil.fileCreated(0L)));
-=======
-    assertFalse(StatusUtil.isSafeForRemoval(StatusUtil.fileCreated(0l)));
->>>>>>> 851c2d13
+    assertFalse(StatusUtil.isSafeForRemoval(StatusUtil.fileCreated(0L)));
   }
 
   @Test
