--- conflicted
+++ resolved
@@ -135,14 +135,7 @@
     // ensure this fails with older versions; the oldest supported version is hard-coded here
     // to ensure we don't unintentionally break upgrade support; changing this should be a conscious
     // decision and this check will ensure we don't overlook it
-<<<<<<< HEAD
-    final int oldestSupported = AccumuloDataVersion.REMOVE_DEPRECATIONS_FOR_VERSION_3;
-=======
-
-    // TODO basically disable check until upgrade to 3.1 is supported. Should be:
-    // final int oldestSupported = AccumuloDataVersion.ROOT_TABLET_META_CHANGES;
     final int oldestSupported = AccumuloDataVersion.METADATA_FILE_JSON_ENCODING;
->>>>>>> 19b4c508
     final int currentVersion = AccumuloDataVersion.get();
     IntConsumer shouldPass = ServerContext::ensureDataVersionCompatible;
     IntConsumer shouldFail = v -> assertThrows(IllegalStateException.class,
