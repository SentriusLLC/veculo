/*
 * Licensed to the Apache Software Foundation (ASF) under one
 * or more contributor license agreements.  See the NOTICE file
 * distributed with this work for additional information
 * regarding copyright ownership.  The ASF licenses this file
 * to you under the Apache License, Version 2.0 (the
 * "License"); you may not use this file except in compliance
 * with the License.  You may obtain a copy of the License at
 *
 *   https://www.apache.org/licenses/LICENSE-2.0
 *
 * Unless required by applicable law or agreed to in writing,
 * software distributed under the License is distributed on an
 * "AS IS" BASIS, WITHOUT WARRANTIES OR CONDITIONS OF ANY
 * KIND, either express or implied.  See the License for the
 * specific language governing permissions and limitations
 * under the License.
 */
package org.apache.accumulo.compactor;

import static com.google.common.util.concurrent.Uninterruptibles.sleepUninterruptibly;
import static org.apache.accumulo.core.util.LazySingletons.RANDOM;

import java.io.IOException;
import java.io.UncheckedIOException;
import java.net.UnknownHostException;
import java.time.Duration;
import java.util.ArrayList;
import java.util.List;
import java.util.Map;
import java.util.TreeMap;
import java.util.UUID;
import java.util.concurrent.CountDownLatch;
import java.util.concurrent.ScheduledThreadPoolExecutor;
import java.util.concurrent.TimeUnit;
import java.util.concurrent.atomic.AtomicBoolean;
import java.util.concurrent.atomic.AtomicReference;
import java.util.concurrent.atomic.LongAdder;
import java.util.function.Supplier;

import org.apache.accumulo.core.Constants;
import org.apache.accumulo.core.cli.ConfigOpts;
import org.apache.accumulo.core.client.AccumuloSecurityException;
import org.apache.accumulo.core.client.IteratorSetting;
import org.apache.accumulo.core.client.TableNotFoundException;
import org.apache.accumulo.core.clientImpl.thrift.SecurityErrorCode;
import org.apache.accumulo.core.clientImpl.thrift.TInfo;
import org.apache.accumulo.core.clientImpl.thrift.TableOperation;
import org.apache.accumulo.core.clientImpl.thrift.TableOperationExceptionType;
import org.apache.accumulo.core.clientImpl.thrift.ThriftSecurityException;
import org.apache.accumulo.core.clientImpl.thrift.ThriftTableOperationException;
import org.apache.accumulo.core.compaction.thrift.CompactionCoordinatorService;
import org.apache.accumulo.core.compaction.thrift.CompactionCoordinatorService.Client;
import org.apache.accumulo.core.compaction.thrift.CompactorService;
import org.apache.accumulo.core.compaction.thrift.TCompactionState;
import org.apache.accumulo.core.compaction.thrift.TCompactionStatusUpdate;
import org.apache.accumulo.core.compaction.thrift.TNextCompactionJob;
import org.apache.accumulo.core.compaction.thrift.UnknownCompactionIdException;
import org.apache.accumulo.core.conf.AccumuloConfiguration;
import org.apache.accumulo.core.conf.ConfigurationCopy;
import org.apache.accumulo.core.conf.Property;
import org.apache.accumulo.core.conf.SiteConfiguration;
import org.apache.accumulo.core.data.NamespaceId;
import org.apache.accumulo.core.data.TableId;
import org.apache.accumulo.core.dataImpl.KeyExtent;
import org.apache.accumulo.core.fate.FateId;
import org.apache.accumulo.core.fate.zookeeper.ZooReaderWriter;
import org.apache.accumulo.core.fate.zookeeper.ZooUtil.NodeExistsPolicy;
import org.apache.accumulo.core.file.FileOperations;
import org.apache.accumulo.core.file.FileSKVIterator;
import org.apache.accumulo.core.iteratorsImpl.system.SystemIteratorUtil;
import org.apache.accumulo.core.lock.ServiceLock;
import org.apache.accumulo.core.lock.ServiceLock.LockLossReason;
import org.apache.accumulo.core.lock.ServiceLock.LockWatcher;
import org.apache.accumulo.core.lock.ServiceLockData;
import org.apache.accumulo.core.lock.ServiceLockData.ServiceDescriptor;
import org.apache.accumulo.core.lock.ServiceLockData.ServiceDescriptors;
import org.apache.accumulo.core.lock.ServiceLockData.ThriftService;
import org.apache.accumulo.core.manager.state.tables.TableState;
import org.apache.accumulo.core.metadata.ReferencedTabletFile;
import org.apache.accumulo.core.metadata.StoredTabletFile;
import org.apache.accumulo.core.metadata.schema.DataFileValue;
import org.apache.accumulo.core.metadata.schema.ExternalCompactionId;
import org.apache.accumulo.core.metadata.schema.TabletMetadata;
import org.apache.accumulo.core.metadata.schema.TabletMetadata.ColumnType;
import org.apache.accumulo.core.metrics.MetricsInfo;
import org.apache.accumulo.core.metrics.MetricsProducer;
import org.apache.accumulo.core.rpc.ThriftUtil;
import org.apache.accumulo.core.rpc.clients.ThriftClientTypes;
import org.apache.accumulo.core.securityImpl.thrift.TCredentials;
import org.apache.accumulo.core.spi.crypto.CryptoService;
import org.apache.accumulo.core.tabletserver.thrift.ActiveCompaction;
import org.apache.accumulo.core.tabletserver.thrift.TCompactionKind;
import org.apache.accumulo.core.tabletserver.thrift.TCompactionStats;
import org.apache.accumulo.core.tabletserver.thrift.TExternalCompactionJob;
import org.apache.accumulo.core.trace.TraceUtil;
import org.apache.accumulo.core.util.Halt;
import org.apache.accumulo.core.util.UtilWaitThread;
import org.apache.accumulo.core.util.compaction.ExternalCompactionUtil;
import org.apache.accumulo.core.util.threads.ThreadPools;
import org.apache.accumulo.core.util.threads.Threads;
import org.apache.accumulo.core.util.time.NanoTime;
import org.apache.accumulo.server.AbstractServer;
import org.apache.accumulo.server.ServerContext;
import org.apache.accumulo.server.client.ClientServiceHandler;
import org.apache.accumulo.server.compaction.CompactionConfigStorage;
import org.apache.accumulo.server.compaction.CompactionInfo;
import org.apache.accumulo.server.compaction.CompactionWatcher;
import org.apache.accumulo.server.compaction.FileCompactor;
import org.apache.accumulo.server.compaction.PausedCompactionMetrics;
import org.apache.accumulo.server.compaction.RetryableThriftCall;
import org.apache.accumulo.server.compaction.RetryableThriftCall.RetriesExceededException;
import org.apache.accumulo.server.conf.TableConfiguration;
import org.apache.accumulo.server.fs.VolumeManager;
import org.apache.accumulo.server.rpc.ServerAddress;
import org.apache.accumulo.server.rpc.TServerUtils;
import org.apache.accumulo.server.rpc.ThriftProcessorTypes;
import org.apache.accumulo.tserver.log.LogSorter;
import org.apache.hadoop.fs.FileSystem;
import org.apache.hadoop.fs.Path;
import org.apache.thrift.TException;
import org.apache.thrift.transport.TTransportException;
import org.apache.zookeeper.KeeperException;
import org.slf4j.Logger;
import org.slf4j.LoggerFactory;

import com.google.common.base.Preconditions;
import com.google.common.net.HostAndPort;

import io.micrometer.core.instrument.FunctionCounter;
import io.micrometer.core.instrument.LongTaskTimer;
import io.micrometer.core.instrument.MeterRegistry;

public class Compactor extends AbstractServer implements MetricsProducer, CompactorService.Iface {

  public interface FileCompactorRunnable extends Runnable {
    /**
     * Unable to create a constructor in an anonymous class so this method serves to initialize the
     * object so that {@code #getFileCompactor()} returns a non-null reference.
     */
    void initialize() throws RetriesExceededException;

    AtomicReference<FileCompactor> getFileCompactor();

    Duration getCompactionAge();
  }

  private static final Logger LOG = LoggerFactory.getLogger(Compactor.class);

  private static final long TEN_MEGABYTES = 10485760;

  protected static final CompactionJobHolder JOB_HOLDER = new CompactionJobHolder();

  private final UUID compactorId = UUID.randomUUID();
  protected final AtomicReference<ExternalCompactionId> currentCompactionId =
      new AtomicReference<>();

  private ServiceLock compactorLock;
  private ServerAddress compactorAddress = null;
  private final PausedCompactionMetrics pausedMetrics = new PausedCompactionMetrics();

  // Exposed for tests
  protected volatile boolean shutdown = false;

  private final AtomicBoolean compactionRunning = new AtomicBoolean(false);

  protected Compactor(ConfigOpts opts, String[] args) {
    super("compactor", opts, ServerContext::new, args);
  }

  @Override
  protected String getResourceGroupPropertyValue(SiteConfiguration conf) {
    return conf.get(Property.COMPACTOR_GROUP_NAME);
  }

  private long getTotalEntriesRead() {
    return FileCompactor.getTotalEntriesRead();
  }

  private long getTotalEntriesWritten() {
    return FileCompactor.getTotalEntriesWritten();
  }

  @Override
  public void registerMetrics(MeterRegistry registry) {
    super.registerMetrics(registry);
    FunctionCounter.builder(METRICS_COMPACTOR_ENTRIES_READ, this, Compactor::getTotalEntriesRead)
        .description("Number of entries read by all compactions that have run on this compactor")
        .register(registry);
    FunctionCounter
        .builder(METRICS_COMPACTOR_ENTRIES_WRITTEN, this, Compactor::getTotalEntriesWritten)
        .description("Number of entries written by all compactions that have run on this compactor")
        .register(registry);
    LongTaskTimer timer = LongTaskTimer.builder(METRICS_COMPACTOR_MAJC_STUCK)
        .description("Number and duration of stuck major compactions").register(registry);
    CompactionWatcher.setTimer(timer);
  }

  protected void startCancelChecker(ScheduledThreadPoolExecutor schedExecutor,
      long timeBetweenChecks) {
    ThreadPools.watchCriticalScheduledTask(schedExecutor.scheduleWithFixedDelay(
        this::checkIfCanceled, 0, timeBetweenChecks, TimeUnit.MILLISECONDS));
  }

  protected void checkIfCanceled() {
    TExternalCompactionJob job = JOB_HOLDER.getJob();
    if (job != null) {
      try {
        var extent = KeyExtent.fromThrift(job.getExtent());
        var ecid = ExternalCompactionId.of(job.getExternalCompactionId());

        TabletMetadata tabletMeta =
            getContext().getAmple().readTablet(extent, ColumnType.ECOMP, ColumnType.PREV_ROW);
        if (tabletMeta == null || !tabletMeta.getExternalCompactions().containsKey(ecid)) {
          // table was deleted OR tablet was split or merged OR tablet no longer thinks compaction
          // is running for some reason
          LOG.info("Cancelling compaction {} that no longer has a metadata entry at {}", ecid,
              extent);
          JOB_HOLDER.cancel(job.getExternalCompactionId());
          return;
        }

        var tableState = getContext().getTableState(extent.tableId());
        if (tableState != TableState.ONLINE) {
          LOG.info("Cancelling compaction {} because table state is {}", ecid, tableState);
          JOB_HOLDER.cancel(job.getExternalCompactionId());
          return;
        }

        if (job.getKind() == TCompactionKind.USER) {

          var cconf =
              CompactionConfigStorage.getConfig(getContext(), FateId.fromThrift(job.getFateId()));

          if (cconf == null) {
            LOG.info("Cancelling compaction {} for user compaction that no longer exists {} {}",
                ecid, FateId.fromThrift(job.getFateId()), extent);
            JOB_HOLDER.cancel(job.getExternalCompactionId());
          }
        }
      } catch (RuntimeException | KeeperException e) {
        LOG.warn("Failed to check if compaction {} for {} was canceled.",
            job.getExternalCompactionId(), KeyExtent.fromThrift(job.getExtent()), e);
      } catch (InterruptedException e) {
        Thread.currentThread().interrupt();
        throw new RuntimeException(e);
      }
    }
  }

  /**
   * Set up nodes and locks in ZooKeeper for this Compactor
   *
   * @param clientAddress address of this Compactor
   * @throws KeeperException zookeeper error
   * @throws InterruptedException thread interrupted
   */
  protected void announceExistence(HostAndPort clientAddress)
      throws KeeperException, InterruptedException {

    String hostPort = ExternalCompactionUtil.getHostPortString(clientAddress);

    ZooReaderWriter zoo = getContext().getZooReaderWriter();
    String compactorQueuePath =
        getContext().getZooKeeperRoot() + Constants.ZCOMPACTORS + "/" + this.getResourceGroup();
    String zPath = compactorQueuePath + "/" + hostPort;

    try {
      zoo.mkdirs(compactorQueuePath);
      zoo.putPersistentData(zPath, new byte[] {}, NodeExistsPolicy.SKIP);
    } catch (KeeperException e) {
      if (e.code() == KeeperException.Code.NOAUTH) {
        LOG.error("Failed to write to ZooKeeper. Ensure that"
            + " accumulo.properties, specifically instance.secret, is consistent.");
      }
      throw e;
    }

    compactorLock = new ServiceLock(getContext().getZooReaderWriter().getZooKeeper(),
        ServiceLock.path(zPath), compactorId);
    LockWatcher lw = new LockWatcher() {
      @Override
      public void lostLock(final LockLossReason reason) {
        Halt.halt(1, () -> {
          LOG.error("Compactor lost lock (reason = {}), exiting.", reason);
          getContext().getLowMemoryDetector().logGCInfo(getConfiguration());
        });
      }

      @Override
      public void unableToMonitorLockNode(final Exception e) {
        Halt.halt(1, () -> LOG.error("Lost ability to monitor Compactor lock, exiting.", e));
      }
    };

    try {
      for (int i = 0; i < 25; i++) {
        zoo.putPersistentData(zPath, new byte[0], NodeExistsPolicy.SKIP);

        ServiceDescriptors descriptors = new ServiceDescriptors();
        for (ThriftService svc : new ThriftService[] {ThriftService.CLIENT,
            ThriftService.COMPACTOR}) {
          descriptors.addService(
              new ServiceDescriptor(compactorId, svc, hostPort, this.getResourceGroup()));
        }

        if (compactorLock.tryLock(lw, new ServiceLockData(descriptors))) {
          LOG.debug("Obtained Compactor lock {}", compactorLock.getLockPath());
          return;
        }
        LOG.info("Waiting for Compactor lock");
        sleepUninterruptibly(5, TimeUnit.SECONDS);
      }
      String msg = "Too many retries, exiting.";
      LOG.info(msg);
      throw new RuntimeException(msg);
    } catch (Exception e) {
      LOG.info("Could not obtain tablet server lock, exiting.", e);
      throw new RuntimeException(e);
    }
  }

  protected CompactorService.Iface getCompactorThriftHandlerInterface() {
    return this;
  }

  /**
   * Start this Compactors thrift service to handle incoming client requests
   *
   * @return address of this compactor client service
   * @throws UnknownHostException host unknown
   */
  protected ServerAddress startCompactorClientService() throws UnknownHostException {

    ClientServiceHandler clientHandler = new ClientServiceHandler(getContext());
    var processor = ThriftProcessorTypes.getCompactorTProcessor(clientHandler,
        getCompactorThriftHandlerInterface(), getContext());
    Property maxMessageSizeProperty =
        (getConfiguration().get(Property.COMPACTOR_MAX_MESSAGE_SIZE) != null
            ? Property.COMPACTOR_MAX_MESSAGE_SIZE : Property.GENERAL_MAX_MESSAGE_SIZE);
    ServerAddress sp = TServerUtils.startServer(getContext(), getHostname(),
        Property.COMPACTOR_CLIENTPORT, processor, this.getClass().getSimpleName(),
        "Thrift Client Server", Property.COMPACTOR_PORTSEARCH, Property.COMPACTOR_MINTHREADS,
        Property.COMPACTOR_MINTHREADS_TIMEOUT, Property.COMPACTOR_THREADCHECK,
        maxMessageSizeProperty);
    LOG.info("address = {}", sp.address);
    return sp;
  }

  /**
   * Cancel the compaction with this id.
   *
   * @param externalCompactionId compaction id
   * @throws UnknownCompactionIdException if the externalCompactionId does not match the currently
   *         executing compaction
   * @throws TException thrift error
   */
  private void cancel(String externalCompactionId) throws TException {
    if (JOB_HOLDER.cancel(externalCompactionId)) {
      LOG.info("Cancel requested for compaction job {}", externalCompactionId);
    } else {
      throw new UnknownCompactionIdException();
    }
  }

  @Override
  public void cancel(TInfo tinfo, TCredentials credentials, String externalCompactionId)
      throws TException {
    TableId tableId = JOB_HOLDER.getTableId();
    try {
      NamespaceId nsId = getContext().getNamespaceId(tableId);
      if (!getContext().getSecurityOperation().canCompact(credentials, tableId, nsId)) {
        throw new AccumuloSecurityException(credentials.getPrincipal(),
            SecurityErrorCode.PERMISSION_DENIED).asThriftException();
      }
    } catch (TableNotFoundException e) {
      throw new ThriftTableOperationException(tableId.canonical(), null,
          TableOperation.COMPACT_CANCEL, TableOperationExceptionType.NOTFOUND, e.getMessage());
    }

    cancel(externalCompactionId);
  }

  /**
   * Send an update to the CompactionCoordinator for this job
   *
   * @param job compactionJob
   * @param update status update
   * @throws RetriesExceededException thrown when retries have been exceeded
   */
  protected void updateCompactionState(TExternalCompactionJob job, TCompactionStatusUpdate update)
      throws RetriesExceededException {
    RetryableThriftCall<String> thriftCall =
        new RetryableThriftCall<>(1000, RetryableThriftCall.MAX_WAIT_TIME, 25, () -> {
          Client coordinatorClient = getCoordinatorClient();
          try {
            coordinatorClient.updateCompactionStatus(TraceUtil.traceInfo(), getContext().rpcCreds(),
                job.getExternalCompactionId(), update, System.currentTimeMillis());
            return "";
          } finally {
            ThriftUtil.returnClient(coordinatorClient, getContext());
          }
        });
    thriftCall.run();
  }

  /**
   * Notify the CompactionCoordinator the job failed
   *
   * @param job current compaction job
   * @throws RetriesExceededException thrown when retries have been exceeded
   */
  protected void updateCompactionFailed(TExternalCompactionJob job)
      throws RetriesExceededException {
    RetryableThriftCall<String> thriftCall =
        new RetryableThriftCall<>(1000, RetryableThriftCall.MAX_WAIT_TIME, 25, () -> {
          Client coordinatorClient = getCoordinatorClient();
          try {
            coordinatorClient.compactionFailed(TraceUtil.traceInfo(), getContext().rpcCreds(),
                job.getExternalCompactionId(), job.extent);
            return "";
          } finally {
            ThriftUtil.returnClient(coordinatorClient, getContext());
          }
        });
    thriftCall.run();
  }

  /**
   * Update the CompactionCoordinator with the stats from the completed job
   *
   * @param job current compaction job
   * @param stats compaction stats
   * @throws RetriesExceededException thrown when retries have been exceeded
   */
  protected void updateCompactionCompleted(TExternalCompactionJob job, TCompactionStats stats)
      throws RetriesExceededException {
    RetryableThriftCall<String> thriftCall =
        new RetryableThriftCall<>(1000, RetryableThriftCall.MAX_WAIT_TIME, 25, () -> {
          Client coordinatorClient = getCoordinatorClient();
          try {
            coordinatorClient.compactionCompleted(TraceUtil.traceInfo(), getContext().rpcCreds(),
                job.getExternalCompactionId(), job.extent, stats);
            return "";
          } finally {
            ThriftUtil.returnClient(coordinatorClient, getContext());
          }
        });
    thriftCall.run();
  }

  /**
   * Get the next job to run
   *
   * @param uuid uuid supplier
   * @return CompactionJob
   * @throws RetriesExceededException thrown when retries have been exceeded
   */
  protected TNextCompactionJob getNextJob(Supplier<UUID> uuid) throws RetriesExceededException {
    final long startingWaitTime =
        getConfiguration().getTimeInMillis(Property.COMPACTOR_MIN_JOB_WAIT_TIME);
    final long maxWaitTime =
        getConfiguration().getTimeInMillis(Property.COMPACTOR_MAX_JOB_WAIT_TIME);

    RetryableThriftCall<TNextCompactionJob> nextJobThriftCall =
        new RetryableThriftCall<>(startingWaitTime, maxWaitTime, 0, () -> {
          Client coordinatorClient = getCoordinatorClient();
          try {
            ExternalCompactionId eci = ExternalCompactionId.generate(uuid.get());
            LOG.trace("Attempting to get next job, eci = {}", eci);
            currentCompactionId.set(eci);
            return coordinatorClient.getCompactionJob(TraceUtil.traceInfo(),
                getContext().rpcCreds(), this.getResourceGroup(),
                ExternalCompactionUtil.getHostPortString(compactorAddress.getAddress()),
                eci.toString());
          } catch (Exception e) {
            currentCompactionId.set(null);
            throw e;
          } finally {
            ThriftUtil.returnClient(coordinatorClient, getContext());
          }
        });
    return nextJobThriftCall.run();
  }

  /**
   * Get the client to the CompactionCoordinator
   *
   * @return compaction coordinator client
   * @throws TTransportException when unable to get client
   */
  protected CompactionCoordinatorService.Client getCoordinatorClient() throws TTransportException {
    var coordinatorHost = ExternalCompactionUtil.findCompactionCoordinator(getContext());
    if (coordinatorHost.isEmpty()) {
      throw new TTransportException("Unable to get CompactionCoordinator address from ZooKeeper");
    }
    LOG.trace("CompactionCoordinator address is: {}", coordinatorHost.orElseThrow());
    return ThriftUtil.getClient(ThriftClientTypes.COORDINATOR, coordinatorHost.orElseThrow(),
        getContext());
  }

  /**
   * Create compaction runnable
   *
   * @param job compaction job
   * @param totalInputEntries object to capture total entries
   * @param totalInputBytes object to capture input file size
   * @param started started latch
   * @param stopped stopped latch
   * @param err reference to error
   * @return Runnable compaction job
   */
  protected FileCompactorRunnable createCompactionJob(final TExternalCompactionJob job,
      final LongAdder totalInputEntries, final LongAdder totalInputBytes,
      final CountDownLatch started, final CountDownLatch stopped,
      final AtomicReference<Throwable> err) {

    return new FileCompactorRunnable() {

      private final AtomicReference<FileCompactor> compactor = new AtomicReference<>();
      private volatile NanoTime compactionStartTime;

      @Override
      public void initialize() throws RetriesExceededException {
        LOG.info("Starting up compaction runnable for job: {}", job);
        this.compactionStartTime = NanoTime.now();
        TCompactionStatusUpdate update = new TCompactionStatusUpdate(TCompactionState.STARTED,
            "Compaction started", -1, -1, -1, getCompactionAge().toNanos());
        updateCompactionState(job, update);
        final var extent = KeyExtent.fromThrift(job.getExtent());
        final AccumuloConfiguration aConfig;
        final TableConfiguration tConfig = getContext().getTableConfiguration(extent.tableId());

        if (!job.getOverrides().isEmpty()) {
          aConfig = new ConfigurationCopy(tConfig);
          job.getOverrides().forEach(((ConfigurationCopy) aConfig)::set);
          LOG.debug("Overriding table properties with {}", job.getOverrides());
        } else {
          aConfig = tConfig;
        }

        final ReferencedTabletFile outputFile =
            new ReferencedTabletFile(new Path(job.getOutputFile()));

        final Map<StoredTabletFile,DataFileValue> files = new TreeMap<>();
        job.getFiles().forEach(f -> {
          long estEntries = f.getEntries();
          StoredTabletFile stf = new StoredTabletFile(f.getMetadataFileEntry());
          // This happens with bulk import files
          if (estEntries == 0) {
            estEntries =
                estimateOverlappingEntries(extent, stf, aConfig, tConfig.getCryptoService());
          }
          files.put(stf, new DataFileValue(f.getSize(), estEntries, f.getTimestamp()));
          totalInputEntries.add(estEntries);
          totalInputBytes.add(f.getSize());
        });

        final List<IteratorSetting> iters = new ArrayList<>();
        job.getIteratorSettings().getIterators()
            .forEach(tis -> iters.add(SystemIteratorUtil.toIteratorSetting(tis)));

        final ExtCEnv cenv = new ExtCEnv(JOB_HOLDER, getResourceGroup());
        compactor.set(
            new FileCompactor(getContext(), extent, files, outputFile, job.isPropagateDeletes(),
                cenv, iters, aConfig, tConfig.getCryptoService(), pausedMetrics));

      }

      @Override
      public AtomicReference<FileCompactor> getFileCompactor() {
        return compactor;
      }

      @Override
      public void run() {
        Preconditions.checkState(compactor.get() != null, "initialize not called");
        // Its only expected that a single compaction runs at a time. Multiple compactions running
        // at a time could cause odd behavior like out of order and unexpected thrift calls to the
        // coordinator. This is a sanity check to ensure the expectation is met. Should this check
        // ever fail, it means there is a bug elsewhere.
        Preconditions.checkState(compactionRunning.compareAndSet(false, true));
        try {

          LOG.trace("Starting compactor");
          started.countDown();

          org.apache.accumulo.server.compaction.CompactionStats stat = compactor.get().call();
          TCompactionStats cs = new TCompactionStats();
          cs.setEntriesRead(stat.getEntriesRead());
          cs.setEntriesWritten(stat.getEntriesWritten());
          cs.setFileSize(stat.getFileSize());
          JOB_HOLDER.setStats(cs);

          LOG.info("Compaction completed successfully {} ", job.getExternalCompactionId());
          // Update state when completed
          TCompactionStatusUpdate update2 = new TCompactionStatusUpdate(TCompactionState.SUCCEEDED,
              "Compaction completed successfully", -1, -1, -1, this.getCompactionAge().toNanos());
          updateCompactionState(job, update2);
        } catch (FileCompactor.CompactionCanceledException cce) {
          LOG.debug("Compaction canceled {}", job.getExternalCompactionId());
          err.set(cce);
        } catch (Exception e) {
          KeyExtent fromThriftExtent = KeyExtent.fromThrift(job.getExtent());
          LOG.error("Compaction failed: id: {}, extent: {}", job.getExternalCompactionId(),
              fromThriftExtent, e);
          err.set(e);
        } finally {
          stopped.countDown();
          Preconditions.checkState(compactionRunning.compareAndSet(true, false));
        }
      }

      @Override
      public Duration getCompactionAge() {
        if (compactionStartTime == null) {
          // compaction hasn't started yet
          return Duration.ZERO;
        }
        return compactionStartTime.elapsed();
      }

    };

  }

  /**
   * @param extent the extent
   * @param file the file to read from
   * @param tableConf the table configuration
   * @param cryptoService the crypto service
   * @return an estimate of the number of key/value entries in the file that overlap the extent
   */
  private long estimateOverlappingEntries(KeyExtent extent, StoredTabletFile file,
      AccumuloConfiguration tableConf, CryptoService cryptoService) {
    FileOperations fileFactory = FileOperations.getInstance();
    FileSystem fs = getContext().getVolumeManager().getFileSystemByPath(file.getPath());

    try (FileSKVIterator reader =
        fileFactory.newReaderBuilder().forFile(file, fs, fs.getConf(), cryptoService)
            .withTableConfiguration(tableConf).dropCachesBehind().build()) {
      return reader.estimateOverlappingEntries(extent);
    } catch (IOException ioe) {
      throw new UncheckedIOException(ioe);
    }
  }

  /**
   * Returns the number of seconds to wait in between progress checks based on input file sizes
   *
   * @param numBytes number of bytes in input file
   * @return number of seconds to wait between progress checks
   */
  static long calculateProgressCheckTime(long numBytes) {
    return Math.max(1, (numBytes / TEN_MEGABYTES));
  }

  protected Supplier<UUID> getNextId() {
    return UUID::randomUUID;
  }

  protected long getWaitTimeBetweenCompactionChecks(int numCompactors) {
    long minWait = getConfiguration().getTimeInMillis(Property.COMPACTOR_MIN_JOB_WAIT_TIME);
    // Aim for around 3 compactors checking in per min wait time.
    long sleepTime = numCompactors * minWait / 3;
    // Ensure a compactor waits at least the minimum time
    sleepTime = Math.max(minWait, sleepTime);
    // Ensure a sleeping compactor has a configurable max sleep time
    sleepTime = Math.min(getConfiguration().getTimeInMillis(Property.COMPACTOR_MAX_JOB_WAIT_TIME),
        sleepTime);
    // Add some random jitter to the sleep time, that averages out to sleep time. This will spread
    // compactors out evenly over time.
    sleepTime = (long) (.9 * sleepTime + sleepTime * .2 * RANDOM.get().nextDouble());
    LOG.trace("Sleeping {}ms based on {} compactors", sleepTime, numCompactors);
    return sleepTime;
  }

  @Override
  public void run() {

    try {
      compactorAddress = startCompactorClientService();
    } catch (UnknownHostException e1) {
      throw new RuntimeException("Failed to start the compactor client service", e1);
    }
    final HostAndPort clientAddress = compactorAddress.getAddress();

    try {
      announceExistence(clientAddress);
    } catch (KeeperException | InterruptedException e) {
      throw new RuntimeException("Error registering compactor in ZooKeeper", e);
    }
    this.getContext().setServiceLock(compactorLock);

    MetricsInfo metricsInfo = getContext().getMetricsInfo();
    metricsInfo.addServiceTags(getApplicationName(), clientAddress, getResourceGroup());

    metricsInfo.addMetricsProducers(this, pausedMetrics);
    metricsInfo.init();

    var watcher = new CompactionWatcher(getConfiguration());
    var schedExecutor = ThreadPools.getServerThreadPools()
        .createGeneralScheduledExecutorService(getConfiguration());
    startCancelChecker(schedExecutor,
        getConfiguration().getTimeInMillis(Property.COMPACTOR_CANCEL_CHECK_INTERVAL));

    LOG.info("Compactor started, waiting for work");
    try {

      final AtomicReference<Throwable> err = new AtomicReference<>();
<<<<<<< HEAD
      final AtomicLong timeSinceLastCompletion = new AtomicLong(0L);
      final LogSorter logSorter = new LogSorter(getContext(), getConfiguration());
      long nextSortLogsCheckTime = System.currentTimeMillis();
=======
>>>>>>> 3c5bb40a

      while (!shutdown) {

        // mark compactor as idle while not in the compaction loop
        updateIdleStatus(true);

        currentCompactionId.set(null);
        err.set(null);
        JOB_HOLDER.reset();

        if (System.currentTimeMillis() > nextSortLogsCheckTime) {
          // Attempt to process all existing log sorting work serially in this thread.
          // When no work remains, this call will return so that we can look for compaction
          // work.
          LOG.debug("Checking to see if any recovery logs need sorting");
          nextSortLogsCheckTime = logSorter.sortLogsIfNeeded();
        }

        TExternalCompactionJob job;
        try {
          TNextCompactionJob next = getNextJob(getNextId());
          job = next.getJob();
          if (!job.isSetExternalCompactionId()) {
            LOG.trace("No external compactions in group {}", this.getResourceGroup());
            UtilWaitThread.sleep(getWaitTimeBetweenCompactionChecks(next.getCompactorCount()));
            continue;
          }
          if (!job.getExternalCompactionId().equals(currentCompactionId.get().toString())) {
            throw new IllegalStateException("Returned eci " + job.getExternalCompactionId()
                + " does not match supplied eci " + currentCompactionId.get());
          }
        } catch (RetriesExceededException e2) {
          LOG.warn("Retries exceeded getting next job. Retrying...");
          continue;
        }
        LOG.debug("Received next compaction job: {}", job);

        final LongAdder totalInputEntries = new LongAdder();
        final LongAdder totalInputBytes = new LongAdder();
        final CountDownLatch started = new CountDownLatch(1);
        final CountDownLatch stopped = new CountDownLatch(1);

        final FileCompactorRunnable fcr =
            createCompactionJob(job, totalInputEntries, totalInputBytes, started, stopped, err);

        final Thread compactionThread =
            Threads.createThread("Compaction job for tablet " + job.getExtent().toString(), fcr);

        JOB_HOLDER.set(job, compactionThread, fcr.getFileCompactor());

        try {
          // mark compactor as busy while compacting
          updateIdleStatus(false);

          // Need to call FileCompactorRunnable.initialize after calling JOB_HOLDER.set
          fcr.initialize();

          compactionThread.start(); // start the compactionThread
          started.await(); // wait until the compactor is started
          final long inputEntries = totalInputEntries.sum();
          final long waitTime = calculateProgressCheckTime(totalInputBytes.sum());
          LOG.debug("Progress checks will occur every {} seconds", waitTime);
          String percentComplete = "unknown";

          while (!stopped.await(waitTime, TimeUnit.SECONDS)) {
            List<CompactionInfo> running =
                org.apache.accumulo.server.compaction.FileCompactor.getRunningCompactions();
            if (!running.isEmpty()) {
              // Compaction has started. There should only be one in the list
              CompactionInfo info = running.get(0);
              if (info != null) {
                final long entriesRead = info.getEntriesRead();
                final long entriesWritten = info.getEntriesWritten();
                if (inputEntries > 0) {
                  percentComplete = Float.toString((entriesRead / (float) inputEntries) * 100);
                }
                String message = String.format(
                    "Compaction in progress, read %d of %d input entries ( %s %s ), written %d entries, paused %d times",
                    entriesRead, inputEntries, percentComplete, "%", entriesWritten,
                    info.getTimesPaused());
                watcher.run();
                try {
                  LOG.debug("Updating coordinator with compaction progress: {}.", message);
                  TCompactionStatusUpdate update = new TCompactionStatusUpdate(
                      TCompactionState.IN_PROGRESS, message, inputEntries, entriesRead,
                      entriesWritten, fcr.getCompactionAge().toNanos());
                  updateCompactionState(job, update);
                } catch (RetriesExceededException e) {
                  LOG.warn("Error updating coordinator with compaction progress, error: {}",
                      e.getMessage());
                }
              }
            } else {
              LOG.debug("Waiting on compaction thread to finish, but no RUNNING compaction");
            }
          }
          compactionThread.join();
          LOG.trace("Compaction thread finished.");
          // Run the watcher again to clear out the finished compaction and set the
          // stuck count to zero.
          watcher.run();

          if (err.get() != null) {
            // maybe the error occured because the table was deleted or something like that, so
            // force a cancel check to possibly reduce noise in the logs
            checkIfCanceled();
          }

          if (compactionThread.isInterrupted() || JOB_HOLDER.isCancelled()
              || (err.get() != null && err.get().getClass().equals(InterruptedException.class))) {
            LOG.warn("Compaction thread was interrupted, sending CANCELLED state");
            try {
              TCompactionStatusUpdate update =
                  new TCompactionStatusUpdate(TCompactionState.CANCELLED, "Compaction cancelled",
                      -1, -1, -1, fcr.getCompactionAge().toNanos());
              updateCompactionState(job, update);
              updateCompactionFailed(job);
            } catch (RetriesExceededException e) {
              LOG.error("Error updating coordinator with compaction cancellation.", e);
            } finally {
              currentCompactionId.set(null);
            }
          } else if (err.get() != null) {
            KeyExtent fromThriftExtent = KeyExtent.fromThrift(job.getExtent());
            try {
              LOG.info("Updating coordinator with compaction failure: id: {}, extent: {}",
                  job.getExternalCompactionId(), fromThriftExtent);
              TCompactionStatusUpdate update = new TCompactionStatusUpdate(TCompactionState.FAILED,
                  "Compaction failed due to: " + err.get().getMessage(), -1, -1, -1,
                  fcr.getCompactionAge().toNanos());
              updateCompactionState(job, update);
              updateCompactionFailed(job);
            } catch (RetriesExceededException e) {
              LOG.error("Error updating coordinator with compaction failure: id: {}, extent: {}",
                  job.getExternalCompactionId(), fromThriftExtent, e);
            } finally {
              currentCompactionId.set(null);
            }
          } else {
            try {
              LOG.trace("Updating coordinator with compaction completion.");
              updateCompactionCompleted(job, JOB_HOLDER.getStats());
            } catch (RetriesExceededException e) {
              LOG.error(
                  "Error updating coordinator with compaction completion, cancelling compaction.",
                  e);
              try {
                cancel(job.getExternalCompactionId());
              } catch (TException e1) {
                LOG.error("Error cancelling compaction.", e1);
              }
            } finally {
              currentCompactionId.set(null);
            }
          }
        } catch (RuntimeException e1) {
          LOG.error(
              "Compactor thread was interrupted waiting for compaction to start, cancelling job",
              e1);
          try {
            cancel(job.getExternalCompactionId());
          } catch (TException e2) {
            LOG.error("Error cancelling compaction.", e2);
          }
        } finally {
          currentCompactionId.set(null);

          // mark compactor as idle after compaction completes
          updateIdleStatus(true);

          // In the case where there is an error in the foreground code the background compaction
          // may still be running. Must cancel it before starting another iteration of the loop to
          // avoid multiple threads updating shared state.
          while (compactionThread.isAlive()) {
            compactionThread.interrupt();
            compactionThread.join(1000);
          }
        }

      }

    } catch (Exception e) {
      LOG.error("Unhandled error occurred in Compactor", e);
    } finally {
      // Shutdown local thrift server
      LOG.info("Stopping Thrift Servers");
      if (compactorAddress.server != null) {
        compactorAddress.server.stop();
      }

      try {
        LOG.debug("Closing filesystems");
        VolumeManager mgr = getContext().getVolumeManager();
        if (null != mgr) {
          mgr.close();
        }
      } catch (IOException e) {
        LOG.warn("Failed to close filesystem : {}", e.getMessage(), e);
      }

      getContext().getLowMemoryDetector().logGCInfo(getConfiguration());
      LOG.info("stop requested. exiting ... ");
      try {
        if (null != compactorLock) {
          compactorLock.unlock();
        }
      } catch (Exception e) {
        LOG.warn("Failed to release compactor lock", e);
      }
    }

  }

  public static void main(String[] args) throws Exception {
    try (Compactor compactor = new Compactor(new ConfigOpts(), args)) {
      compactor.runServer();
    }
  }

  @Override
  public List<ActiveCompaction> getActiveCompactions(TInfo tinfo, TCredentials credentials)
      throws ThriftSecurityException, TException {
    if (!getContext().getSecurityOperation().canPerformSystemActions(credentials)) {
      throw new AccumuloSecurityException(credentials.getPrincipal(),
          SecurityErrorCode.PERMISSION_DENIED).asThriftException();
    }

    List<CompactionInfo> compactions =
        org.apache.accumulo.server.compaction.FileCompactor.getRunningCompactions();
    List<ActiveCompaction> ret = new ArrayList<>(compactions.size());

    for (CompactionInfo compactionInfo : compactions) {
      ret.add(compactionInfo.toThrift());
    }

    return ret;
  }

  /**
   * Called by a CompactionCoordinator to get the running compaction
   *
   * @param tinfo trace info
   * @param credentials caller credentials
   * @return current compaction job or empty compaction job is none running
   */
  @Override
  public TExternalCompactionJob getRunningCompaction(TInfo tinfo, TCredentials credentials)
      throws ThriftSecurityException, TException {
    // do not expect users to call this directly, expect other tservers to call this method
    if (!getContext().getSecurityOperation().canPerformSystemActions(credentials)) {
      throw new AccumuloSecurityException(credentials.getPrincipal(),
          SecurityErrorCode.PERMISSION_DENIED).asThriftException();
    }

    // Return what is currently running, does not wait for jobs in the process of reserving. This
    // method is called by a coordinator starting up to determine what is currently running on all
    // compactors.

    TExternalCompactionJob job = null;
    synchronized (JOB_HOLDER) {
      job = JOB_HOLDER.getJob();
    }

    if (null == job) {
      return new TExternalCompactionJob();
    } else {
      return job;
    }
  }

  @Override
  public String getRunningCompactionId(TInfo tinfo, TCredentials credentials)
      throws ThriftSecurityException, TException {
    // do not expect users to call this directly, expect other tservers to call this method
    if (!getContext().getSecurityOperation().canPerformSystemActions(credentials)) {
      throw new AccumuloSecurityException(credentials.getPrincipal(),
          SecurityErrorCode.PERMISSION_DENIED).asThriftException();
    }

    // Any returned id must cover the time period from before a job is reserved until after it
    // commits. This method is called to detect dead compactions and depends on this behavior.
    // For the purpose of detecting dead compactions its ok if ids are returned that never end up
    // being related to a running compaction.
    ExternalCompactionId eci = currentCompactionId.get();
    if (null == eci) {
      return "";
    } else {
      return eci.canonical();
    }
  }

}<|MERGE_RESOLUTION|>--- conflicted
+++ resolved
@@ -34,6 +34,7 @@
 import java.util.concurrent.ScheduledThreadPoolExecutor;
 import java.util.concurrent.TimeUnit;
 import java.util.concurrent.atomic.AtomicBoolean;
+import java.util.concurrent.atomic.AtomicLong;
 import java.util.concurrent.atomic.AtomicReference;
 import java.util.concurrent.atomic.LongAdder;
 import java.util.function.Supplier;
@@ -708,12 +709,9 @@
     try {
 
       final AtomicReference<Throwable> err = new AtomicReference<>();
-<<<<<<< HEAD
       final AtomicLong timeSinceLastCompletion = new AtomicLong(0L);
       final LogSorter logSorter = new LogSorter(getContext(), getConfiguration());
       long nextSortLogsCheckTime = System.currentTimeMillis();
-=======
->>>>>>> 3c5bb40a
 
       while (!shutdown) {
 
