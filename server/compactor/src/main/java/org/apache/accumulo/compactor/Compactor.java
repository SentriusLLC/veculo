/*
 * Licensed to the Apache Software Foundation (ASF) under one
 * or more contributor license agreements.  See the NOTICE file
 * distributed with this work for additional information
 * regarding copyright ownership.  The ASF licenses this file
 * to you under the Apache License, Version 2.0 (the
 * "License"); you may not use this file except in compliance
 * with the License.  You may obtain a copy of the License at
 *
 *   https://www.apache.org/licenses/LICENSE-2.0
 *
 * Unless required by applicable law or agreed to in writing,
 * software distributed under the License is distributed on an
 * "AS IS" BASIS, WITHOUT WARRANTIES OR CONDITIONS OF ANY
 * KIND, either express or implied.  See the License for the
 * specific language governing permissions and limitations
 * under the License.
 */
package org.apache.accumulo.compactor;

import static com.google.common.util.concurrent.Uninterruptibles.sleepUninterruptibly;
import static org.apache.accumulo.core.metrics.Metric.COMPACTOR_ENTRIES_READ;
import static org.apache.accumulo.core.metrics.Metric.COMPACTOR_ENTRIES_WRITTEN;
import static org.apache.accumulo.core.metrics.Metric.COMPACTOR_MAJC_IN_PROGRESS;
import static org.apache.accumulo.core.metrics.Metric.COMPACTOR_MAJC_STUCK;
import static org.apache.accumulo.core.util.LazySingletons.RANDOM;

import java.io.IOException;
import java.io.UncheckedIOException;
import java.net.UnknownHostException;
import java.time.Duration;
import java.util.ArrayList;
import java.util.Collection;
import java.util.List;
import java.util.Map;
import java.util.TreeMap;
import java.util.UUID;
import java.util.concurrent.CountDownLatch;
import java.util.concurrent.ScheduledThreadPoolExecutor;
import java.util.concurrent.TimeUnit;
import java.util.concurrent.atomic.AtomicBoolean;
import java.util.concurrent.atomic.AtomicReference;
import java.util.concurrent.atomic.LongAdder;
import java.util.function.Supplier;

import org.apache.accumulo.core.cli.ConfigOpts;
import org.apache.accumulo.core.client.AccumuloSecurityException;
import org.apache.accumulo.core.client.IteratorSetting;
import org.apache.accumulo.core.client.TableNotFoundException;
import org.apache.accumulo.core.client.admin.servers.ServerId;
import org.apache.accumulo.core.client.admin.servers.ServerId.Type;
import org.apache.accumulo.core.clientImpl.thrift.SecurityErrorCode;
import org.apache.accumulo.core.clientImpl.thrift.TInfo;
import org.apache.accumulo.core.clientImpl.thrift.TableOperation;
import org.apache.accumulo.core.clientImpl.thrift.TableOperationExceptionType;
import org.apache.accumulo.core.clientImpl.thrift.ThriftSecurityException;
import org.apache.accumulo.core.clientImpl.thrift.ThriftTableOperationException;
import org.apache.accumulo.core.compaction.thrift.CompactionCoordinatorService;
import org.apache.accumulo.core.compaction.thrift.CompactionCoordinatorService.Client;
import org.apache.accumulo.core.compaction.thrift.CompactorService;
import org.apache.accumulo.core.compaction.thrift.TCompactionState;
import org.apache.accumulo.core.compaction.thrift.TCompactionStatusUpdate;
import org.apache.accumulo.core.compaction.thrift.TNextCompactionJob;
import org.apache.accumulo.core.compaction.thrift.UnknownCompactionIdException;
import org.apache.accumulo.core.conf.AccumuloConfiguration;
import org.apache.accumulo.core.conf.ConfigurationCopy;
import org.apache.accumulo.core.conf.Property;
import org.apache.accumulo.core.conf.SiteConfiguration;
import org.apache.accumulo.core.data.NamespaceId;
import org.apache.accumulo.core.data.TableId;
import org.apache.accumulo.core.dataImpl.KeyExtent;
import org.apache.accumulo.core.fate.FateId;
import org.apache.accumulo.core.fate.zookeeper.ZooReaderWriter;
import org.apache.accumulo.core.fate.zookeeper.ZooUtil.NodeExistsPolicy;
import org.apache.accumulo.core.file.FileOperations;
import org.apache.accumulo.core.file.FileSKVIterator;
import org.apache.accumulo.core.iteratorsImpl.system.SystemIteratorUtil;
import org.apache.accumulo.core.lock.ServiceLock;
import org.apache.accumulo.core.lock.ServiceLock.LockWatcher;
import org.apache.accumulo.core.lock.ServiceLockData;
import org.apache.accumulo.core.lock.ServiceLockData.ServiceDescriptor;
import org.apache.accumulo.core.lock.ServiceLockData.ServiceDescriptors;
import org.apache.accumulo.core.lock.ServiceLockData.ThriftService;
import org.apache.accumulo.core.lock.ServiceLockPaths.ServiceLockPath;
import org.apache.accumulo.core.lock.ServiceLockSupport;
import org.apache.accumulo.core.lock.ServiceLockSupport.ServiceLockWatcher;
import org.apache.accumulo.core.manager.state.tables.TableState;
import org.apache.accumulo.core.metadata.ReferencedTabletFile;
import org.apache.accumulo.core.metadata.StoredTabletFile;
import org.apache.accumulo.core.metadata.schema.DataFileValue;
import org.apache.accumulo.core.metadata.schema.ExternalCompactionId;
import org.apache.accumulo.core.metadata.schema.TabletMetadata;
import org.apache.accumulo.core.metadata.schema.TabletMetadata.ColumnType;
import org.apache.accumulo.core.metrics.MetricsInfo;
import org.apache.accumulo.core.metrics.MetricsProducer;
import org.apache.accumulo.core.rpc.ThriftUtil;
import org.apache.accumulo.core.rpc.clients.ThriftClientTypes;
import org.apache.accumulo.core.securityImpl.thrift.TCredentials;
import org.apache.accumulo.core.spi.crypto.CryptoService;
import org.apache.accumulo.core.tabletserver.thrift.ActiveCompaction;
import org.apache.accumulo.core.tabletserver.thrift.TCompactionKind;
import org.apache.accumulo.core.tabletserver.thrift.TCompactionStats;
import org.apache.accumulo.core.tabletserver.thrift.TExternalCompactionJob;
import org.apache.accumulo.core.trace.TraceUtil;
import org.apache.accumulo.core.util.Timer;
import org.apache.accumulo.core.util.UtilWaitThread;
import org.apache.accumulo.core.util.compaction.ExternalCompactionUtil;
import org.apache.accumulo.core.util.threads.ThreadPools;
import org.apache.accumulo.core.util.threads.Threads;
import org.apache.accumulo.server.AbstractServer;
import org.apache.accumulo.server.ServerContext;
import org.apache.accumulo.server.client.ClientServiceHandler;
import org.apache.accumulo.server.compaction.CompactionConfigStorage;
import org.apache.accumulo.server.compaction.CompactionInfo;
import org.apache.accumulo.server.compaction.CompactionWatcher;
import org.apache.accumulo.server.compaction.FileCompactor;
import org.apache.accumulo.server.compaction.PausedCompactionMetrics;
import org.apache.accumulo.server.compaction.RetryableThriftCall;
import org.apache.accumulo.server.compaction.RetryableThriftCall.RetriesExceededException;
import org.apache.accumulo.server.conf.TableConfiguration;
import org.apache.accumulo.server.fs.VolumeManager;
import org.apache.accumulo.server.rpc.ServerAddress;
import org.apache.accumulo.server.rpc.TServerUtils;
import org.apache.accumulo.server.rpc.ThriftProcessorTypes;
import org.apache.accumulo.tserver.log.LogSorter;
import org.apache.hadoop.fs.FileSystem;
import org.apache.hadoop.fs.Path;
import org.apache.thrift.TException;
import org.apache.thrift.transport.TTransportException;
import org.apache.zookeeper.KeeperException;
import org.slf4j.Logger;
import org.slf4j.LoggerFactory;

import com.google.common.base.Preconditions;
import com.google.common.net.HostAndPort;

import io.micrometer.core.instrument.FunctionCounter;
import io.micrometer.core.instrument.Gauge;
import io.micrometer.core.instrument.LongTaskTimer;
import io.micrometer.core.instrument.MeterRegistry;
import io.micrometer.core.instrument.Tag;

public class Compactor extends AbstractServer implements MetricsProducer, CompactorService.Iface {

  public interface FileCompactorRunnable extends Runnable {
    /**
     * Unable to create a constructor in an anonymous class so this method serves to initialize the
     * object so that {@code #getFileCompactor()} returns a non-null reference.
     */
    void initialize() throws RetriesExceededException;

    AtomicReference<FileCompactor> getFileCompactor();

    Duration getCompactionAge();
  }

  private static final Logger LOG = LoggerFactory.getLogger(Compactor.class);

  private static final long TEN_MEGABYTES = 10485760;

  protected static final CompactionJobHolder JOB_HOLDER = new CompactionJobHolder();

  private final UUID compactorId = UUID.randomUUID();
  protected final AtomicReference<ExternalCompactionId> currentCompactionId =
      new AtomicReference<>();

  private ServiceLock compactorLock;
  private ServerAddress compactorAddress = null;
  private final PausedCompactionMetrics pausedMetrics = new PausedCompactionMetrics();

  private final AtomicBoolean compactionRunning = new AtomicBoolean(false);

  protected Compactor(ConfigOpts opts, String[] args) {
    super(ServerId.Type.COMPACTOR, opts, ServerContext::new, args);
  }

  @Override
  protected String getResourceGroupPropertyValue(SiteConfiguration conf) {
    return conf.get(Property.COMPACTOR_GROUP_NAME);
  }

  private long getTotalEntriesRead() {
    return FileCompactor.getTotalEntriesRead();
  }

  private long getTotalEntriesWritten() {
    return FileCompactor.getTotalEntriesWritten();
  }

  private long compactionInProgress() {
    return compactionRunning.get() ? 1 : 0;
  }

  @Override
  public void registerMetrics(MeterRegistry registry) {
    super.registerMetrics(registry);
    FunctionCounter.builder(COMPACTOR_ENTRIES_READ.getName(), this, Compactor::getTotalEntriesRead)
        .description(COMPACTOR_ENTRIES_READ.getDescription())
        .tags(List.of(Tag.of("queue.id", this.getResourceGroup()))).register(registry);
    FunctionCounter
        .builder(COMPACTOR_ENTRIES_WRITTEN.getName(), this, Compactor::getTotalEntriesWritten)
        .description(COMPACTOR_ENTRIES_WRITTEN.getDescription())
        .tags(List.of(Tag.of("queue.id", this.getResourceGroup()))).register(registry);
    Gauge.builder(COMPACTOR_MAJC_IN_PROGRESS.getName(), this, Compactor::compactionInProgress)
        .description(COMPACTOR_MAJC_IN_PROGRESS.getDescription())
        .tags(List.of(Tag.of("queue.id", this.getResourceGroup()))).register(registry);
    LongTaskTimer timer = LongTaskTimer.builder(COMPACTOR_MAJC_STUCK.getName())
        .description(COMPACTOR_MAJC_STUCK.getDescription())
        .tags(List.of(Tag.of("queue.id", this.getResourceGroup()))).register(registry);
    CompactionWatcher.setTimer(timer);
  }

  protected void startCancelChecker(ScheduledThreadPoolExecutor schedExecutor,
      long timeBetweenChecks) {
    ThreadPools.watchCriticalScheduledTask(schedExecutor.scheduleWithFixedDelay(
        this::checkIfCanceled, 0, timeBetweenChecks, TimeUnit.MILLISECONDS));
  }

  protected void checkIfCanceled() {
    TExternalCompactionJob job = JOB_HOLDER.getJob();
    if (job != null) {
      try {
        var extent = KeyExtent.fromThrift(job.getExtent());
        var ecid = ExternalCompactionId.of(job.getExternalCompactionId());

        TabletMetadata tabletMeta =
            getContext().getAmple().readTablet(extent, ColumnType.ECOMP, ColumnType.PREV_ROW);
        if (tabletMeta == null || !tabletMeta.getExternalCompactions().containsKey(ecid)) {
          // table was deleted OR tablet was split or merged OR tablet no longer thinks compaction
          // is running for some reason
          LOG.info("Cancelling compaction {} that no longer has a metadata entry at {}", ecid,
              extent);
          JOB_HOLDER.cancel(job.getExternalCompactionId());
          return;
        }

        var tableState = getContext().getTableState(extent.tableId());
        if (tableState != TableState.ONLINE) {
          LOG.info("Cancelling compaction {} because table state is {}", ecid, tableState);
          JOB_HOLDER.cancel(job.getExternalCompactionId());
          return;
        }

        if (job.getKind() == TCompactionKind.USER) {

          var cconf =
              CompactionConfigStorage.getConfig(getContext(), FateId.fromThrift(job.getFateId()));

          if (cconf == null) {
            LOG.info("Cancelling compaction {} for user compaction that no longer exists {} {}",
                ecid, FateId.fromThrift(job.getFateId()), extent);
            JOB_HOLDER.cancel(job.getExternalCompactionId());
          }
        }
      } catch (RuntimeException | KeeperException e) {
        LOG.warn("Failed to check if compaction {} for {} was canceled.",
            job.getExternalCompactionId(), KeyExtent.fromThrift(job.getExtent()), e);
      } catch (InterruptedException e) {
        Thread.currentThread().interrupt();
        throw new RuntimeException(e);
      }
    }
  }

  /**
   * Set up nodes and locks in ZooKeeper for this Compactor
   *
   * @param clientAddress address of this Compactor
   * @throws KeeperException zookeeper error
   * @throws InterruptedException thread interrupted
   */
  protected void announceExistence(HostAndPort clientAddress)
      throws KeeperException, InterruptedException {

    final ZooReaderWriter zoo = getContext().getZooSession().asReaderWriter();
    final ServiceLockPath path =
        getContext().getServerPaths().createCompactorPath(getResourceGroup(), clientAddress);
    ServiceLockSupport.createNonHaServiceLockPath(Type.COMPACTOR, zoo, path);
    compactorLock = new ServiceLock(getContext().getZooSession(), path, compactorId);
    LockWatcher lw = new ServiceLockWatcher(Type.COMPACTOR, () -> getShutdownComplete().get(),
        (type) -> getContext().getLowMemoryDetector().logGCInfo(getConfiguration()));

    try {
      for (int i = 0; i < 25; i++) {
        zoo.putPersistentData(path.toString(), new byte[0], NodeExistsPolicy.SKIP);

        ServiceDescriptors descriptors = new ServiceDescriptors();
        for (ThriftService svc : new ThriftService[] {ThriftService.CLIENT,
            ThriftService.COMPACTOR}) {
          descriptors.addService(new ServiceDescriptor(compactorId, svc,
              ExternalCompactionUtil.getHostPortString(clientAddress), this.getResourceGroup()));
        }

        if (compactorLock.tryLock(lw, new ServiceLockData(descriptors))) {
          LOG.debug("Obtained Compactor lock {}", compactorLock.getLockPath());
          return;
        }
        LOG.info("Waiting for Compactor lock");
        sleepUninterruptibly(5, TimeUnit.SECONDS);
      }
      String msg = "Too many retries, exiting.";
      LOG.info(msg);
      throw new RuntimeException(msg);
    } catch (Exception e) {
      LOG.info("Could not obtain tablet server lock, exiting.", e);
      throw new RuntimeException(e);
    }
  }

  protected CompactorService.Iface getCompactorThriftHandlerInterface() {
    return this;
  }

  /**
   * Start this Compactors thrift service to handle incoming client requests
   *
   * @return address of this compactor client service
   * @throws UnknownHostException host unknown
   */
  protected ServerAddress startCompactorClientService() throws UnknownHostException {

    ClientServiceHandler clientHandler = new ClientServiceHandler(getContext());
    var processor = ThriftProcessorTypes.getCompactorTProcessor(this, clientHandler,
        getCompactorThriftHandlerInterface(), getContext());
    ServerAddress sp = TServerUtils.createThriftServer(getContext(), getHostname(),
        Property.COMPACTOR_CLIENTPORT, processor, this.getClass().getSimpleName(),
        Property.COMPACTOR_PORTSEARCH, Property.COMPACTOR_MINTHREADS,
        Property.COMPACTOR_MINTHREADS_TIMEOUT, Property.COMPACTOR_THREADCHECK);
    sp.startThriftServer("Thrift Client Server");
    setHostname(sp.address);
    LOG.info("address = {}", sp.address);
    return sp;
  }

  /**
   * Cancel the compaction with this id.
   *
   * @param externalCompactionId compaction id
   * @throws UnknownCompactionIdException if the externalCompactionId does not match the currently
   *         executing compaction
   * @throws TException thrift error
   */
  private void cancel(String externalCompactionId) throws TException {
    if (JOB_HOLDER.cancel(externalCompactionId)) {
      LOG.info("Cancel requested for compaction job {}", externalCompactionId);
    } else {
      throw new UnknownCompactionIdException();
    }
  }

  @Override
  public void cancel(TInfo tinfo, TCredentials credentials, String externalCompactionId)
      throws TException {
    TableId tableId = JOB_HOLDER.getTableId();
    try {
      NamespaceId nsId = getContext().getNamespaceId(tableId);
      if (!getContext().getSecurityOperation().canCompact(credentials, tableId, nsId)) {
        throw new AccumuloSecurityException(credentials.getPrincipal(),
            SecurityErrorCode.PERMISSION_DENIED).asThriftException();
      }
    } catch (TableNotFoundException e) {
      throw new ThriftTableOperationException(tableId.canonical(), null,
          TableOperation.COMPACT_CANCEL, TableOperationExceptionType.NOTFOUND, e.getMessage());
    }

    cancel(externalCompactionId);
  }

  /**
   * Send an update to the CompactionCoordinator for this job
   *
   * @param job compactionJob
   * @param update status update
   * @throws RetriesExceededException thrown when retries have been exceeded
   */
  protected void updateCompactionState(TExternalCompactionJob job, TCompactionStatusUpdate update)
      throws RetriesExceededException {
    RetryableThriftCall<String> thriftCall =
        new RetryableThriftCall<>(1000, RetryableThriftCall.MAX_WAIT_TIME, 25, () -> {
          Client coordinatorClient = getCoordinatorClient();
          try {
            coordinatorClient.updateCompactionStatus(TraceUtil.traceInfo(), getContext().rpcCreds(),
                job.getExternalCompactionId(), update, System.currentTimeMillis());
            return "";
          } finally {
            ThriftUtil.returnClient(coordinatorClient, getContext());
          }
        });
    thriftCall.run();
  }

  /**
   * Notify the CompactionCoordinator the job failed
   *
   * @param job current compaction job
   * @throws RetriesExceededException thrown when retries have been exceeded
   */
  protected void updateCompactionFailed(TExternalCompactionJob job)
      throws RetriesExceededException {
    RetryableThriftCall<String> thriftCall =
        new RetryableThriftCall<>(1000, RetryableThriftCall.MAX_WAIT_TIME, 25, () -> {
          Client coordinatorClient = getCoordinatorClient();
          try {
            coordinatorClient.compactionFailed(TraceUtil.traceInfo(), getContext().rpcCreds(),
                job.getExternalCompactionId(), job.extent);
            return "";
          } finally {
            ThriftUtil.returnClient(coordinatorClient, getContext());
          }
        });
    thriftCall.run();
  }

  /**
   * Update the CompactionCoordinator with the stats from the completed job
   *
   * @param job current compaction job
   * @param stats compaction stats
   * @throws RetriesExceededException thrown when retries have been exceeded
   */
  protected void updateCompactionCompleted(TExternalCompactionJob job, TCompactionStats stats)
      throws RetriesExceededException {
    RetryableThriftCall<String> thriftCall =
        new RetryableThriftCall<>(1000, RetryableThriftCall.MAX_WAIT_TIME, 25, () -> {
          Client coordinatorClient = getCoordinatorClient();
          try {
            coordinatorClient.compactionCompleted(TraceUtil.traceInfo(), getContext().rpcCreds(),
                job.getExternalCompactionId(), job.extent, stats);
            return "";
          } finally {
            ThriftUtil.returnClient(coordinatorClient, getContext());
          }
        });
    thriftCall.run();
  }

  /**
   * Get the next job to run
   *
   * @param uuid uuid supplier
   * @return CompactionJob
   * @throws RetriesExceededException thrown when retries have been exceeded
   */
  protected TNextCompactionJob getNextJob(Supplier<UUID> uuid) throws RetriesExceededException {
    final long startingWaitTime =
        getConfiguration().getTimeInMillis(Property.COMPACTOR_MIN_JOB_WAIT_TIME);
    final long maxWaitTime =
        getConfiguration().getTimeInMillis(Property.COMPACTOR_MAX_JOB_WAIT_TIME);

    RetryableThriftCall<TNextCompactionJob> nextJobThriftCall =
        new RetryableThriftCall<>(startingWaitTime, maxWaitTime, 0, () -> {
          Client coordinatorClient = getCoordinatorClient();
          try {
            ExternalCompactionId eci = ExternalCompactionId.generate(uuid.get());
            LOG.trace("Attempting to get next job, eci = {}", eci);
            currentCompactionId.set(eci);
            return coordinatorClient.getCompactionJob(TraceUtil.traceInfo(),
                getContext().rpcCreds(), this.getResourceGroup(),
                ExternalCompactionUtil.getHostPortString(compactorAddress.getAddress()),
                eci.toString());
          } catch (Exception e) {
            currentCompactionId.set(null);
            throw e;
          } finally {
            ThriftUtil.returnClient(coordinatorClient, getContext());
          }
        });
    return nextJobThriftCall.run();
  }

  /**
   * Get the client to the CompactionCoordinator
   *
   * @return compaction coordinator client
   * @throws TTransportException when unable to get client
   */
  protected CompactionCoordinatorService.Client getCoordinatorClient() throws TTransportException {
    var coordinatorHost = ExternalCompactionUtil.findCompactionCoordinator(getContext());
    if (coordinatorHost.isEmpty()) {
      throw new TTransportException("Unable to get CompactionCoordinator address from ZooKeeper");
    }
    LOG.trace("CompactionCoordinator address is: {}", coordinatorHost.orElseThrow());
    return ThriftUtil.getClient(ThriftClientTypes.COORDINATOR, coordinatorHost.orElseThrow(),
        getContext());
  }

  /**
   * Create compaction runnable
   *
   * @param job compaction job
   * @param totalInputEntries object to capture total entries
   * @param totalInputBytes object to capture input file size
   * @param started started latch
   * @param stopped stopped latch
   * @param err reference to error
   * @return Runnable compaction job
   */
  protected FileCompactorRunnable createCompactionJob(final TExternalCompactionJob job,
      final LongAdder totalInputEntries, final LongAdder totalInputBytes,
      final CountDownLatch started, final CountDownLatch stopped,
      final AtomicReference<Throwable> err) {

    return new FileCompactorRunnable() {

      private final AtomicReference<FileCompactor> compactor = new AtomicReference<>();
      private volatile Timer compactionStartTime;

      @Override
      public void initialize() throws RetriesExceededException {
        LOG.info("Starting up compaction runnable for job: {}", job);
        this.compactionStartTime = Timer.startNew();
        TCompactionStatusUpdate update = new TCompactionStatusUpdate(TCompactionState.STARTED,
            "Compaction started", -1, -1, -1, getCompactionAge().toNanos());
        updateCompactionState(job, update);
        final var extent = KeyExtent.fromThrift(job.getExtent());
        final AccumuloConfiguration aConfig;
        final TableConfiguration tConfig = getContext().getTableConfiguration(extent.tableId());

        if (!job.getOverrides().isEmpty()) {
          aConfig = new ConfigurationCopy(tConfig);
          job.getOverrides().forEach(((ConfigurationCopy) aConfig)::set);
          LOG.debug("Overriding table properties with {}", job.getOverrides());
        } else {
          aConfig = tConfig;
        }

        final ReferencedTabletFile outputFile =
            new ReferencedTabletFile(new Path(job.getOutputFile()));

        final Map<StoredTabletFile,DataFileValue> files = new TreeMap<>();
        job.getFiles().forEach(f -> {
          long estEntries = f.getEntries();
          StoredTabletFile stf = new StoredTabletFile(f.getMetadataFileEntry());
          // This happens with bulk import files
          if (estEntries == 0) {
            estEntries =
                estimateOverlappingEntries(extent, stf, aConfig, tConfig.getCryptoService());
          }
          files.put(stf, new DataFileValue(f.getSize(), estEntries, f.getTimestamp()));
          totalInputEntries.add(estEntries);
          totalInputBytes.add(f.getSize());
        });

        final List<IteratorSetting> iters = new ArrayList<>();
        job.getIteratorSettings().getIterators()
            .forEach(tis -> iters.add(SystemIteratorUtil.toIteratorSetting(tis)));

        final ExtCEnv cenv = new ExtCEnv(JOB_HOLDER, getResourceGroup());
        compactor.set(
            new FileCompactor(getContext(), extent, files, outputFile, job.isPropagateDeletes(),
                cenv, iters, aConfig, tConfig.getCryptoService(), pausedMetrics));

      }

      @Override
      public AtomicReference<FileCompactor> getFileCompactor() {
        return compactor;
      }

      @Override
      public void run() {
        Preconditions.checkState(compactor.get() != null, "initialize not called");
        // Its only expected that a single compaction runs at a time. Multiple compactions running
        // at a time could cause odd behavior like out of order and unexpected thrift calls to the
        // coordinator. This is a sanity check to ensure the expectation is met. Should this check
        // ever fail, it means there is a bug elsewhere.
        Preconditions.checkState(compactionRunning.compareAndSet(false, true));
        try {

          LOG.trace("Starting compactor");
          started.countDown();

          org.apache.accumulo.server.compaction.CompactionStats stat = compactor.get().call();
          TCompactionStats cs = new TCompactionStats();
          cs.setEntriesRead(stat.getEntriesRead());
          cs.setEntriesWritten(stat.getEntriesWritten());
          cs.setFileSize(stat.getFileSize());
          JOB_HOLDER.setStats(cs);

          LOG.info("Compaction completed successfully {} ", job.getExternalCompactionId());
          // Update state when completed
          TCompactionStatusUpdate update2 = new TCompactionStatusUpdate(TCompactionState.SUCCEEDED,
              "Compaction completed successfully", -1, -1, -1, this.getCompactionAge().toNanos());
          updateCompactionState(job, update2);
        } catch (FileCompactor.CompactionCanceledException cce) {
          LOG.debug("Compaction canceled {}", job.getExternalCompactionId());
          err.set(cce);
        } catch (Exception e) {
          KeyExtent fromThriftExtent = KeyExtent.fromThrift(job.getExtent());
          LOG.error("Compaction failed: id: {}, extent: {}", job.getExternalCompactionId(),
              fromThriftExtent, e);
          err.set(e);
        } finally {
          stopped.countDown();
          Preconditions.checkState(compactionRunning.compareAndSet(true, false));
        }
      }

      @Override
      public Duration getCompactionAge() {
        if (compactionStartTime == null) {
          // compaction hasn't started yet
          return Duration.ZERO;
        }
        return compactionStartTime.elapsed();
      }

    };

  }

  /**
   * @param extent the extent
   * @param file the file to read from
   * @param tableConf the table configuration
   * @param cryptoService the crypto service
   * @return an estimate of the number of key/value entries in the file that overlap the extent
   */
  private long estimateOverlappingEntries(KeyExtent extent, StoredTabletFile file,
      AccumuloConfiguration tableConf, CryptoService cryptoService) {
    FileOperations fileFactory = FileOperations.getInstance();
    FileSystem fs = getContext().getVolumeManager().getFileSystemByPath(file.getPath());

    try (FileSKVIterator reader =
        fileFactory.newReaderBuilder().forFile(file, fs, fs.getConf(), cryptoService)
            .withTableConfiguration(tableConf).dropCachesBehind().build()) {
      return reader.estimateOverlappingEntries(extent);
    } catch (IOException ioe) {
      throw new UncheckedIOException(ioe);
    }
  }

  /**
   * Returns the number of seconds to wait in between progress checks based on input file sizes
   *
   * @param numBytes number of bytes in input file
   * @return number of seconds to wait between progress checks
   */
  static long calculateProgressCheckTime(long numBytes) {
    return Math.max(1, (numBytes / TEN_MEGABYTES));
  }

  protected Supplier<UUID> getNextId() {
    return UUID::randomUUID;
  }

  protected long getWaitTimeBetweenCompactionChecks(int numCompactors) {
    long minWait = getConfiguration().getTimeInMillis(Property.COMPACTOR_MIN_JOB_WAIT_TIME);
    // Aim for around 3 compactors checking in per min wait time.
    long sleepTime = numCompactors * minWait / 3;
    // Ensure a compactor waits at least the minimum time
    sleepTime = Math.max(minWait, sleepTime);
    // Ensure a sleeping compactor has a configurable max sleep time
    sleepTime = Math.min(getConfiguration().getTimeInMillis(Property.COMPACTOR_MAX_JOB_WAIT_TIME),
        sleepTime);
    // Add some random jitter to the sleep time, that averages out to sleep time. This will spread
    // compactors out evenly over time.
    sleepTime = (long) (.9 * sleepTime + sleepTime * .2 * RANDOM.get().nextDouble());
    LOG.trace("Sleeping {}ms based on {} compactors", sleepTime, numCompactors);
    return sleepTime;
  }

  protected Collection<Tag> getServiceTags(HostAndPort clientAddress) {
    return MetricsInfo.serviceTags(getContext().getInstanceName(), getApplicationName(),
        clientAddress, getResourceGroup());
  }

  @Override
  public void run() {

    try {
      compactorAddress = startCompactorClientService();
    } catch (UnknownHostException e1) {
      throw new RuntimeException("Failed to start the compactor client service", e1);
    }
    final HostAndPort clientAddress = compactorAddress.getAddress();

    try {
      announceExistence(clientAddress);
    } catch (KeeperException | InterruptedException e) {
      throw new RuntimeException("Error registering compactor in ZooKeeper", e);
    }
    this.getContext().setServiceLock(compactorLock);

    MetricsInfo metricsInfo = getContext().getMetricsInfo();

    metricsInfo.addMetricsProducers(this, pausedMetrics);
    metricsInfo.init(getServiceTags(clientAddress));

    var watcher = new CompactionWatcher(getConfiguration());
<<<<<<< HEAD
    var schedExecutor = ThreadPools.getServerThreadPools()
        .createGeneralScheduledExecutorService(getConfiguration());
=======
    var schedExecutor = getContext().getScheduledExecutor();
    startGCLogger(schedExecutor);
>>>>>>> 9c436cb4
    startCancelChecker(schedExecutor,
        getConfiguration().getTimeInMillis(Property.COMPACTOR_CANCEL_CHECK_INTERVAL));

    LOG.info("Compactor started, waiting for work");
    try {

      final AtomicReference<Throwable> err = new AtomicReference<>();
      final LogSorter logSorter = new LogSorter(this);
      long nextSortLogsCheckTime = System.currentTimeMillis();

      while (!isShutdownRequested()) {
        if (Thread.currentThread().isInterrupted()) {
          LOG.info("Server process thread has been interrupted, shutting down");
          break;
        }
        try {
          // mark compactor as idle while not in the compaction loop
          updateIdleStatus(true);

          currentCompactionId.set(null);
          err.set(null);
          JOB_HOLDER.reset();

          if (System.currentTimeMillis() > nextSortLogsCheckTime) {
            // Attempt to process all existing log sorting work serially in this thread.
            // When no work remains, this call will return so that we can look for compaction
            // work.
            LOG.debug("Checking to see if any recovery logs need sorting");
            nextSortLogsCheckTime = logSorter.sortLogsIfNeeded();
          }

          TExternalCompactionJob job;
          try {
            TNextCompactionJob next = getNextJob(getNextId());
            job = next.getJob();
            if (!job.isSetExternalCompactionId()) {
              LOG.trace("No external compactions in queue {}", this.getResourceGroup());
              UtilWaitThread.sleep(getWaitTimeBetweenCompactionChecks(next.getCompactorCount()));
              continue;
            }
            if (!job.getExternalCompactionId().equals(currentCompactionId.get().toString())) {
              throw new IllegalStateException("Returned eci " + job.getExternalCompactionId()
                  + " does not match supplied eci " + currentCompactionId.get());
            }
          } catch (RetriesExceededException e2) {
            LOG.warn("Retries exceeded getting next job. Retrying...");
            continue;
          }
          LOG.debug("Received next compaction job: {}", job);

          final LongAdder totalInputEntries = new LongAdder();
          final LongAdder totalInputBytes = new LongAdder();
          final CountDownLatch started = new CountDownLatch(1);
          final CountDownLatch stopped = new CountDownLatch(1);

          final FileCompactorRunnable fcr =
              createCompactionJob(job, totalInputEntries, totalInputBytes, started, stopped, err);

          final Thread compactionThread =
              Threads.createThread("Compaction job for tablet " + job.getExtent().toString(), fcr);

          JOB_HOLDER.set(job, compactionThread, fcr.getFileCompactor());

          try {
            // mark compactor as busy while compacting
            updateIdleStatus(false);

            // Need to call FileCompactorRunnable.initialize after calling JOB_HOLDER.set
            fcr.initialize();

            compactionThread.start(); // start the compactionThread
            started.await(); // wait until the compactor is started
            final long inputEntries = totalInputEntries.sum();
            final long waitTime = calculateProgressCheckTime(totalInputBytes.sum());
            LOG.debug("Progress checks will occur every {} seconds", waitTime);
            String percentComplete = "unknown";

            while (!stopped.await(waitTime, TimeUnit.SECONDS)) {
              List<CompactionInfo> running =
                  org.apache.accumulo.server.compaction.FileCompactor.getRunningCompactions();
              if (!running.isEmpty()) {
                // Compaction has started. There should only be one in the list
                CompactionInfo info = running.get(0);
                if (info != null) {
                  final long entriesRead = info.getEntriesRead();
                  final long entriesWritten = info.getEntriesWritten();
                  if (inputEntries > 0) {
                    percentComplete = Float.toString((entriesRead / (float) inputEntries) * 100);
                  }
                  String message = String.format(
                      "Compaction in progress, read %d of %d input entries ( %s %s ), written %d entries",
                      entriesRead, inputEntries, percentComplete, "%", entriesWritten);
                  watcher.run();
                  try {
                    LOG.debug("Updating coordinator with compaction progress: {}.", message);
                    TCompactionStatusUpdate update = new TCompactionStatusUpdate(
                        TCompactionState.IN_PROGRESS, message, inputEntries, entriesRead,
                        entriesWritten, fcr.getCompactionAge().toNanos());
                    updateCompactionState(job, update);
                  } catch (RetriesExceededException e) {
                    LOG.warn("Error updating coordinator with compaction progress, error: {}",
                        e.getMessage());
                  }
                }
              } else {
                LOG.debug("Waiting on compaction thread to finish, but no RUNNING compaction");
              }
            }
            compactionThread.join();
            LOG.trace("Compaction thread finished.");
            // Run the watcher again to clear out the finished compaction and set the
            // stuck count to zero.
            watcher.run();

            if (err.get() != null) {
              // maybe the error occured because the table was deleted or something like that, so
              // force a cancel check to possibly reduce noise in the logs
              checkIfCanceled();
            }

            if (compactionThread.isInterrupted() || JOB_HOLDER.isCancelled()
                || (err.get() != null && err.get().getClass().equals(InterruptedException.class))) {
              LOG.warn("Compaction thread was interrupted, sending CANCELLED state");
              try {
                TCompactionStatusUpdate update =
                    new TCompactionStatusUpdate(TCompactionState.CANCELLED, "Compaction cancelled",
                        -1, -1, -1, fcr.getCompactionAge().toNanos());
                updateCompactionState(job, update);
                updateCompactionFailed(job);
              } catch (RetriesExceededException e) {
                LOG.error("Error updating coordinator with compaction cancellation.", e);
              } finally {
                currentCompactionId.set(null);
              }
            } else if (err.get() != null) {
              KeyExtent fromThriftExtent = KeyExtent.fromThrift(job.getExtent());
              try {
                LOG.info("Updating coordinator with compaction failure: id: {}, extent: {}",
                    job.getExternalCompactionId(), fromThriftExtent);
                TCompactionStatusUpdate update = new TCompactionStatusUpdate(
                    TCompactionState.FAILED, "Compaction failed due to: " + err.get().getMessage(),
                    -1, -1, -1, fcr.getCompactionAge().toNanos());
                updateCompactionState(job, update);
                updateCompactionFailed(job);
              } catch (RetriesExceededException e) {
                LOG.error("Error updating coordinator with compaction failure: id: {}, extent: {}",
                    job.getExternalCompactionId(), fromThriftExtent, e);
              } finally {
                currentCompactionId.set(null);
              }
            } else {
              try {
                LOG.trace("Updating coordinator with compaction completion.");
                updateCompactionCompleted(job, JOB_HOLDER.getStats());
              } catch (RetriesExceededException e) {
                LOG.error(
                    "Error updating coordinator with compaction completion, cancelling compaction.",
                    e);
                try {
                  cancel(job.getExternalCompactionId());
                } catch (TException e1) {
                  LOG.error("Error cancelling compaction.", e1);
                }
              } finally {
                currentCompactionId.set(null);
              }
            }
          } catch (RuntimeException e1) {
            LOG.error(
                "Compactor thread was interrupted waiting for compaction to start, cancelling job",
                e1);
            try {
              cancel(job.getExternalCompactionId());
            } catch (TException e2) {
              LOG.error("Error cancelling compaction.", e2);
            }
          } finally {
            currentCompactionId.set(null);

            // mark compactor as idle after compaction completes
            updateIdleStatus(true);

            // In the case where there is an error in the foreground code the background compaction
            // may still be running. Must cancel it before starting another iteration of the loop to
            // avoid multiple threads updating shared state.
            while (compactionThread.isAlive()) {
              compactionThread.interrupt();
              compactionThread.join(1000);
            }
          }
        } catch (InterruptedException e) {
          LOG.info("Interrupt Exception received, shutting down");
          gracefulShutdown(getContext().rpcCreds());
        }
      } // end while
    } catch (Exception e) {
      LOG.error("Unhandled error occurred in Compactor", e);
    } finally {
      // Shutdown local thrift server
      LOG.debug("Stopping Thrift Servers");
      if (compactorAddress.server != null) {
        compactorAddress.server.stop();
      }

      try {
        LOG.debug("Closing filesystems");
        VolumeManager mgr = getContext().getVolumeManager();
        if (null != mgr) {
          mgr.close();
        }
      } catch (IOException e) {
        LOG.warn("Failed to close filesystem : {}", e.getMessage(), e);
      }

      getContext().getLowMemoryDetector().logGCInfo(getConfiguration());
      getShutdownComplete().set(true);
      LOG.info("stop requested. exiting ... ");
      try {
        if (null != compactorLock) {
          compactorLock.unlock();
        }
      } catch (Exception e) {
        LOG.warn("Failed to release compactor lock", e);
      }
    }

  }

  public static void main(String[] args) throws Exception {
    try (Compactor compactor = new Compactor(new ConfigOpts(), args)) {
      compactor.runServer();
    }
  }

  @Override
  public List<ActiveCompaction> getActiveCompactions(TInfo tinfo, TCredentials credentials)
      throws ThriftSecurityException, TException {
    if (!getContext().getSecurityOperation().canPerformSystemActions(credentials)) {
      throw new AccumuloSecurityException(credentials.getPrincipal(),
          SecurityErrorCode.PERMISSION_DENIED).asThriftException();
    }

    List<CompactionInfo> compactions =
        org.apache.accumulo.server.compaction.FileCompactor.getRunningCompactions();
    List<ActiveCompaction> ret = new ArrayList<>(compactions.size());

    for (CompactionInfo compactionInfo : compactions) {
      ret.add(compactionInfo.toThrift());
    }

    return ret;
  }

  /**
   * Called by a CompactionCoordinator to get the running compaction
   *
   * @param tinfo trace info
   * @param credentials caller credentials
   * @return current compaction job or empty compaction job is none running
   */
  @Override
  public TExternalCompactionJob getRunningCompaction(TInfo tinfo, TCredentials credentials)
      throws ThriftSecurityException, TException {
    // do not expect users to call this directly, expect other tservers to call this method
    if (!getContext().getSecurityOperation().canPerformSystemActions(credentials)) {
      throw new AccumuloSecurityException(credentials.getPrincipal(),
          SecurityErrorCode.PERMISSION_DENIED).asThriftException();
    }

    // Return what is currently running, does not wait for jobs in the process of reserving. This
    // method is called by a coordinator starting up to determine what is currently running on all
    // compactors.

    TExternalCompactionJob job = null;
    synchronized (JOB_HOLDER) {
      job = JOB_HOLDER.getJob();
    }

    if (null == job) {
      return new TExternalCompactionJob();
    } else {
      return job;
    }
  }

  @Override
  public String getRunningCompactionId(TInfo tinfo, TCredentials credentials)
      throws ThriftSecurityException, TException {
    // do not expect users to call this directly, expect other tservers to call this method
    if (!getContext().getSecurityOperation().canPerformSystemActions(credentials)) {
      throw new AccumuloSecurityException(credentials.getPrincipal(),
          SecurityErrorCode.PERMISSION_DENIED).asThriftException();
    }

    // Any returned id must cover the time period from before a job is reserved until after it
    // commits. This method is called to detect dead compactions and depends on this behavior.
    // For the purpose of detecting dead compactions its ok if ids are returned that never end up
    // being related to a running compaction.
    ExternalCompactionId eci = currentCompactionId.get();
    if (null == eci) {
      return "";
    } else {
      return eci.canonical();
    }
  }

  @Override
  public ServiceLock getLock() {
    return compactorLock;
  }
}<|MERGE_RESOLUTION|>--- conflicted
+++ resolved
@@ -688,13 +688,8 @@
     metricsInfo.init(getServiceTags(clientAddress));
 
     var watcher = new CompactionWatcher(getConfiguration());
-<<<<<<< HEAD
-    var schedExecutor = ThreadPools.getServerThreadPools()
-        .createGeneralScheduledExecutorService(getConfiguration());
-=======
     var schedExecutor = getContext().getScheduledExecutor();
-    startGCLogger(schedExecutor);
->>>>>>> 9c436cb4
+
     startCancelChecker(schedExecutor,
         getConfiguration().getTimeInMillis(Property.COMPACTOR_CANCEL_CHECK_INTERVAL));
 
