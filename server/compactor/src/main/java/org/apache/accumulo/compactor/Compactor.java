/*
 * Licensed to the Apache Software Foundation (ASF) under one
 * or more contributor license agreements.  See the NOTICE file
 * distributed with this work for additional information
 * regarding copyright ownership.  The ASF licenses this file
 * to you under the Apache License, Version 2.0 (the
 * "License"); you may not use this file except in compliance
 * with the License.  You may obtain a copy of the License at
 *
 *   https://www.apache.org/licenses/LICENSE-2.0
 *
 * Unless required by applicable law or agreed to in writing,
 * software distributed under the License is distributed on an
 * "AS IS" BASIS, WITHOUT WARRANTIES OR CONDITIONS OF ANY
 * KIND, either express or implied.  See the License for the
 * specific language governing permissions and limitations
 * under the License.
 */
package org.apache.accumulo.compactor;

import static com.google.common.util.concurrent.Uninterruptibles.sleepUninterruptibly;
import static java.nio.charset.StandardCharsets.UTF_8;
import static org.apache.accumulo.core.metrics.Metric.COMPACTOR_ENTRIES_READ;
import static org.apache.accumulo.core.metrics.Metric.COMPACTOR_ENTRIES_WRITTEN;
import static org.apache.accumulo.core.metrics.Metric.COMPACTOR_MAJC_STUCK;
import static org.apache.accumulo.core.util.LazySingletons.RANDOM;

import java.io.IOException;
import java.io.UncheckedIOException;
import java.net.UnknownHostException;
import java.time.Duration;
import java.util.ArrayList;
import java.util.Collection;
import java.util.List;
import java.util.Map;
import java.util.Set;
import java.util.TreeMap;
import java.util.UUID;
import java.util.concurrent.CountDownLatch;
import java.util.concurrent.ScheduledThreadPoolExecutor;
import java.util.concurrent.TimeUnit;
import java.util.concurrent.atomic.AtomicBoolean;
import java.util.concurrent.atomic.AtomicReference;
import java.util.concurrent.atomic.LongAdder;
import java.util.function.Supplier;

import org.apache.accumulo.core.Constants;
import org.apache.accumulo.core.cli.ConfigOpts;
import org.apache.accumulo.core.client.AccumuloSecurityException;
import org.apache.accumulo.core.client.IteratorSetting;
import org.apache.accumulo.core.client.TableNotFoundException;
import org.apache.accumulo.core.clientImpl.thrift.SecurityErrorCode;
import org.apache.accumulo.core.clientImpl.thrift.TInfo;
import org.apache.accumulo.core.clientImpl.thrift.TableOperation;
import org.apache.accumulo.core.clientImpl.thrift.TableOperationExceptionType;
import org.apache.accumulo.core.clientImpl.thrift.ThriftSecurityException;
import org.apache.accumulo.core.clientImpl.thrift.ThriftTableOperationException;
import org.apache.accumulo.core.compaction.thrift.CompactionCoordinatorService;
import org.apache.accumulo.core.compaction.thrift.CompactionCoordinatorService.Client;
import org.apache.accumulo.core.compaction.thrift.CompactorService;
import org.apache.accumulo.core.compaction.thrift.TCompactionState;
import org.apache.accumulo.core.compaction.thrift.TCompactionStatusUpdate;
import org.apache.accumulo.core.compaction.thrift.TNextCompactionJob;
import org.apache.accumulo.core.compaction.thrift.UnknownCompactionIdException;
import org.apache.accumulo.core.conf.AccumuloConfiguration;
import org.apache.accumulo.core.conf.ConfigurationCopy;
import org.apache.accumulo.core.conf.Property;
import org.apache.accumulo.core.conf.cluster.ClusterConfigParser;
import org.apache.accumulo.core.data.NamespaceId;
import org.apache.accumulo.core.data.TableId;
import org.apache.accumulo.core.dataImpl.KeyExtent;
import org.apache.accumulo.core.fate.zookeeper.ZooReaderWriter;
import org.apache.accumulo.core.fate.zookeeper.ZooUtil.NodeExistsPolicy;
import org.apache.accumulo.core.file.FileOperations;
import org.apache.accumulo.core.file.FileSKVIterator;
import org.apache.accumulo.core.iteratorsImpl.system.SystemIteratorUtil;
import org.apache.accumulo.core.lock.ServiceLock;
import org.apache.accumulo.core.lock.ServiceLock.LockWatcher;
import org.apache.accumulo.core.lock.ServiceLockData;
import org.apache.accumulo.core.lock.ServiceLockData.ServiceDescriptor;
import org.apache.accumulo.core.lock.ServiceLockData.ServiceDescriptors;
import org.apache.accumulo.core.lock.ServiceLockData.ThriftService;
import org.apache.accumulo.core.lock.ServiceLockSupport.ServiceLockWatcher;
import org.apache.accumulo.core.metadata.ReferencedTabletFile;
import org.apache.accumulo.core.metadata.StoredTabletFile;
import org.apache.accumulo.core.metadata.schema.DataFileValue;
import org.apache.accumulo.core.metadata.schema.ExternalCompactionId;
import org.apache.accumulo.core.metadata.schema.TabletMetadata;
import org.apache.accumulo.core.metadata.schema.TabletMetadata.ColumnType;
import org.apache.accumulo.core.metrics.MetricsInfo;
import org.apache.accumulo.core.metrics.MetricsProducer;
import org.apache.accumulo.core.process.thrift.ServerProcessService;
import org.apache.accumulo.core.rpc.ThriftUtil;
import org.apache.accumulo.core.rpc.clients.ThriftClientTypes;
import org.apache.accumulo.core.securityImpl.thrift.TCredentials;
import org.apache.accumulo.core.spi.crypto.CryptoService;
import org.apache.accumulo.core.tabletserver.thrift.ActiveCompaction;
import org.apache.accumulo.core.tabletserver.thrift.TCompactionKind;
import org.apache.accumulo.core.tabletserver.thrift.TCompactionStats;
import org.apache.accumulo.core.tabletserver.thrift.TExternalCompactionJob;
import org.apache.accumulo.core.trace.TraceUtil;
import org.apache.accumulo.core.util.Timer;
import org.apache.accumulo.core.util.UtilWaitThread;
import org.apache.accumulo.core.util.compaction.ExternalCompactionUtil;
import org.apache.accumulo.core.util.threads.ThreadPools;
import org.apache.accumulo.core.util.threads.Threads;
import org.apache.accumulo.server.AbstractServer;
import org.apache.accumulo.server.client.ClientServiceHandler;
import org.apache.accumulo.server.compaction.CompactionInfo;
import org.apache.accumulo.server.compaction.CompactionWatcher;
import org.apache.accumulo.server.compaction.FileCompactor;
import org.apache.accumulo.server.compaction.PausedCompactionMetrics;
import org.apache.accumulo.server.compaction.RetryableThriftCall;
import org.apache.accumulo.server.compaction.RetryableThriftCall.RetriesExceededException;
import org.apache.accumulo.server.conf.TableConfiguration;
import org.apache.accumulo.server.fs.VolumeManager;
import org.apache.accumulo.server.rpc.ServerAddress;
import org.apache.accumulo.server.rpc.TServerUtils;
import org.apache.accumulo.server.rpc.ThriftProcessorTypes;
import org.apache.accumulo.server.zookeeper.TransactionWatcher;
import org.apache.hadoop.fs.FileSystem;
import org.apache.hadoop.fs.Path;
import org.apache.thrift.TException;
import org.apache.thrift.transport.TTransportException;
import org.apache.zookeeper.KeeperException;
import org.slf4j.Logger;
import org.slf4j.LoggerFactory;

import com.google.common.base.Preconditions;
import com.google.common.net.HostAndPort;

import io.micrometer.core.instrument.FunctionCounter;
import io.micrometer.core.instrument.LongTaskTimer;
import io.micrometer.core.instrument.MeterRegistry;
import io.micrometer.core.instrument.Tag;

public class Compactor extends AbstractServer
    implements MetricsProducer, CompactorService.Iface, ServerProcessService.Iface {

  public interface FileCompactorRunnable extends Runnable {
    /**
     * Unable to create a constructor in an anonymous class so this method serves to initialize the
     * object so that {@code #getFileCompactor()} returns a non-null reference.
     */
    void initialize() throws RetriesExceededException;

    AtomicReference<FileCompactor> getFileCompactor();

    Duration getCompactionAge();
  }

  private static final Logger LOG = LoggerFactory.getLogger(Compactor.class);

  private static final long TEN_MEGABYTES = 10485760;

  protected static final CompactionJobHolder JOB_HOLDER = new CompactionJobHolder();

  private final UUID compactorId = UUID.randomUUID();
  private final String queueName;
  protected final AtomicReference<ExternalCompactionId> currentCompactionId =
      new AtomicReference<>();

  private ServiceLock compactorLock;
  private ServerAddress compactorAddress = null;
  private final PausedCompactionMetrics pausedMetrics = new PausedCompactionMetrics();

  private final AtomicBoolean compactionRunning = new AtomicBoolean(false);

  protected Compactor(ConfigOpts opts, String[] args) {
    super("compactor", opts, args);
    queueName = super.getConfiguration().get(Property.COMPACTOR_QUEUE_NAME);
    ClusterConfigParser.validateGroupNames(Set.of(queueName));
  }

  private long getTotalEntriesRead() {
    return FileCompactor.getTotalEntriesRead();
  }

  private long getTotalEntriesWritten() {
    return FileCompactor.getTotalEntriesWritten();
  }

  @Override
  public void registerMetrics(MeterRegistry registry) {
    super.registerMetrics(registry);
    FunctionCounter.builder(COMPACTOR_ENTRIES_READ.getName(), this, Compactor::getTotalEntriesRead)
        .description(COMPACTOR_ENTRIES_READ.getDescription()).register(registry);
    FunctionCounter
        .builder(COMPACTOR_ENTRIES_WRITTEN.getName(), this, Compactor::getTotalEntriesWritten)
        .description(COMPACTOR_ENTRIES_WRITTEN.getDescription()).register(registry);
    LongTaskTimer timer = LongTaskTimer.builder(COMPACTOR_MAJC_STUCK.getName())
        .description(COMPACTOR_MAJC_STUCK.getDescription()).register(registry);
    CompactionWatcher.setTimer(timer);
  }

  protected void startCancelChecker(ScheduledThreadPoolExecutor schedExecutor,
      long timeBetweenChecks) {
    ThreadPools.watchCriticalScheduledTask(schedExecutor.scheduleWithFixedDelay(
        this::checkIfCanceled, 0, timeBetweenChecks, TimeUnit.MILLISECONDS));
  }

  protected void checkIfCanceled() {
    TExternalCompactionJob job = JOB_HOLDER.getJob();
    if (job != null) {
      try {
        var extent = KeyExtent.fromThrift(job.getExtent());
        var ecid = ExternalCompactionId.of(job.getExternalCompactionId());

        TabletMetadata tabletMeta =
            getContext().getAmple().readTablet(extent, ColumnType.ECOMP, ColumnType.PREV_ROW);
        if (tabletMeta == null || !tabletMeta.getExternalCompactions().containsKey(ecid)) {
          // table was deleted OR tablet was split or merged OR tablet no longer thinks compaction
          // is running for some reason
          LOG.info("Cancelling compaction {} that no longer has a metadata entry at {}", ecid,
              extent);
          JOB_HOLDER.cancel(job.getExternalCompactionId());
          return;
        }

        if (job.getKind() == TCompactionKind.USER) {
          String zTablePath = getContext().getZooKeeperRoot() + Constants.ZTABLES + "/"
              + extent.tableId() + Constants.ZTABLE_COMPACT_CANCEL_ID;
          byte[] id = getContext().getZooCache().get(zTablePath);
          if (id == null) {
            // table probably deleted
            LOG.info("Cancelling compaction {} for table that no longer exists {}", ecid, extent);
            JOB_HOLDER.cancel(job.getExternalCompactionId());
          } else {
            var cancelId = Long.parseLong(new String(id, UTF_8));

            if (cancelId >= job.getUserCompactionId()) {
              LOG.info("Cancelling compaction {} because user compaction was canceled", ecid);
              JOB_HOLDER.cancel(job.getExternalCompactionId());
            }
          }
        }
      } catch (RuntimeException e) {
        LOG.warn("Failed to check if compaction {} for {} was canceled.",
            job.getExternalCompactionId(), KeyExtent.fromThrift(job.getExtent()), e);
      }
    }
  }

  /**
   * Set up nodes and locks in ZooKeeper for this Compactor
   *
   * @param clientAddress address of this Compactor
   * @throws KeeperException zookeeper error
   * @throws InterruptedException thread interrupted
   */
  protected void announceExistence(HostAndPort clientAddress)
      throws KeeperException, InterruptedException {

    String hostPort = ExternalCompactionUtil.getHostPortString(clientAddress);

    ZooReaderWriter zoo = getContext().getZooSession().asReaderWriter();
    String compactorQueuePath =
        getContext().getZooKeeperRoot() + Constants.ZCOMPACTORS + "/" + this.queueName;
    String zPath = compactorQueuePath + "/" + hostPort;

    try {
      zoo.mkdirs(compactorQueuePath);
      zoo.putPersistentData(zPath, new byte[] {}, NodeExistsPolicy.SKIP);
    } catch (KeeperException.NoAuthException e) {
      LOG.error("Failed to write to ZooKeeper. Ensure that"
          + " accumulo.properties, specifically instance.secret, is consistent.");
      throw e;
    }

<<<<<<< HEAD
    compactorLock =
        new ServiceLock(getContext().getZooSession(), ServiceLock.path(zPath), compactorId);
    LockWatcher lw = new ServiceLockWatcher("compactor", () -> false,
        (name) -> getContext().getLowMemoryDetector().logGCInfo(getConfiguration()));
=======
    compactorLock = new ServiceLock(getContext().getZooReaderWriter().getZooKeeper(),
        ServiceLock.path(zPath), compactorId);

    LockWatcher lw = new ServiceLockWatcher("compactor", () -> getShutdownComplete().get(),
        (name) -> gcLogger.logGCInfo(getConfiguration()));
>>>>>>> f8fb8729

    try {
      for (int i = 0; i < 25; i++) {
        zoo.putPersistentData(zPath, new byte[0], NodeExistsPolicy.SKIP);

        ServiceDescriptors descriptors = new ServiceDescriptors();
        for (ThriftService svc : new ThriftService[] {ThriftService.CLIENT,
            ThriftService.COMPACTOR}) {
          descriptors.addService(new ServiceDescriptor(compactorId, svc, hostPort, this.queueName));
        }

        if (compactorLock.tryLock(lw, new ServiceLockData(descriptors))) {
          LOG.debug("Obtained Compactor lock {}", compactorLock.getLockPath());
          return;
        }
        LOG.info("Waiting for Compactor lock");
        sleepUninterruptibly(5, TimeUnit.SECONDS);
      }
      String msg = "Too many retries, exiting.";
      LOG.info(msg);
      throw new RuntimeException(msg);
    } catch (Exception e) {
      LOG.info("Could not obtain tablet server lock, exiting.", e);
      throw new RuntimeException(e);
    }
  }

  /**
   * Start this Compactors thrift service to handle incoming client requests
   *
   * @return address of this compactor client service
   * @throws UnknownHostException host unknown
   */
  protected ServerAddress startCompactorClientService() throws UnknownHostException {
<<<<<<< HEAD

    ClientServiceHandler clientHandler =
        new ClientServiceHandler(getContext(), new TransactionWatcher(getContext()));
    var processor = ThriftProcessorTypes.getCompactorTProcessor(clientHandler, this, getContext());
=======
    var processor = ThriftProcessorTypes.getCompactorTProcessor(this, this, getContext());
    @SuppressWarnings("deprecation")
    var maxMessageSizeProperty = getConfiguration().resolve(Property.RPC_MAX_MESSAGE_SIZE,
        Property.GENERAL_MAX_MESSAGE_SIZE);
>>>>>>> f8fb8729
    ServerAddress sp = TServerUtils.startServer(getContext(), getHostname(),
        Property.COMPACTOR_CLIENTPORT, processor, this.getClass().getSimpleName(),
        "Thrift Client Server", Property.COMPACTOR_PORTSEARCH, Property.COMPACTOR_MINTHREADS,
        Property.COMPACTOR_MINTHREADS_TIMEOUT, Property.COMPACTOR_THREADCHECK);
    LOG.info("address = {}", sp.address);
    return sp;
  }

  /**
   * Cancel the compaction with this id.
   *
   * @param externalCompactionId compaction id
   * @throws UnknownCompactionIdException if the externalCompactionId does not match the currently
   *         executing compaction
   * @throws TException thrift error
   */
  private void cancel(String externalCompactionId) throws TException {
    if (JOB_HOLDER.cancel(externalCompactionId)) {
      LOG.info("Cancel requested for compaction job {}", externalCompactionId);
    } else {
      throw new UnknownCompactionIdException();
    }
  }

  @Override
  public void cancel(TInfo tinfo, TCredentials credentials, String externalCompactionId)
      throws TException {
    TableId tableId = JOB_HOLDER.getTableId();
    try {
      NamespaceId nsId = getContext().getNamespaceId(tableId);
      if (!getContext().getSecurityOperation().canCompact(credentials, tableId, nsId)) {
        throw new AccumuloSecurityException(credentials.getPrincipal(),
            SecurityErrorCode.PERMISSION_DENIED).asThriftException();
      }
    } catch (TableNotFoundException e) {
      throw new ThriftTableOperationException(tableId.canonical(), null,
          TableOperation.COMPACT_CANCEL, TableOperationExceptionType.NOTFOUND, e.getMessage());
    }

    cancel(externalCompactionId);
  }

  /**
   * Send an update to the CompactionCoordinator for this job
   *
   * @param job compactionJob
   * @param update status update
   * @throws RetriesExceededException thrown when retries have been exceeded
   */
  protected void updateCompactionState(TExternalCompactionJob job, TCompactionStatusUpdate update)
      throws RetriesExceededException {
    RetryableThriftCall<String> thriftCall =
        new RetryableThriftCall<>(1000, RetryableThriftCall.MAX_WAIT_TIME, 25, () -> {
          Client coordinatorClient = getCoordinatorClient();
          try {
            coordinatorClient.updateCompactionStatus(TraceUtil.traceInfo(), getContext().rpcCreds(),
                job.getExternalCompactionId(), update, System.currentTimeMillis());
            return "";
          } finally {
            ThriftUtil.returnClient(coordinatorClient, getContext());
          }
        });
    thriftCall.run();
  }

  /**
   * Notify the CompactionCoordinator the job failed
   *
   * @param job current compaction job
   * @throws RetriesExceededException thrown when retries have been exceeded
   */
  protected void updateCompactionFailed(TExternalCompactionJob job)
      throws RetriesExceededException {
    RetryableThriftCall<String> thriftCall =
        new RetryableThriftCall<>(1000, RetryableThriftCall.MAX_WAIT_TIME, 25, () -> {
          Client coordinatorClient = getCoordinatorClient();
          try {
            coordinatorClient.compactionFailed(TraceUtil.traceInfo(), getContext().rpcCreds(),
                job.getExternalCompactionId(), job.extent);
            return "";
          } finally {
            ThriftUtil.returnClient(coordinatorClient, getContext());
          }
        });
    thriftCall.run();
  }

  /**
   * Update the CompactionCoordinator with the stats from the completed job
   *
   * @param job current compaction job
   * @param stats compaction stats
   * @throws RetriesExceededException thrown when retries have been exceeded
   */
  protected void updateCompactionCompleted(TExternalCompactionJob job, TCompactionStats stats)
      throws RetriesExceededException {
    RetryableThriftCall<String> thriftCall =
        new RetryableThriftCall<>(1000, RetryableThriftCall.MAX_WAIT_TIME, 25, () -> {
          Client coordinatorClient = getCoordinatorClient();
          try {
            coordinatorClient.compactionCompleted(TraceUtil.traceInfo(), getContext().rpcCreds(),
                job.getExternalCompactionId(), job.extent, stats);
            return "";
          } finally {
            ThriftUtil.returnClient(coordinatorClient, getContext());
          }
        });
    thriftCall.run();
  }

  /**
   * Get the next job to run
   *
   * @param uuid uuid supplier
   * @return CompactionJob
   * @throws RetriesExceededException thrown when retries have been exceeded
   */
  protected TNextCompactionJob getNextJob(Supplier<UUID> uuid) throws RetriesExceededException {
    final long startingWaitTime =
        getConfiguration().getTimeInMillis(Property.COMPACTOR_MIN_JOB_WAIT_TIME);
    final long maxWaitTime =
        getConfiguration().getTimeInMillis(Property.COMPACTOR_MAX_JOB_WAIT_TIME);

    RetryableThriftCall<TNextCompactionJob> nextJobThriftCall =
        new RetryableThriftCall<>(startingWaitTime, maxWaitTime, 0, () -> {
          Client coordinatorClient = getCoordinatorClient();
          try {
            ExternalCompactionId eci = ExternalCompactionId.generate(uuid.get());
            LOG.trace("Attempting to get next job, eci = {}", eci);
            currentCompactionId.set(eci);
            return coordinatorClient.getCompactionJob(TraceUtil.traceInfo(),
                getContext().rpcCreds(), queueName,
                ExternalCompactionUtil.getHostPortString(compactorAddress.getAddress()),
                eci.toString());
          } catch (Exception e) {
            currentCompactionId.set(null);
            throw e;
          } finally {
            ThriftUtil.returnClient(coordinatorClient, getContext());
          }
        });
    return nextJobThriftCall.run();
  }

  /**
   * Get the client to the CompactionCoordinator
   *
   * @return compaction coordinator client
   * @throws TTransportException when unable to get client
   */
  protected CompactionCoordinatorService.Client getCoordinatorClient() throws TTransportException {
    var coordinatorHost = ExternalCompactionUtil.findCompactionCoordinator(getContext());
    if (coordinatorHost.isEmpty()) {
      throw new TTransportException("Unable to get CompactionCoordinator address from ZooKeeper");
    }
    LOG.trace("CompactionCoordinator address is: {}", coordinatorHost.orElseThrow());
    return ThriftUtil.getClient(ThriftClientTypes.COORDINATOR, coordinatorHost.orElseThrow(),
        getContext());
  }

  /**
   * Create compaction runnable
   *
   * @param job compaction job
   * @param totalInputEntries object to capture total entries
   * @param totalInputBytes object to capture input file size
   * @param started started latch
   * @param stopped stopped latch
   * @param err reference to error
   * @return Runnable compaction job
   */
  protected FileCompactorRunnable createCompactionJob(final TExternalCompactionJob job,
      final LongAdder totalInputEntries, final LongAdder totalInputBytes,
      final CountDownLatch started, final CountDownLatch stopped,
      final AtomicReference<Throwable> err) {

    return new FileCompactorRunnable() {

      private final AtomicReference<FileCompactor> compactor = new AtomicReference<>();
      private volatile Timer compactionStartTime;

      @Override
      public void initialize() throws RetriesExceededException {
        LOG.info("Starting up compaction runnable for job: {}", job);
        this.compactionStartTime = Timer.startNew();
        TCompactionStatusUpdate update = new TCompactionStatusUpdate(TCompactionState.STARTED,
            "Compaction started", -1, -1, -1, getCompactionAge().toNanos());
        updateCompactionState(job, update);
        final var extent = KeyExtent.fromThrift(job.getExtent());
        final AccumuloConfiguration aConfig;
        final TableConfiguration tConfig = getContext().getTableConfiguration(extent.tableId());

        if (!job.getOverrides().isEmpty()) {
          aConfig = new ConfigurationCopy(tConfig);
          job.getOverrides().forEach(((ConfigurationCopy) aConfig)::set);
          LOG.debug("Overriding table properties with {}", job.getOverrides());
        } else {
          aConfig = tConfig;
        }

        final ReferencedTabletFile outputFile =
            new ReferencedTabletFile(new Path(job.getOutputFile()));

        final Map<StoredTabletFile,DataFileValue> files = new TreeMap<>();
        job.getFiles().forEach(f -> {
          long estEntries = f.getEntries();
          StoredTabletFile stf = new StoredTabletFile(f.getMetadataFileEntry());
          // This happens with bulk import files
          if (estEntries == 0) {
            estEntries =
                estimateOverlappingEntries(extent, stf, aConfig, tConfig.getCryptoService());
          }
          files.put(stf, new DataFileValue(f.getSize(), estEntries, f.getTimestamp()));
          totalInputEntries.add(estEntries);
          totalInputBytes.add(f.getSize());
        });

        final List<IteratorSetting> iters = new ArrayList<>();
        job.getIteratorSettings().getIterators()
            .forEach(tis -> iters.add(SystemIteratorUtil.toIteratorSetting(tis)));

        final ExtCEnv cenv = new ExtCEnv(JOB_HOLDER, queueName);
        compactor.set(
            new FileCompactor(getContext(), extent, files, outputFile, job.isPropagateDeletes(),
                cenv, iters, aConfig, tConfig.getCryptoService(), pausedMetrics));

      }

      @Override
      public AtomicReference<FileCompactor> getFileCompactor() {
        return compactor;
      }

      @Override
      public void run() {
        Preconditions.checkState(compactor.get() != null, "initialize not called");
        // Its only expected that a single compaction runs at a time. Multiple compactions running
        // at a time could cause odd behavior like out of order and unexpected thrift calls to the
        // coordinator. This is a sanity check to ensure the expectation is met. Should this check
        // ever fail, it means there is a bug elsewhere.
        Preconditions.checkState(compactionRunning.compareAndSet(false, true));
        try {

          LOG.trace("Starting compactor");
          started.countDown();

          org.apache.accumulo.server.compaction.CompactionStats stat = compactor.get().call();
          TCompactionStats cs = new TCompactionStats();
          cs.setEntriesRead(stat.getEntriesRead());
          cs.setEntriesWritten(stat.getEntriesWritten());
          cs.setFileSize(stat.getFileSize());
          JOB_HOLDER.setStats(cs);

          LOG.info("Compaction completed successfully {} ", job.getExternalCompactionId());
          // Update state when completed
          TCompactionStatusUpdate update2 = new TCompactionStatusUpdate(TCompactionState.SUCCEEDED,
              "Compaction completed successfully", -1, -1, -1, this.getCompactionAge().toNanos());
          updateCompactionState(job, update2);
        } catch (FileCompactor.CompactionCanceledException cce) {
          LOG.debug("Compaction canceled {}", job.getExternalCompactionId());
          err.set(cce);
        } catch (Exception e) {
          KeyExtent fromThriftExtent = KeyExtent.fromThrift(job.getExtent());
          LOG.error("Compaction failed: id: {}, extent: {}", job.getExternalCompactionId(),
              fromThriftExtent, e);
          err.set(e);
        } finally {
          stopped.countDown();
          Preconditions.checkState(compactionRunning.compareAndSet(true, false));
        }
      }

      @Override
      public Duration getCompactionAge() {
        if (compactionStartTime == null) {
          // compaction hasn't started yet
          return Duration.ZERO;
        }
        return compactionStartTime.elapsed();
      }

    };

  }

  /**
   * @param extent the extent
   * @param file the file to read from
   * @param tableConf the table configuration
   * @param cryptoService the crypto service
   * @return an estimate of the number of key/value entries in the file that overlap the extent
   */
  private long estimateOverlappingEntries(KeyExtent extent, StoredTabletFile file,
      AccumuloConfiguration tableConf, CryptoService cryptoService) {
    FileOperations fileFactory = FileOperations.getInstance();
    FileSystem fs = getContext().getVolumeManager().getFileSystemByPath(file.getPath());

    try (FileSKVIterator reader =
        fileFactory.newReaderBuilder().forFile(file, fs, fs.getConf(), cryptoService)
            .withTableConfiguration(tableConf).dropCachesBehind().build()) {
      return reader.estimateOverlappingEntries(extent);
    } catch (IOException ioe) {
      throw new UncheckedIOException(ioe);
    }
  }

  /**
   * Returns the number of seconds to wait in between progress checks based on input file sizes
   *
   * @param numBytes number of bytes in input file
   * @return number of seconds to wait between progress checks
   */
  static long calculateProgressCheckTime(long numBytes) {
    return Math.max(1, (numBytes / TEN_MEGABYTES));
  }

  protected Supplier<UUID> getNextId() {
    return UUID::randomUUID;
  }

  protected long getWaitTimeBetweenCompactionChecks(int numCompactors) {
    // get the total number of compactors assigned to this queue
    long minWait = getConfiguration().getTimeInMillis(Property.COMPACTOR_MIN_JOB_WAIT_TIME);
    // Aim for around 3 compactors checking in per min wait time.
    long sleepTime = numCompactors * minWait / 3;
    // Ensure a compactor waits at least the minimum time
    sleepTime = Math.max(minWait, sleepTime);
    // Ensure a sleeping compactor has a configurable max sleep time
    sleepTime = Math.min(getConfiguration().getTimeInMillis(Property.COMPACTOR_MAX_JOB_WAIT_TIME),
        sleepTime);
    // Add some random jitter to the sleep time, that averages out to sleep time. This will spread
    // compactors out evenly over time.
    sleepTime = (long) (.9 * sleepTime + sleepTime * .2 * RANDOM.get().nextDouble());
    LOG.trace("Sleeping {}ms based on {} compactors", sleepTime, numCompactors);
    return sleepTime;
  }

  protected Collection<Tag> getServiceTags(HostAndPort clientAddress) {
    return MetricsInfo.serviceTags(getContext().getInstanceName(), getApplicationName(),
        clientAddress, queueName);
  }

  @Override
  public void run() {

    try {
      compactorAddress = startCompactorClientService();
    } catch (UnknownHostException e1) {
      throw new RuntimeException("Failed to start the compactor client service", e1);
    }
    final HostAndPort clientAddress = compactorAddress.getAddress();

    try {
      announceExistence(clientAddress);
    } catch (KeeperException | InterruptedException e) {
      throw new RuntimeException("Error registering compactor in ZooKeeper", e);
    }

    MetricsInfo metricsInfo = getContext().getMetricsInfo();

    metricsInfo.addMetricsProducers(this, pausedMetrics);
    metricsInfo.init(getServiceTags(clientAddress));

    var watcher = new CompactionWatcher(getConfiguration());
    var schedExecutor = ThreadPools.getServerThreadPools()
        .createGeneralScheduledExecutorService(getConfiguration());
    startCancelChecker(schedExecutor,
        getConfiguration().getTimeInMillis(Property.COMPACTOR_CANCEL_CHECK_INTERVAL));

    LOG.info("Compactor started, waiting for work");
    try {

      final AtomicReference<Throwable> err = new AtomicReference<>();

      while (!isShutdownRequested()) {
        if (Thread.currentThread().isInterrupted()) {
          LOG.info("Server process thread has been interrupted, shutting down");
          break;
        }
        try {
          // mark compactor as idle while not in the compaction loop
          updateIdleStatus(true);

          currentCompactionId.set(null);
          err.set(null);
          JOB_HOLDER.reset();

          TExternalCompactionJob job;
          try {
            TNextCompactionJob next = getNextJob(getNextId());
            job = next.getJob();
            if (!job.isSetExternalCompactionId()) {
              LOG.trace("No external compactions in queue {}", this.queueName);
              UtilWaitThread.sleep(getWaitTimeBetweenCompactionChecks(next.getCompactorCount()));
              continue;
            }
            if (!job.getExternalCompactionId().equals(currentCompactionId.get().toString())) {
              throw new IllegalStateException("Returned eci " + job.getExternalCompactionId()
                  + " does not match supplied eci " + currentCompactionId.get());
            }
          } catch (RetriesExceededException e2) {
            LOG.warn("Retries exceeded getting next job. Retrying...");
            continue;
          }
          LOG.debug("Received next compaction job: {}", job);

          final LongAdder totalInputEntries = new LongAdder();
          final LongAdder totalInputBytes = new LongAdder();
          final CountDownLatch started = new CountDownLatch(1);
          final CountDownLatch stopped = new CountDownLatch(1);

          final FileCompactorRunnable fcr =
              createCompactionJob(job, totalInputEntries, totalInputBytes, started, stopped, err);

          final Thread compactionThread =
              Threads.createThread("Compaction job for tablet " + job.getExtent().toString(), fcr);

          JOB_HOLDER.set(job, compactionThread, fcr.getFileCompactor());

<<<<<<< HEAD
        try {
          // mark compactor as busy while compacting
          updateIdleStatus(false);

          // Need to call FileCompactorRunnable.initialize after calling JOB_HOLDER.set
          fcr.initialize();

          compactionThread.start(); // start the compactionThread
          started.await(); // wait until the compactor is started
          final long inputEntries = totalInputEntries.sum();
          final long waitTime = calculateProgressCheckTime(totalInputBytes.sum());
          LOG.debug("Progress checks will occur every {} seconds", waitTime);
          String percentComplete = "unknown";

          while (!stopped.await(waitTime, TimeUnit.SECONDS)) {
            List<CompactionInfo> running =
                org.apache.accumulo.server.compaction.FileCompactor.getRunningCompactions();
            if (!running.isEmpty()) {
              // Compaction has started. There should only be one in the list
              CompactionInfo info = running.get(0);
              if (info != null) {
                final long entriesRead = info.getEntriesRead();
                final long entriesWritten = info.getEntriesWritten();
                if (inputEntries > 0) {
                  percentComplete = Float.toString((entriesRead / (float) inputEntries) * 100);
                }
                String message = String.format(
                    "Compaction in progress, read %d of %d input entries ( %s %s ), written %d entries, paused %d times",
                    entriesRead, inputEntries, percentComplete, "%", entriesWritten,
                    info.getTimesPaused());
                watcher.run();
                try {
                  LOG.debug("Updating coordinator with compaction progress: {}.", message);
                  TCompactionStatusUpdate update = new TCompactionStatusUpdate(
                      TCompactionState.IN_PROGRESS, message, inputEntries, entriesRead,
                      entriesWritten, fcr.getCompactionAge().toNanos());
                  updateCompactionState(job, update);
                } catch (RetriesExceededException e) {
                  LOG.warn("Error updating coordinator with compaction progress, error: {}",
                      e.getMessage());
=======
          try {
            // mark compactor as busy while compacting
            updateIdleStatus(false);

            // Need to call FileCompactorRunnable.initialize after calling JOB_HOLDER.set
            fcr.initialize();

            compactionThread.start(); // start the compactionThread
            started.await(); // wait until the compactor is started
            final long inputEntries = totalInputEntries.sum();
            final long waitTime = calculateProgressCheckTime(totalInputBytes.sum());
            LOG.debug("Progress checks will occur every {} seconds", waitTime);
            String percentComplete = "unknown";

            while (!stopped.await(waitTime, TimeUnit.SECONDS)) {
              List<CompactionInfo> running =
                  org.apache.accumulo.server.compaction.FileCompactor.getRunningCompactions();
              if (!running.isEmpty()) {
                // Compaction has started. There should only be one in the list
                CompactionInfo info = running.get(0);
                if (info != null) {
                  final long entriesRead = info.getEntriesRead();
                  final long entriesWritten = info.getEntriesWritten();
                  if (inputEntries > 0) {
                    percentComplete = Float.toString((entriesRead / (float) inputEntries) * 100);
                  }
                  String message = String.format(
                      "Compaction in progress, read %d of %d input entries ( %s %s ), written %d entries",
                      entriesRead, inputEntries, percentComplete, "%", entriesWritten);
                  watcher.run();
                  try {
                    LOG.debug("Updating coordinator with compaction progress: {}.", message);
                    TCompactionStatusUpdate update = new TCompactionStatusUpdate(
                        TCompactionState.IN_PROGRESS, message, inputEntries, entriesRead,
                        entriesWritten, fcr.getCompactionAge().toNanos());
                    updateCompactionState(job, update);
                  } catch (RetriesExceededException e) {
                    LOG.warn("Error updating coordinator with compaction progress, error: {}",
                        e.getMessage());
                  }
>>>>>>> f8fb8729
                }
              } else {
                LOG.debug("Waiting on compaction thread to finish, but no RUNNING compaction");
              }
            }
            compactionThread.join();
            LOG.trace("Compaction thread finished.");
            // Run the watcher again to clear out the finished compaction and set the
            // stuck count to zero.
            watcher.run();

            if (err.get() != null) {
              // maybe the error occured because the table was deleted or something like that, so
              // force a cancel check to possibly reduce noise in the logs
              checkIfCanceled();
            }

            if (compactionThread.isInterrupted() || JOB_HOLDER.isCancelled()
                || (err.get() != null && err.get().getClass().equals(InterruptedException.class))) {
              LOG.warn("Compaction thread was interrupted, sending CANCELLED state");
              try {
                TCompactionStatusUpdate update =
                    new TCompactionStatusUpdate(TCompactionState.CANCELLED, "Compaction cancelled",
                        -1, -1, -1, fcr.getCompactionAge().toNanos());
                updateCompactionState(job, update);
                updateCompactionFailed(job);
              } catch (RetriesExceededException e) {
                LOG.error("Error updating coordinator with compaction cancellation.", e);
              } finally {
                currentCompactionId.set(null);
              }
            } else if (err.get() != null) {
              KeyExtent fromThriftExtent = KeyExtent.fromThrift(job.getExtent());
              try {
                LOG.info("Updating coordinator with compaction failure: id: {}, extent: {}",
                    job.getExternalCompactionId(), fromThriftExtent);
                TCompactionStatusUpdate update = new TCompactionStatusUpdate(
                    TCompactionState.FAILED, "Compaction failed due to: " + err.get().getMessage(),
                    -1, -1, -1, fcr.getCompactionAge().toNanos());
                updateCompactionState(job, update);
                updateCompactionFailed(job);
              } catch (RetriesExceededException e) {
                LOG.error("Error updating coordinator with compaction failure: id: {}, extent: {}",
                    job.getExternalCompactionId(), fromThriftExtent, e);
              } finally {
                currentCompactionId.set(null);
              }
            } else {
              try {
                LOG.trace("Updating coordinator with compaction completion.");
                updateCompactionCompleted(job, JOB_HOLDER.getStats());
              } catch (RetriesExceededException e) {
                LOG.error(
                    "Error updating coordinator with compaction completion, cancelling compaction.",
                    e);
                try {
                  cancel(job.getExternalCompactionId());
                } catch (TException e1) {
                  LOG.error("Error cancelling compaction.", e1);
                }
              } finally {
                currentCompactionId.set(null);
              }
            }
          } catch (RuntimeException e1) {
            LOG.error(
                "Compactor thread was interrupted waiting for compaction to start, cancelling job",
                e1);
            try {
              cancel(job.getExternalCompactionId());
            } catch (TException e2) {
              LOG.error("Error cancelling compaction.", e2);
            }
          } finally {
            currentCompactionId.set(null);

            // mark compactor as idle after compaction completes
            updateIdleStatus(true);

            // In the case where there is an error in the foreground code the background compaction
            // may still be running. Must cancel it before starting another iteration of the loop to
            // avoid multiple threads updating shared state.
            while (compactionThread.isAlive()) {
              compactionThread.interrupt();
              compactionThread.join(1000);
            }
          }
        } catch (InterruptedException e) {
          LOG.info("Interrupt Exception received, shutting down");
          gracefulShutdown(getContext().rpcCreds());
        }
      } // end while
    } catch (Exception e) {
      LOG.error("Unhandled error occurred in Compactor", e);
    } finally {
      // Shutdown local thrift server
      LOG.debug("Stopping Thrift Servers");
      if (compactorAddress.server != null) {
        compactorAddress.server.stop();
      }

      try {
        LOG.debug("Closing filesystems");
        VolumeManager mgr = getContext().getVolumeManager();
        if (null != mgr) {
          mgr.close();
        }
      } catch (IOException e) {
        LOG.warn("Failed to close filesystem : {}", e.getMessage(), e);
      }

<<<<<<< HEAD
      getContext().getLowMemoryDetector().logGCInfo(getConfiguration());
=======
      gcLogger.logGCInfo(getConfiguration());
      getShutdownComplete().set(true);
>>>>>>> f8fb8729
      LOG.info("stop requested. exiting ... ");
      try {
        if (null != compactorLock) {
          compactorLock.unlock();
        }
      } catch (Exception e) {
        LOG.warn("Failed to release compactor lock", e);
      }
    }

  }

  public static void main(String[] args) throws Exception {
    try (Compactor compactor = new Compactor(new ConfigOpts(), args)) {
      compactor.runServer();
    }
  }

  @Override
  public List<ActiveCompaction> getActiveCompactions(TInfo tinfo, TCredentials credentials)
      throws ThriftSecurityException, TException {
    if (!getContext().getSecurityOperation().canPerformSystemActions(credentials)) {
      throw new AccumuloSecurityException(credentials.getPrincipal(),
          SecurityErrorCode.PERMISSION_DENIED).asThriftException();
    }

    List<CompactionInfo> compactions =
        org.apache.accumulo.server.compaction.FileCompactor.getRunningCompactions();
    List<ActiveCompaction> ret = new ArrayList<>(compactions.size());

    for (CompactionInfo compactionInfo : compactions) {
      ret.add(compactionInfo.toThrift());
    }

    return ret;
  }

  /**
   * Called by a CompactionCoordinator to get the running compaction
   *
   * @param tinfo trace info
   * @param credentials caller credentials
   * @return current compaction job or empty compaction job is none running
   */
  @Override
  public TExternalCompactionJob getRunningCompaction(TInfo tinfo, TCredentials credentials)
      throws ThriftSecurityException, TException {
    // do not expect users to call this directly, expect other tservers to call this method
    if (!getContext().getSecurityOperation().canPerformSystemActions(credentials)) {
      throw new AccumuloSecurityException(credentials.getPrincipal(),
          SecurityErrorCode.PERMISSION_DENIED).asThriftException();
    }

    // Return what is currently running, does not wait for jobs in the process of reserving. This
    // method is called by a coordinator starting up to determine what is currently running on all
    // compactors.

    TExternalCompactionJob job = null;
    synchronized (JOB_HOLDER) {
      job = JOB_HOLDER.getJob();
    }

    if (null == job) {
      return new TExternalCompactionJob();
    } else {
      return job;
    }
  }

  @Override
  public String getRunningCompactionId(TInfo tinfo, TCredentials credentials)
      throws ThriftSecurityException, TException {
    // do not expect users to call this directly, expect other tservers to call this method
    if (!getContext().getSecurityOperation().canPerformSystemActions(credentials)) {
      throw new AccumuloSecurityException(credentials.getPrincipal(),
          SecurityErrorCode.PERMISSION_DENIED).asThriftException();
    }

    // Any returned id must cover the time period from before a job is reserved until after it
    // commits. This method is called to detect dead compactions and depends on this behavior.
    // For the purpose of detecting dead compactions its ok if ids are returned that never end up
    // being related to a running compaction.
    ExternalCompactionId eci = currentCompactionId.get();
    if (null == eci) {
      return "";
    } else {
      return eci.canonical();
    }
  }

  @Override
  public ServiceLock getLock() {
    return compactorLock;
  }

}<|MERGE_RESOLUTION|>--- conflicted
+++ resolved
@@ -267,18 +267,10 @@
       throw e;
     }
 
-<<<<<<< HEAD
     compactorLock =
         new ServiceLock(getContext().getZooSession(), ServiceLock.path(zPath), compactorId);
-    LockWatcher lw = new ServiceLockWatcher("compactor", () -> false,
+    LockWatcher lw = new ServiceLockWatcher("compactor", () -> getShutdownComplete().get(),
         (name) -> getContext().getLowMemoryDetector().logGCInfo(getConfiguration()));
-=======
-    compactorLock = new ServiceLock(getContext().getZooReaderWriter().getZooKeeper(),
-        ServiceLock.path(zPath), compactorId);
-
-    LockWatcher lw = new ServiceLockWatcher("compactor", () -> getShutdownComplete().get(),
-        (name) -> gcLogger.logGCInfo(getConfiguration()));
->>>>>>> f8fb8729
 
     try {
       for (int i = 0; i < 25; i++) {
@@ -313,17 +305,10 @@
    * @throws UnknownHostException host unknown
    */
   protected ServerAddress startCompactorClientService() throws UnknownHostException {
-<<<<<<< HEAD
-
     ClientServiceHandler clientHandler =
         new ClientServiceHandler(getContext(), new TransactionWatcher(getContext()));
-    var processor = ThriftProcessorTypes.getCompactorTProcessor(clientHandler, this, getContext());
-=======
-    var processor = ThriftProcessorTypes.getCompactorTProcessor(this, this, getContext());
-    @SuppressWarnings("deprecation")
-    var maxMessageSizeProperty = getConfiguration().resolve(Property.RPC_MAX_MESSAGE_SIZE,
-        Property.GENERAL_MAX_MESSAGE_SIZE);
->>>>>>> f8fb8729
+    var processor =
+        ThriftProcessorTypes.getCompactorTProcessor(this, clientHandler, this, getContext());
     ServerAddress sp = TServerUtils.startServer(getContext(), getHostname(),
         Property.COMPACTOR_CLIENTPORT, processor, this.getClass().getSimpleName(),
         "Thrift Client Server", Property.COMPACTOR_PORTSEARCH, Property.COMPACTOR_MINTHREADS,
@@ -743,48 +728,6 @@
 
           JOB_HOLDER.set(job, compactionThread, fcr.getFileCompactor());
 
-<<<<<<< HEAD
-        try {
-          // mark compactor as busy while compacting
-          updateIdleStatus(false);
-
-          // Need to call FileCompactorRunnable.initialize after calling JOB_HOLDER.set
-          fcr.initialize();
-
-          compactionThread.start(); // start the compactionThread
-          started.await(); // wait until the compactor is started
-          final long inputEntries = totalInputEntries.sum();
-          final long waitTime = calculateProgressCheckTime(totalInputBytes.sum());
-          LOG.debug("Progress checks will occur every {} seconds", waitTime);
-          String percentComplete = "unknown";
-
-          while (!stopped.await(waitTime, TimeUnit.SECONDS)) {
-            List<CompactionInfo> running =
-                org.apache.accumulo.server.compaction.FileCompactor.getRunningCompactions();
-            if (!running.isEmpty()) {
-              // Compaction has started. There should only be one in the list
-              CompactionInfo info = running.get(0);
-              if (info != null) {
-                final long entriesRead = info.getEntriesRead();
-                final long entriesWritten = info.getEntriesWritten();
-                if (inputEntries > 0) {
-                  percentComplete = Float.toString((entriesRead / (float) inputEntries) * 100);
-                }
-                String message = String.format(
-                    "Compaction in progress, read %d of %d input entries ( %s %s ), written %d entries, paused %d times",
-                    entriesRead, inputEntries, percentComplete, "%", entriesWritten,
-                    info.getTimesPaused());
-                watcher.run();
-                try {
-                  LOG.debug("Updating coordinator with compaction progress: {}.", message);
-                  TCompactionStatusUpdate update = new TCompactionStatusUpdate(
-                      TCompactionState.IN_PROGRESS, message, inputEntries, entriesRead,
-                      entriesWritten, fcr.getCompactionAge().toNanos());
-                  updateCompactionState(job, update);
-                } catch (RetriesExceededException e) {
-                  LOG.warn("Error updating coordinator with compaction progress, error: {}",
-                      e.getMessage());
-=======
           try {
             // mark compactor as busy while compacting
             updateIdleStatus(false);
@@ -825,7 +768,6 @@
                     LOG.warn("Error updating coordinator with compaction progress, error: {}",
                         e.getMessage());
                   }
->>>>>>> f8fb8729
                 }
               } else {
                 LOG.debug("Waiting on compaction thread to finish, but no RUNNING compaction");
@@ -937,12 +879,8 @@
         LOG.warn("Failed to close filesystem : {}", e.getMessage(), e);
       }
 
-<<<<<<< HEAD
       getContext().getLowMemoryDetector().logGCInfo(getConfiguration());
-=======
-      gcLogger.logGCInfo(getConfiguration());
       getShutdownComplete().set(true);
->>>>>>> f8fb8729
       LOG.info("stop requested. exiting ... ");
       try {
         if (null != compactorLock) {
