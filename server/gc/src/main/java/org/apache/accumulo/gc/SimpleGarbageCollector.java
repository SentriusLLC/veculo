--- conflicted
+++ resolved
@@ -79,12 +79,7 @@
 import org.apache.accumulo.server.fs.VolumeManager;
 import org.apache.accumulo.server.fs.VolumeManager.FileType;
 import org.apache.accumulo.server.fs.VolumeUtil;
-<<<<<<< HEAD
-=======
 import org.apache.accumulo.server.master.LiveTServerSet;
-import org.apache.accumulo.server.master.state.TServerInstance;
-import org.apache.accumulo.server.metrics.MetricsSystemHelper;
->>>>>>> ab900322
 import org.apache.accumulo.server.replication.proto.Replication.Status;
 import org.apache.accumulo.server.rpc.ServerAddress;
 import org.apache.accumulo.server.rpc.TCredentialsUpdatingWrapper;
@@ -497,19 +492,15 @@
 
     // This is created outside of the run loop and passed to the walogCollector so that
     // only a single timed task is created (internal to LiveTServerSet using SimpleTimer.
-    final LiveTServerSet liveTServerSet = new LiveTServerSet(this, new LiveTServerSet.Listener() {
-      @Override
-      public void update(LiveTServerSet current, Set<TServerInstance> deleted,
-          Set<TServerInstance> added) {
-
-        log.debug("Number of current servers {}, tservers added {}, removed {}",
-            current == null ? -1 : current.size(), added, deleted);
-
-        if (log.isTraceEnabled()) {
-          log.trace("Current servers: {}\nAdded: {}\n Removed: {}", current, added, deleted);
-        }
-      }
-    });
+    final LiveTServerSet liveTServerSet =
+        new LiveTServerSet(getContext(), (current, deleted, added) -> {
+          log.debug("Number of current servers {}, tservers added {}, removed {}",
+              current == null ? -1 : current.size(), added, deleted);
+
+          if (log.isTraceEnabled()) {
+            log.trace("Current servers: {}\nAdded: {}\n Removed: {}", current, added, deleted);
+          }
+        });
 
     while (true) {
       try (TraceScope gcOuterSpan = Trace.startSpan("gc", sampler)) {
@@ -551,32 +542,16 @@
             log.error("Error trying to close write-ahead logs for replication table", e);
           }
 
-<<<<<<< HEAD
           // Clean up any unused write-ahead logs
           try (TraceScope waLogs = Trace.startSpan("walogs")) {
             GarbageCollectWriteAheadLogs walogCollector =
-                new GarbageCollectWriteAheadLogs(getContext(), fs, isUsingTrash());
+                new GarbageCollectWriteAheadLogs(getContext(), fs, liveTServerSet, isUsingTrash());
             log.info("Beginning garbage collection of write-ahead logs");
             walogCollector.collect(status);
           } catch (Exception e) {
             log.error("{}", e.getMessage(), e);
           }
         }
-=======
-      Span waLogs = Trace.start("walogs");
-
-      try {
-        GarbageCollectWriteAheadLogs walogCollector =
-            new GarbageCollectWriteAheadLogs(this, fs, liveTServerSet, isUsingTrash());
-        log.info("Beginning garbage collection of write-ahead logs");
-        walogCollector.collect(status);
-      } catch (Exception e) {
-        log.error("{}", e.getMessage(), e);
-      } finally {
-        waLogs.stop();
-      }
-      gcSpan.stop();
->>>>>>> ab900322
 
         // we just made a lot of metadata changes: flush them out
         try {
