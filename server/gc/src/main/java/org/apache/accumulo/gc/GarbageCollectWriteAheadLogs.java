/*
 * Licensed to the Apache Software Foundation (ASF) under one
 * or more contributor license agreements.  See the NOTICE file
 * distributed with this work for additional information
 * regarding copyright ownership.  The ASF licenses this file
 * to you under the Apache License, Version 2.0 (the
 * "License"); you may not use this file except in compliance
 * with the License.  You may obtain a copy of the License at
 *
 *   https://www.apache.org/licenses/LICENSE-2.0
 *
 * Unless required by applicable law or agreed to in writing,
 * software distributed under the License is distributed on an
 * "AS IS" BASIS, WITHOUT WARRANTIES OR CONDITIONS OF ANY
 * KIND, either express or implied.  See the License for the
 * specific language governing permissions and limitations
 * under the License.
 */
package org.apache.accumulo.gc;

import static org.apache.accumulo.core.metadata.schema.TabletMetadata.ColumnType.LAST;
import static org.apache.accumulo.core.metadata.schema.TabletMetadata.ColumnType.LOCATION;
import static org.apache.accumulo.core.metadata.schema.TabletMetadata.ColumnType.LOGS;
import static org.apache.accumulo.core.metadata.schema.TabletMetadata.ColumnType.PREV_ROW;
import static org.apache.accumulo.core.metadata.schema.TabletMetadata.ColumnType.SUSPEND;

import java.io.FileNotFoundException;
import java.io.IOException;
import java.util.Collection;
import java.util.HashMap;
import java.util.HashSet;
import java.util.Iterator;
import java.util.List;
import java.util.Map;
import java.util.Map.Entry;
import java.util.Set;
import java.util.UUID;
import java.util.concurrent.ExecutionException;
import java.util.concurrent.ExecutorService;
import java.util.concurrent.Future;
import java.util.concurrent.atomic.AtomicBoolean;
import java.util.concurrent.atomic.AtomicLong;
import java.util.stream.Stream;

<<<<<<< HEAD
=======
import org.apache.accumulo.core.client.Scanner;
import org.apache.accumulo.core.client.TableNotFoundException;
import org.apache.accumulo.core.conf.Property;
import org.apache.accumulo.core.data.Key;
import org.apache.accumulo.core.data.Value;
>>>>>>> f675fdd8
import org.apache.accumulo.core.gc.thrift.GCStatus;
import org.apache.accumulo.core.gc.thrift.GcCycleStats;
import org.apache.accumulo.core.metadata.TServerInstance;
import org.apache.accumulo.core.metadata.TabletState;
import org.apache.accumulo.core.metadata.schema.Ample.DataLevel;
import org.apache.accumulo.core.metadata.schema.TabletMetadata;
import org.apache.accumulo.core.metadata.schema.TabletsMetadata;
import org.apache.accumulo.core.metadata.schema.filters.GcWalsFilter;
import org.apache.accumulo.core.tabletserver.log.LogEntry;
import org.apache.accumulo.core.trace.TraceUtil;
import org.apache.accumulo.core.util.Pair;
import org.apache.accumulo.core.util.threads.ThreadPools;
import org.apache.accumulo.server.ServerContext;
import org.apache.accumulo.server.fs.VolumeManager;
import org.apache.accumulo.server.log.WalStateManager;
import org.apache.accumulo.server.log.WalStateManager.WalMarkerException;
import org.apache.accumulo.server.log.WalStateManager.WalState;
import org.apache.accumulo.server.manager.LiveTServerSet;
import org.apache.hadoop.fs.FileStatus;
import org.apache.hadoop.fs.Path;
import org.slf4j.Logger;
import org.slf4j.LoggerFactory;

import com.google.common.annotations.VisibleForTesting;
import com.google.common.base.Preconditions;

import io.opentelemetry.api.trace.Span;
import io.opentelemetry.context.Scope;

public class GarbageCollectWriteAheadLogs {
  private static final Logger log = LoggerFactory.getLogger(GarbageCollectWriteAheadLogs.class);

  private final ServerContext context;
  private final VolumeManager fs;
  private final LiveTServerSet liveServers;
  private final WalStateManager walMarker;
  private final AtomicBoolean hasCollected = new AtomicBoolean(false);

  /**
   * Creates a new GC WAL object.
   *
   * @param context the collection server's context
   * @param fs volume manager to use
   */
  GarbageCollectWriteAheadLogs(final ServerContext context, final VolumeManager fs,
      final LiveTServerSet liveServers) {
    this(context, fs, liveServers, new WalStateManager(context));
  }

  /**
   * Creates a new GC WAL object. Meant for testing -- allows for mocked objects.
   *
   *
   * @param context the collection server's context
   * @param fs volume manager to use
   * @param liveServers a started LiveTServerSet instance
   * @param walMarker a WalStateManager instance
   */
  GarbageCollectWriteAheadLogs(final ServerContext context, final VolumeManager fs,
      final LiveTServerSet liveServers, final WalStateManager walMarker) {
    this.context = context;
    this.fs = fs;
    this.liveServers = liveServers;
    this.walMarker = walMarker;
  }

  @VisibleForTesting
  Stream<TabletMetadata> createStore(Set<TServerInstance> liveTServers) {
    GcWalsFilter walsFilter = new GcWalsFilter(liveTServers);

    return Stream.of(DataLevel.ROOT, DataLevel.METADATA, DataLevel.USER)
        .map(dataLevel -> context.getAmple().readTablets().forLevel(dataLevel).filter(walsFilter)
            .fetch(LOCATION, LAST, LOGS, PREV_ROW, SUSPEND).build())
        .flatMap(TabletsMetadata::stream);
  }

  public void collect(GCStatus status) {
    Preconditions.checkState(hasCollected.compareAndSet(false, true),
        "collect() has already been called on this object (which should only be called once)");
    try {
      long count;
      long fileScanStop;
      Map<TServerInstance,Set<UUID>> logsByServer;
      Map<UUID,Pair<WalState,Path>> logsState;
      Map<UUID,Path> recoveryLogs;

      Span span = TraceUtil.startSpan(this.getClass(), "getCandidates");
      try (Scope scope = span.makeCurrent()) {
        status.currentLog.started = System.currentTimeMillis();

        recoveryLogs = getSortedWALogs();

        logsByServer = new HashMap<>();
        logsState = new HashMap<>();
        // Scan for log file info first: the order is important
        // Consider:
        // * get live servers
        // * new server gets a lock, creates a log
        // * get logs
        // * the log appears to belong to a dead server
        count = getCurrent(logsByServer, logsState);
        fileScanStop = System.currentTimeMillis();

        log.info(String.format("Fetched %d files for %d servers in %.2f seconds", count,
            logsByServer.size(), (fileScanStop - status.currentLog.started) / 1000.));
        status.currentLog.candidates = count;
      } catch (Exception e) {
        TraceUtil.setException(span, e, true);
        throw e;
      } finally {
        span.end();
      }

      // now it's safe to get the liveServers
      liveServers.scanServers();
      Set<TServerInstance> currentServers = liveServers.getCurrentServers();

      Map<UUID,TServerInstance> uuidToTServer;
      Span span2 = TraceUtil.startSpan(this.getClass(), "removeEntriesInUse");
      try (Scope scope = span2.makeCurrent()) {
        uuidToTServer = removeEntriesInUse(logsByServer, currentServers, logsState, recoveryLogs);
        count = uuidToTServer.size();
      } catch (Exception ex) {
        log.error("Unable to scan metadata table", ex);
        TraceUtil.setException(span2, ex, false);
        return;
      } finally {
        span2.end();
      }

      long logEntryScanStop = System.currentTimeMillis();
      log.info(String.format("%d log entries scanned in %.2f seconds", count,
          (logEntryScanStop - fileScanStop) / 1000.));

      long removeStop;
      Span span4 = TraceUtil.startSpan(this.getClass(), "removeFiles");
      try (Scope scope = span4.makeCurrent()) {

        logsState.keySet().retainAll(uuidToTServer.keySet());
        count = removeFiles(logsState.values(), status);

        removeStop = System.currentTimeMillis();
        log.info(String.format("%d total logs removed from %d servers in %.2f seconds", count,
            logsByServer.size(), (removeStop - logEntryScanStop) / 1000.));

        count = removeFiles(recoveryLogs.values());
        log.info("{} recovery logs removed", count);
      } catch (Exception e) {
        TraceUtil.setException(span4, e, true);
        throw e;
      } finally {
        span4.end();
      }

      Span span5 = TraceUtil.startSpan(this.getClass(), "removeMarkers");
      try (Scope scope = span5.makeCurrent()) {
        count = removeTabletServerMarkers(uuidToTServer, logsByServer, currentServers);
        long removeMarkersStop = System.currentTimeMillis();
        log.info(String.format("%d markers removed in %.2f seconds", count,
            (removeMarkersStop - removeStop) / 1000.));
      } catch (Exception e) {
        TraceUtil.setException(span5, e, true);
        throw e;
      } finally {
        span5.end();
      }
    } catch (Exception e) {
      log.error("exception occurred while garbage collecting write ahead logs", e);
    } finally {
      status.currentLog.finished = System.currentTimeMillis();
      status.lastLog = status.currentLog;
      status.currentLog = new GcCycleStats();
    }
  }

  private long removeTabletServerMarkers(Map<UUID,TServerInstance> uidMap,
      Map<TServerInstance,Set<UUID>> candidates, Set<TServerInstance> liveServers) {
    long result = 0;
    // remove markers for files removed
    try {
      for (Entry<UUID,TServerInstance> entry : uidMap.entrySet()) {
        walMarker.removeWalMarker(entry.getValue(), entry.getKey());
      }
    } catch (Exception ex) {
      throw new RuntimeException(ex);
    }
    // remove parent znode for dead tablet servers
    for (Entry<TServerInstance,Set<UUID>> entry : candidates.entrySet()) {
      if (!liveServers.contains(entry.getKey())) {
        log.info("Removing znode for " + entry.getKey());
        try {
          walMarker.forget(entry.getKey());
        } catch (WalMarkerException ex) {
          log.info("Error removing znode for " + entry.getKey() + " " + ex);
        }
      }
    }
    return result;
  }

<<<<<<< HEAD
  private long removeFile(Path path) {
    try {
      if (!fs.moveToTrash(path)) {
        fs.deleteRecursively(path);
=======
  private Future<?> removeFile(ExecutorService deleteThreadPool, Path path, AtomicLong counter,
      String msg) {
    return deleteThreadPool.submit(() -> {
      try {
        log.debug(msg);
        if (!useTrash || !fs.moveToTrash(path)) {
          fs.deleteRecursively(path);
        }
        counter.incrementAndGet();
      } catch (FileNotFoundException ex) {
        // ignored
      } catch (IOException ex) {
        log.error("Unable to delete {}", path, ex);
>>>>>>> f675fdd8
      }
    });
  }

  private long removeFiles(Collection<Pair<WalState,Path>> collection, final GCStatus status) {

    final ExecutorService deleteThreadPool = ThreadPools.getServerThreadPools()
        .createExecutorService(context.getConfiguration(), Property.GC_DELETE_WAL_THREADS);
    final Map<Path,Future<?>> futures = new HashMap<>(collection.size());
    final AtomicLong counter = new AtomicLong();

    try {
      for (Pair<WalState,Path> stateFile : collection) {
        Path path = stateFile.getSecond();
        futures.put(path, removeFile(deleteThreadPool, path, counter,
            "Removing " + stateFile.getFirst() + " WAL " + path));
      }

      while (!futures.isEmpty()) {
        Iterator<Entry<Path,Future<?>>> iter = futures.entrySet().iterator();
        while (iter.hasNext()) {
          Entry<Path,Future<?>> f = iter.next();
          if (f.getValue().isDone()) {
            try {
              iter.remove();
              f.getValue().get();
            } catch (InterruptedException | ExecutionException e) {
              throw new RuntimeException("Uncaught exception deleting wal file" + f.getKey(), e);
            }
          }
        }
        try {
          Thread.sleep(500);
        } catch (InterruptedException e) {
          Thread.currentThread().interrupt();
          throw new RuntimeException("Interrupted while sleeping", e);
        }
      }
    } finally {
      deleteThreadPool.shutdownNow();
    }
    status.currentLog.deleted += counter.get();
    return counter.get();
  }

  private long removeFiles(Collection<Path> values) {

    final ExecutorService deleteThreadPool = ThreadPools.getServerThreadPools()
        .createExecutorService(context.getConfiguration(), Property.GC_DELETE_WAL_THREADS);
    final Map<Path,Future<?>> futures = new HashMap<>(values.size());
    final AtomicLong counter = new AtomicLong();

    try {
      for (Path path : values) {
        futures.put(path,
            removeFile(deleteThreadPool, path, counter, "Removing recovery log " + path));
      }

      while (!futures.isEmpty()) {
        Iterator<Entry<Path,Future<?>>> iter = futures.entrySet().iterator();
        while (iter.hasNext()) {
          Entry<Path,Future<?>> f = iter.next();
          if (f.getValue().isDone()) {
            try {
              iter.remove();
              f.getValue().get();
            } catch (InterruptedException | ExecutionException e) {
              throw new RuntimeException(
                  "Uncaught exception deleting recovery log file" + f.getKey(), e);
            }
          }
        }
        try {
          Thread.sleep(500);
        } catch (InterruptedException e) {
          Thread.currentThread().interrupt();
          throw new RuntimeException("Interrupted while sleeping", e);
        }
      }
    } finally {
      deleteThreadPool.shutdownNow();
    }
    return counter.get();
  }

  private Map<UUID,TServerInstance> removeEntriesInUse(Map<TServerInstance,Set<UUID>> candidates,
      Set<TServerInstance> liveServers, Map<UUID,Pair<WalState,Path>> logsState,
      Map<UUID,Path> recoveryLogs) {

    Map<UUID,TServerInstance> result = new HashMap<>();
    for (Entry<TServerInstance,Set<UUID>> entry : candidates.entrySet()) {
      for (UUID id : entry.getValue()) {
        if (result.put(id, entry.getKey()) != null) {
          throw new IllegalArgumentException("WAL " + id + " owned by multiple tservers");
        }
      }
    }

    // remove any entries if there's a log reference (recovery hasn't finished)
    try (Stream<TabletMetadata> store = createStore(liveServers)) {
      store.forEach(tabletMetadata -> {
        // Tablet is still assigned to a dead server. Manager has moved markers and reassigned it
        // Easiest to just ignore all the WALs for the dead server.
        if (TabletState.compute(tabletMetadata, liveServers)
            == TabletState.ASSIGNED_TO_DEAD_SERVER) {
          Set<UUID> idsToIgnore =
              candidates.remove(tabletMetadata.getLocation().getServerInstance());
          if (idsToIgnore != null) {
            result.keySet().removeAll(idsToIgnore);
            recoveryLogs.keySet().removeAll(idsToIgnore);
          }
        }
        // Tablet is being recovered and has WAL references, remove all the WALs for the dead server
        // that made the WALs.
        for (LogEntry wal : tabletMetadata.getLogs()) {
          UUID walUUID = wal.getUniqueID();
          TServerInstance dead = result.get(walUUID);
          // There's a reference to a log file, so skip that server's logs
          Set<UUID> idsToIgnore = candidates.remove(dead);
          if (idsToIgnore != null) {
            result.keySet().removeAll(idsToIgnore);
            recoveryLogs.keySet().removeAll(idsToIgnore);
          }
        }
      });
    }

    // Remove OPEN and CLOSED logs for live servers: they are still in use
    for (TServerInstance liveServer : liveServers) {
      Set<UUID> idsForServer = candidates.get(liveServer);
      // Server may not have any logs yet
      if (idsForServer != null) {
        for (UUID id : idsForServer) {
          Pair<WalState,Path> stateFile = logsState.get(id);
          if (stateFile.getFirst() != WalState.UNREFERENCED) {
            result.remove(id);
          }
        }

        recoveryLogs.keySet().removeAll(idsForServer);
      }
    }
    return result;
  }

  /**
   * Scans log markers. The map passed in is populated with the log ids.
   *
   * @param logsByServer map of dead server to log file entries
   * @return total number of log files
   */
  private long getCurrent(Map<TServerInstance,Set<UUID>> logsByServer,
      Map<UUID,Pair<WalState,Path>> logState) throws Exception {

    // get all the unused WALs in zookeeper
    long result = 0;
    Map<TServerInstance,List<UUID>> markers = walMarker.getAllMarkers();
    for (Entry<TServerInstance,List<UUID>> entry : markers.entrySet()) {
      HashSet<UUID> ids = new HashSet<>(entry.getValue().size());
      for (UUID id : entry.getValue()) {
        ids.add(id);
        logState.put(id, walMarker.state(entry.getKey(), id));
        result++;
      }
      logsByServer.put(entry.getKey(), ids);
    }
    return result;
  }

  /**
   * Looks for write-ahead logs in recovery directories.
   *
   * @return map of log uuids to paths
   */
  protected Map<UUID,Path> getSortedWALogs() throws IOException {
    Map<UUID,Path> result = new HashMap<>();

    for (String dir : context.getRecoveryDirs()) {
      Path recoveryDir = new Path(dir);
      if (fs.exists(recoveryDir)) {
        for (FileStatus status : fs.listStatus(recoveryDir)) {
          try {
            UUID logId = UUID.fromString(status.getPath().getName());
            result.put(logId, status.getPath());
          } catch (IllegalArgumentException iae) {
            log.debug("Ignoring file " + status.getPath() + " because it doesn't look like a uuid");
          }

        }
      }
    }
    return result;
  }

}<|MERGE_RESOLUTION|>--- conflicted
+++ resolved
@@ -42,14 +42,7 @@
 import java.util.concurrent.atomic.AtomicLong;
 import java.util.stream.Stream;
 
-<<<<<<< HEAD
-=======
-import org.apache.accumulo.core.client.Scanner;
-import org.apache.accumulo.core.client.TableNotFoundException;
 import org.apache.accumulo.core.conf.Property;
-import org.apache.accumulo.core.data.Key;
-import org.apache.accumulo.core.data.Value;
->>>>>>> f675fdd8
 import org.apache.accumulo.core.gc.thrift.GCStatus;
 import org.apache.accumulo.core.gc.thrift.GcCycleStats;
 import org.apache.accumulo.core.metadata.TServerInstance;
@@ -250,18 +243,12 @@
     return result;
   }
 
-<<<<<<< HEAD
-  private long removeFile(Path path) {
-    try {
-      if (!fs.moveToTrash(path)) {
-        fs.deleteRecursively(path);
-=======
   private Future<?> removeFile(ExecutorService deleteThreadPool, Path path, AtomicLong counter,
       String msg) {
     return deleteThreadPool.submit(() -> {
       try {
         log.debug(msg);
-        if (!useTrash || !fs.moveToTrash(path)) {
+        if (!fs.moveToTrash(path)) {
           fs.deleteRecursively(path);
         }
         counter.incrementAndGet();
@@ -269,7 +256,6 @@
         // ignored
       } catch (IOException ex) {
         log.error("Unable to delete {}", path, ex);
->>>>>>> f675fdd8
       }
     });
   }
