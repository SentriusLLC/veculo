/*
 * Licensed to the Apache Software Foundation (ASF) under one or more
 * contributor license agreements.  See the NOTICE file distributed with
 * this work for additional information regarding copyright ownership.
 * The ASF licenses this file to You under the Apache License, Version 2.0
 * (the "License"); you may not use this file except in compliance with
 * the License.  You may obtain a copy of the License at
 *
 *     http://www.apache.org/licenses/LICENSE-2.0
 *
 * Unless required by applicable law or agreed to in writing, software
 * distributed under the License is distributed on an "AS IS" BASIS,
 * WITHOUT WARRANTIES OR CONDITIONS OF ANY KIND, either express or implied.
 * See the License for the specific language governing permissions and
 * limitations under the License.
 */
package org.apache.accumulo.gc;

import com.google.common.annotations.VisibleForTesting;
import java.io.FileNotFoundException;
import java.io.IOException;
import java.util.ArrayList;
import java.util.HashMap;
import java.util.HashSet;
import java.util.Iterator;
import java.util.List;
import java.util.Map;
import java.util.Map.Entry;
import java.util.Set;
import java.util.UUID;

import org.apache.accumulo.core.Constants;
import org.apache.accumulo.core.client.AccumuloException;
import org.apache.accumulo.core.client.AccumuloSecurityException;
import org.apache.accumulo.core.client.Connector;
import org.apache.accumulo.core.client.Instance;
import org.apache.accumulo.core.client.Scanner;
import org.apache.accumulo.core.client.TableNotFoundException;
import org.apache.accumulo.core.data.Key;
import org.apache.accumulo.core.data.Range;
import org.apache.accumulo.core.data.Value;
import org.apache.accumulo.core.gc.thrift.GCStatus;
import org.apache.accumulo.core.gc.thrift.GcCycleStats;
import org.apache.accumulo.core.metadata.MetadataTable;
import org.apache.accumulo.core.metadata.schema.MetadataSchema.ReplicationSection;
import org.apache.accumulo.core.protobuf.ProtobufUtil;
import org.apache.accumulo.core.replication.ReplicationSchema.StatusSection;
import org.apache.accumulo.core.replication.ReplicationTable;
import org.apache.accumulo.core.replication.ReplicationTableOfflineException;
import org.apache.accumulo.core.rpc.ThriftUtil;
import org.apache.accumulo.core.security.Authorizations;
import org.apache.accumulo.core.tabletserver.log.LogEntry;
import org.apache.accumulo.core.tabletserver.thrift.TabletClientService;
import org.apache.accumulo.core.tabletserver.thrift.TabletClientService.Client;
import org.apache.accumulo.core.trace.Span;
import org.apache.accumulo.core.trace.Trace;
import org.apache.accumulo.core.trace.Tracer;
import org.apache.accumulo.core.util.AddressUtil;
import org.apache.accumulo.core.zookeeper.ZooUtil;
import org.apache.accumulo.server.AccumuloServerContext;
import org.apache.accumulo.server.ServerConstants;
import org.apache.accumulo.server.fs.VolumeManager;
import org.apache.accumulo.server.replication.StatusUtil;
import org.apache.accumulo.server.replication.proto.Replication.Status;
import org.apache.accumulo.server.util.MetadataTableUtil;
import org.apache.accumulo.server.zookeeper.ZooReaderWriter;
import org.apache.hadoop.fs.FileStatus;
import org.apache.hadoop.fs.Path;
import org.apache.thrift.TException;
import org.apache.zookeeper.KeeperException;
import org.slf4j.Logger;
import org.slf4j.LoggerFactory;

import com.google.common.collect.Iterables;
import com.google.common.net.HostAndPort;
<<<<<<< HEAD
import com.google.protobuf.InvalidProtocolBufferException;
=======
import java.util.concurrent.TimeUnit;
import org.apache.accumulo.core.conf.Property;
>>>>>>> e0426c51

public class GarbageCollectWriteAheadLogs {
  private static final Logger log = LoggerFactory.getLogger(GarbageCollectWriteAheadLogs.class);

  private final AccumuloServerContext context;
  private final VolumeManager fs;
  private final Map<HostAndPort,Long> firstSeenDead = new HashMap<HostAndPort,Long>();
  private AccumuloConfiguration config;

  private boolean useTrash;

  /**
   * Creates a new GC WAL object.
   *
   * @param context
   *          the collection server's context
   * @param fs
   *          volume manager to use
   * @param useTrash
   *          true to move files to trash rather than delete them
   */
  GarbageCollectWriteAheadLogs(AccumuloServerContext context, VolumeManager fs, boolean useTrash) throws IOException {
    this.context = context;
    this.fs = fs;
    this.useTrash = useTrash;
  }

  /**
   * Gets the instance used by this object.
   *
   * @return instance
   */
  Instance getInstance() {
    return context.getInstance();
  }

  /**
   * Gets the volume manager used by this object.
   *
   * @return volume manager
   */
  VolumeManager getVolumeManager() {
    return fs;
  }

  /**
   * Checks if the volume manager should move files to the trash rather than delete them.
   *
   * @return true if trash is used
   */
  boolean isUsingTrash() {
    return useTrash;
  }

  /**
   * Removes all the WAL files that are no longer used.
   * <p>
   *
   * This method is not Threadsafe. SimpleGarbageCollector#run does not invoke collect in a concurrent manner.
   *
   * @param status
   *          GCStatus object
   */
  public void collect(GCStatus status) {

    Span span = Trace.start("scanServers");
    try {

      Map<String,Path> sortedWALogs = getSortedWALogs();

      status.currentLog.started = System.currentTimeMillis();

      Map<Path,String> fileToServerMap = new HashMap<Path,String>();
      Map<String,Path> nameToFileMap = new HashMap<String,Path>();
      int count = scanServers(fileToServerMap, nameToFileMap);
      long fileScanStop = System.currentTimeMillis();
      log.info(String.format("Fetched %d files from %d servers in %.2f seconds", fileToServerMap.size(), count,
          (fileScanStop - status.currentLog.started) / 1000.));
      status.currentLog.candidates = fileToServerMap.size();
      span.stop();

      span = Trace.start("removeMetadataEntries");
      try {
        count = removeMetadataEntries(nameToFileMap, sortedWALogs, status);
      } catch (Exception ex) {
        log.error("Unable to scan metadata table", ex);
        return;
      } finally {
        span.stop();
      }

      long logEntryScanStop = System.currentTimeMillis();
      log.info(String.format("%d log entries scanned in %.2f seconds", count, (logEntryScanStop - fileScanStop) / 1000.));

      span = Trace.start("removeReplicationEntries");
      try {
        count = removeReplicationEntries(nameToFileMap, sortedWALogs, status);
      } catch (Exception ex) {
        log.error("Unable to scan replication table", ex);
        return;
      } finally {
        span.stop();
      }

      long replicationEntryScanStop = System.currentTimeMillis();
      log.info(String.format("%d replication entries scanned in %.2f seconds", count, (replicationEntryScanStop - logEntryScanStop) / 1000.));

      span = Trace.start("removeFiles");
      Map<String,ArrayList<Path>> serverToFileMap = mapServersToFiles(fileToServerMap, nameToFileMap);

      count = removeFiles(nameToFileMap, serverToFileMap, sortedWALogs, status);

      long removeStop = System.currentTimeMillis();
      log.info(String.format("%d total logs removed from %d servers in %.2f seconds", count, serverToFileMap.size(), (removeStop - logEntryScanStop) / 1000.));
      status.currentLog.finished = removeStop;
      status.lastLog = status.currentLog;
      status.currentLog = new GcCycleStats();
      span.stop();

    } catch (Exception e) {
      log.error("exception occured while garbage collecting write ahead logs", e);
    } finally {
      span.stop();
    }
  }

  boolean holdsLock(HostAndPort addr) {
    try {
      String zpath = ZooUtil.getRoot(context.getInstance()) + Constants.ZTSERVERS + "/" + addr.toString();
      List<String> children = ZooReaderWriter.getInstance().getChildren(zpath);
      return !(children == null || children.isEmpty());
    } catch (KeeperException.NoNodeException ex) {
      return false;
    } catch (Exception ex) {
      log.debug(ex.toString(), ex);
      return true;
    }
  }

<<<<<<< HEAD
  private int removeFiles(Map<String,Path> nameToFileMap, Map<String,ArrayList<Path>> serverToFileMap, Map<String,Path> sortedWALogs, final GCStatus status) {
=======
  private AccumuloConfiguration getConfig() {
    return ServerConfiguration.getSystemConfiguration(instance);
  }

  /**
   * Top level method for removing WAL files.
   * <p>
   * Loops over all the gathered WAL and sortedWAL entries and calls the appropriate methods for removal
   *
   * @param nameToFileMap
   *          Map of filename to Path
   * @param serverToFileMap
   *          Map of HostAndPort string to a list of Paths
   * @param sortedWALogs
   *          Map of sorted WAL names to Path
   * @param status
   *          GCStatus object for tracking what is done
   * @return 0 always
   */
  @VisibleForTesting
  int removeFiles(Map<String,Path> nameToFileMap, Map<String,ArrayList<Path>> serverToFileMap, Map<String,Path> sortedWALogs, final GCStatus status) {
    // TODO: remove nameToFileMap from method signature, not used here I don't think
    AccumuloConfiguration conf = getConfig();
>>>>>>> e0426c51
    for (Entry<String,ArrayList<Path>> entry : serverToFileMap.entrySet()) {
      if (entry.getKey().isEmpty()) {
        removeOldStyleWAL(entry, status);
      } else {
<<<<<<< HEAD
        HostAndPort address = AddressUtil.parseAddress(entry.getKey(), false);
        if (!holdsLock(address)) {
          for (Path path : entry.getValue()) {
            log.debug("Removing WAL for offline server " + path);
            try {
              if (!useTrash || !fs.moveToTrash(path))
                fs.deleteRecursively(path);
              status.currentLog.deleted++;
            } catch (FileNotFoundException ex) {
              // ignored
            } catch (IOException ex) {
              log.error("Unable to delete wal " + path + ": " + ex);
            }
          }
          continue;
        } else {
          Client tserver = null;
          try {
            tserver = ThriftUtil.getClient(new TabletClientService.Client.Factory(), address, context);
            tserver.removeLogs(Tracer.traceInfo(), context.rpcCreds(), paths2strings(entry.getValue()));
            log.debug("deleted " + entry.getValue() + " from " + entry.getKey());
            status.currentLog.deleted += entry.getValue().size();
          } catch (TException e) {
            log.warn("Error talking to " + address + ": " + e);
          } finally {
            if (tserver != null)
              ThriftUtil.returnClient(tserver);
          }
        }
=======
        removeWALFile(entry, conf, status);
>>>>>>> e0426c51
      }
    }
    for (Path swalog : sortedWALogs.values()) {
      removeSortedWAL(swalog);
    }
    return 0;
  }

  /**
   * Removes sortedWALs.
   * <p>
   * Sorted WALs are WALs that are in the recovery directory and have already been used.
   *
   * @param swalog
   *          Path to the WAL
   */
  @VisibleForTesting
  void removeSortedWAL(Path swalog) {
    log.debug("Removing sorted WAL " + swalog);
    try {
      if (!useTrash || !fs.moveToTrash(swalog)) {
        fs.deleteRecursively(swalog);
      }
    } catch (FileNotFoundException ex) {
      // ignored
    } catch (IOException ioe) {
      try {
        if (fs.exists(swalog)) {
          log.error("Unable to delete sorted walog " + swalog + ": " + ioe);
        }
      } catch (IOException ex) {
        log.error("Unable to check for the existence of " + swalog, ex);
      }
    }
  }

  /**
   * A wrapper method to check if the tserver using the WAL is still alive
   * <p>
   * Delegates to the deletion to #removeWALfromDownTserver if the ZK lock is gone or #askTserverToRemoveWAL if the server is known to still be alive
   *
   * @param entry
   *          WAL information gathered
   * @param conf
   *          AccumuloConfiguration object
   * @param status
   *          GCStatus object
   */
  void removeWALFile(Entry<String,ArrayList<Path>> entry, AccumuloConfiguration conf, final GCStatus status) {
    HostAndPort address = AddressUtil.parseAddress(entry.getKey(), false);
    if (!holdsLock(address)) {
      removeWALfromDownTserver(address, conf, entry, status);
    } else {
      askTserverToRemoveWAL(address, conf, entry, status);
    }
  }

  /**
   * Asks a currently running tserver to remove it's WALs.
   * <p>
   * A tserver has more information about whether a WAL is still being used for current mutations. It is safer to ask the tserver to remove the file instead of
   * just relying on information in the metadata table.
   *
   * @param address
   *          HostAndPort of the tserver
   * @param conf
   *          AccumuloConfiguration entry
   * @param entry
   *          WAL information gathered
   * @param status
   *          GCStatus object
   */
  @VisibleForTesting
  void askTserverToRemoveWAL(HostAndPort address, AccumuloConfiguration conf, Entry<String,ArrayList<Path>> entry, final GCStatus status) {
    firstSeenDead.remove(address);
    Client tserver = null;
    try {
      tserver = ThriftUtil.getClient(new TabletClientService.Client.Factory(), address, conf);
      tserver.removeLogs(Tracer.traceInfo(), SystemCredentials.get().toThrift(instance), paths2strings(entry.getValue()));
      log.debug("asked tserver to delete " + entry.getValue() + " from " + entry.getKey());
      status.currentLog.deleted += entry.getValue().size();
    } catch (TException e) {
      log.warn("Error talking to " + address + ": " + e);
    } finally {
      if (tserver != null)
        ThriftUtil.returnClient(tserver);
    }
  }

  /**
   * Get the configured wait period a server has to be dead.
   * <p>
   * The property is "gc.wal.dead.server.wait" defined in Property.GC_WAL_DEAD_SERVER_WAIT and is duration. Valid values include a unit with no space like
   * 3600s, 5m or 2h.
   *
   * @param conf
   *          AccumuloConfiguration
   * @return long that represents the millis to wait
   */
  @VisibleForTesting
  long getGCWALDeadServerWaitTime(AccumuloConfiguration conf) {
    return conf.getTimeInMillis(Property.GC_WAL_DEAD_SERVER_WAIT);
  }

  /**
   * Remove walogs associated with a tserver that no longer has a look.
   * <p>
   * There is configuration option, see #getGCWALDeadServerWaitTime, that defines how long a server must be "dead" before removing the associated write ahead
   * log files. The intent to ensure that recovery succeeds for the tablet that were host on that tserver.
   *
   * @param address
   *          HostAndPort of the tserver with no lock
   * @param conf
   *          AccumuloConfiguration to get that gc.wal.dead.server.wait info
   * @param entry
   *          The WALOG path
   * @param status
   *          GCStatus for tracking changes
   */
  @VisibleForTesting
  void removeWALfromDownTserver(HostAndPort address, AccumuloConfiguration conf, Entry<String,ArrayList<Path>> entry, final GCStatus status) {
    // tserver is down, only delete once configured time has passed
    if (timeToDelete(address, getGCWALDeadServerWaitTime(conf))) {
      for (Path path : entry.getValue()) {
        log.debug("Removing WAL for offline server " + address + " at " + path);
        try {
          if (!useTrash || !fs.moveToTrash(path)) {
            fs.deleteRecursively(path);
          }
          status.currentLog.deleted++;
        } catch (FileNotFoundException ex) {
          // ignored
        } catch (IOException ex) {
          log.error("Unable to delete wal " + path + ": " + ex);
        }
      }
      firstSeenDead.remove(address);
    } else {
      log.debug("Not removing " + entry.getValue().size() + " WAL(s) for offline server since it has not be long enough: " + address);
    }
  }

  /**
   * Removes old style WAL entries.
   * <p>
   * The format for storing WAL info in the metadata table changed at some point, maybe the 1.5 release. Once that is known for sure and we no longer support
   * upgrading from that version, this code should be removed
   *
   * @param entry
   *          Map of empty server address to List of Paths
   * @param status
   *          GCStatus object
   */
  @VisibleForTesting
  void removeOldStyleWAL(Entry<String,ArrayList<Path>> entry, final GCStatus status) {
    // old-style log entry, just remove it
    for (Path path : entry.getValue()) {
      log.debug("Removing old-style WAL " + path);
      try {
        if (!useTrash || !fs.moveToTrash(path))
          fs.deleteRecursively(path);
        status.currentLog.deleted++;
      } catch (FileNotFoundException ex) {
        // ignored
      } catch (IOException ex) {
        log.error("Unable to delete wal " + path + ": " + ex);
      }
    }
  }

  /**
   * Converts a list of paths to their corresponding strings.
   *
   * @param paths
   *          list of paths
   * @return string forms of paths
   */
  static List<String> paths2strings(List<Path> paths) {
    List<String> result = new ArrayList<String>(paths.size());
    for (Path path : paths)
      result.add(path.toString());
    return result;
  }

  /**
   * Reverses the given mapping of file paths to servers. The returned map provides a list of file paths for each server. Any path whose name is not in the
   * mapping of file names to paths is skipped.
   *
   * @param fileToServerMap
   *          map of file paths to servers
   * @param nameToFileMap
   *          map of file names to paths
   * @return map of servers to lists of file paths
   */
  static Map<String,ArrayList<Path>> mapServersToFiles(Map<Path,String> fileToServerMap, Map<String,Path> nameToFileMap) {
    Map<String,ArrayList<Path>> result = new HashMap<String,ArrayList<Path>>();
    for (Entry<Path,String> fileServer : fileToServerMap.entrySet()) {
      if (!nameToFileMap.containsKey(fileServer.getKey().getName()))
        continue;
      ArrayList<Path> files = result.get(fileServer.getValue());
      if (files == null) {
        files = new ArrayList<Path>();
        result.put(fileServer.getValue(), files);
      }
      files.add(fileServer.getKey());
    }
    return result;
  }

<<<<<<< HEAD
  protected int removeMetadataEntries(Map<String,Path> nameToFileMap, Map<String,Path> sortedWALogs, GCStatus status) throws IOException, KeeperException,
=======
  @VisibleForTesting
  int removeMetadataEntries(Map<String,Path> nameToFileMap, Map<String,Path> sortedWALogs, GCStatus status) throws IOException, KeeperException,
>>>>>>> e0426c51
      InterruptedException {
    int count = 0;
    Iterator<LogEntry> iterator = MetadataTableUtil.getLogEntries(context);

    // For each WAL reference in the metadata table
    while (iterator.hasNext()) {
      // Each metadata reference has at least one WAL file
      for (String entry : iterator.next().logSet) {
        // old style WALs will have the IP:Port of their logger and new style will either be a Path either absolute or relative, in all cases
        // the last "/" will mark a UUID file name.
        String uuid = entry.substring(entry.lastIndexOf("/") + 1);
        if (!isUUID(uuid)) {
          // fully expect this to be a uuid, if its not then something is wrong and walog GC should not proceed!
          throw new IllegalArgumentException("Expected uuid, but got " + uuid + " from " + entry);
        }

        Path pathFromNN = nameToFileMap.remove(uuid);
        if (pathFromNN != null) {
          status.currentLog.inUse++;
          sortedWALogs.remove(uuid);
        }

        count++;
      }
    }

    return count;
  }

<<<<<<< HEAD
  protected int removeReplicationEntries(Map<String,Path> nameToFileMap, Map<String,Path> sortedWALogs, GCStatus status) throws IOException, KeeperException,
      InterruptedException {
    Connector conn;
    try {
      conn = context.getConnector();
    } catch (AccumuloException | AccumuloSecurityException e) {
      log.error("Failed to get connector", e);
      throw new IllegalArgumentException(e);
    }

    int count = 0;

    Iterator<Entry<String,Path>> walIter = nameToFileMap.entrySet().iterator();

    while (walIter.hasNext()) {
      Entry<String,Path> wal = walIter.next();
      String fullPath = wal.getValue().toString();
      if (neededByReplication(conn, fullPath)) {
        log.debug("Removing WAL from candidate deletion as it is still needed for replication: {}", fullPath);
        // If we haven't already removed it, check to see if this WAL is
        // "in use" by replication (needed for replication purposes)
        status.currentLog.inUse++;

        walIter.remove();
        sortedWALogs.remove(wal.getKey());
      } else {
        log.debug("WAL not needed for replication {}", fullPath);
      }
      count++;
    }

    return count;
  }

  /**
   * Determine if the given WAL is needed for replication
   *
   * @param wal
   *          The full path (URI)
   * @return True if the WAL is still needed by replication (not a candidate for deletion)
   */
  protected boolean neededByReplication(Connector conn, String wal) {
    log.info("Checking replication table for " + wal);

    Iterable<Entry<Key,Value>> iter = getReplicationStatusForFile(conn, wal);

    // TODO Push down this filter to the tserver to only return records
    // that are not completely replicated and convert this loop into a
    // `return s.iterator.hasNext()` statement
    for (Entry<Key,Value> entry : iter) {
      try {
        Status status = Status.parseFrom(entry.getValue().get());
        log.info("Checking if {} is safe for removal with {}", wal, ProtobufUtil.toString(status));
        if (!StatusUtil.isSafeForRemoval(status)) {
          return true;
        }
      } catch (InvalidProtocolBufferException e) {
        log.error("Could not deserialize Status protobuf for " + entry.getKey(), e);
      }
    }

    return false;
  }

  protected Iterable<Entry<Key,Value>> getReplicationStatusForFile(Connector conn, String wal) {
    Scanner metaScanner;
    try {
      metaScanner = conn.createScanner(MetadataTable.NAME, Authorizations.EMPTY);
    } catch (TableNotFoundException e) {
      throw new RuntimeException(e);
    }

    // Need to add in the replication section prefix
    metaScanner.setRange(Range.exact(ReplicationSection.getRowPrefix() + wal));
    // Limit the column family to be sure
    metaScanner.fetchColumnFamily(ReplicationSection.COLF);

    try {
      Scanner replScanner = ReplicationTable.getScanner(conn);

      // Scan only the Status records
      StatusSection.limit(replScanner);

      // Only look for this specific WAL
      replScanner.setRange(Range.exact(wal));

      return Iterables.concat(metaScanner, replScanner);
    } catch (ReplicationTableOfflineException e) {
      // do nothing
    }

    return metaScanner;
  }

  private int scanServers(Map<Path,String> fileToServerMap, Map<String,Path> nameToFileMap) throws Exception {
=======
  @VisibleForTesting
  int scanServers(Map<Path,String> fileToServerMap, Map<String,Path> nameToFileMap) throws Exception {
>>>>>>> e0426c51
    return scanServers(ServerConstants.getWalDirs(), fileToServerMap, nameToFileMap);
  }

  /**
   * Scans write-ahead log directories for logs. The maps passed in are populated with scan information.
   *
   * @param walDirs
   *          write-ahead log directories
   * @param fileToServerMap
   *          map of file paths to servers
   * @param nameToFileMap
   *          map of file names to paths
   * @return number of servers located (including those with no logs present)
   */
  int scanServers(String[] walDirs, Map<Path,String> fileToServerMap, Map<String,Path> nameToFileMap) throws Exception {
    Set<String> servers = new HashSet<String>();
    for (String walDir : walDirs) {
      Path walRoot = new Path(walDir);
      FileStatus[] listing = null;
      try {
        listing = fs.listStatus(walRoot);
      } catch (FileNotFoundException e) {
        // ignore dir
      }

      if (listing == null)
        continue;
      for (FileStatus status : listing) {
        String server = status.getPath().getName();
        if (status.isDirectory()) {
          servers.add(server);
          for (FileStatus file : fs.listStatus(new Path(walRoot, server))) {
            if (isUUID(file.getPath().getName())) {
              fileToServerMap.put(file.getPath(), server);
              nameToFileMap.put(file.getPath().getName(), file.getPath());
            } else {
              log.info("Ignoring file " + file.getPath() + " because it doesn't look like a uuid");
            }
          }
        } else if (isUUID(server)) {
          // old-style WAL are not under a directory
          servers.add("");
          fileToServerMap.put(status.getPath(), "");
          nameToFileMap.put(server, status.getPath());
        } else {
          log.info("Ignoring file " + status.getPath() + " because it doesn't look like a uuid");
        }
      }
    }
    return servers.size();
  }

  @VisibleForTesting
  Map<String,Path> getSortedWALogs() throws IOException {
    return getSortedWALogs(ServerConstants.getRecoveryDirs());
  }

  /**
   * Looks for write-ahead logs in recovery directories.
   *
   * @param recoveryDirs
   *          recovery directories
   * @return map of log file names to paths
   */
  Map<String,Path> getSortedWALogs(String[] recoveryDirs) throws IOException {
    Map<String,Path> result = new HashMap<String,Path>();

    for (String dir : recoveryDirs) {
      Path recoveryDir = new Path(dir);

      if (fs.exists(recoveryDir)) {
        for (FileStatus status : fs.listStatus(recoveryDir)) {
          String name = status.getPath().getName();
          if (isUUID(name)) {
            result.put(name, status.getPath());
          } else {
            log.debug("Ignoring file " + status.getPath() + " because it doesn't look like a uuid");
          }
        }
      }
    }
    return result;
  }

  /**
   * Checks if a string is a valid UUID.
   *
   * @param name
   *          string to check
   * @return true if string is a UUID
   */
  static boolean isUUID(String name) {
    if (name == null || name.length() != 36) {
      return false;
    }
    try {
      UUID.fromString(name);
      return true;
    } catch (IllegalArgumentException ex) {
      return false;
    }
  }

  /**
   * Determine if TServer has been dead long enough to remove associated WALs.
   * <p>
   * Uses a map where the key is the address and the value is the time first seen dead. If the address is not in the map, it is added with the current system
   * nanoTime. When the passed in wait time has elapsed, this method returns true and removes the key and value from the map.
   *
   * @param address
   *          HostAndPort of dead tserver
   * @param wait
   *          long value of elapsed millis to wait
   * @return boolean whether enough time elapsed since the server was first seen as dead.
   */
  @VisibleForTesting
  protected boolean timeToDelete(HostAndPort address, long wait) {
    // check whether the tserver has been dead long enough
    Long firstSeen = firstSeenDead.get(address);
    if (firstSeen != null) {
      long elapsedTime = TimeUnit.NANOSECONDS.toMillis(System.nanoTime() - firstSeen);
      log.trace("Elapsed milliseconds since " + address + " first seen dead: " + elapsedTime);
      return elapsedTime > wait;
    } else {
      log.trace("Adding server to firstSeenDead map " + address);
      firstSeenDead.put(address, System.nanoTime());
      return false;
    }
  }

  /**
   * Method to clear the map used in timeToDelete.
   * <p>
   * Useful for testing.
   */
  @VisibleForTesting
  void clearFirstSeenDead() {
    firstSeenDead.clear();
  }

}<|MERGE_RESOLUTION|>--- conflicted
+++ resolved
@@ -73,12 +73,10 @@
 
 import com.google.common.collect.Iterables;
 import com.google.common.net.HostAndPort;
-<<<<<<< HEAD
 import com.google.protobuf.InvalidProtocolBufferException;
-=======
 import java.util.concurrent.TimeUnit;
+import org.apache.accumulo.core.conf.AccumuloConfiguration;
 import org.apache.accumulo.core.conf.Property;
->>>>>>> e0426c51
 
 public class GarbageCollectWriteAheadLogs {
   private static final Logger log = LoggerFactory.getLogger(GarbageCollectWriteAheadLogs.class);
@@ -218,11 +216,8 @@
     }
   }
 
-<<<<<<< HEAD
-  private int removeFiles(Map<String,Path> nameToFileMap, Map<String,ArrayList<Path>> serverToFileMap, Map<String,Path> sortedWALogs, final GCStatus status) {
-=======
   private AccumuloConfiguration getConfig() {
-    return ServerConfiguration.getSystemConfiguration(instance);
+    return context.getServerConfigurationFactory().getConfiguration();
   }
 
   /**
@@ -244,44 +239,11 @@
   int removeFiles(Map<String,Path> nameToFileMap, Map<String,ArrayList<Path>> serverToFileMap, Map<String,Path> sortedWALogs, final GCStatus status) {
     // TODO: remove nameToFileMap from method signature, not used here I don't think
     AccumuloConfiguration conf = getConfig();
->>>>>>> e0426c51
     for (Entry<String,ArrayList<Path>> entry : serverToFileMap.entrySet()) {
       if (entry.getKey().isEmpty()) {
         removeOldStyleWAL(entry, status);
       } else {
-<<<<<<< HEAD
-        HostAndPort address = AddressUtil.parseAddress(entry.getKey(), false);
-        if (!holdsLock(address)) {
-          for (Path path : entry.getValue()) {
-            log.debug("Removing WAL for offline server " + path);
-            try {
-              if (!useTrash || !fs.moveToTrash(path))
-                fs.deleteRecursively(path);
-              status.currentLog.deleted++;
-            } catch (FileNotFoundException ex) {
-              // ignored
-            } catch (IOException ex) {
-              log.error("Unable to delete wal " + path + ": " + ex);
-            }
-          }
-          continue;
-        } else {
-          Client tserver = null;
-          try {
-            tserver = ThriftUtil.getClient(new TabletClientService.Client.Factory(), address, context);
-            tserver.removeLogs(Tracer.traceInfo(), context.rpcCreds(), paths2strings(entry.getValue()));
-            log.debug("deleted " + entry.getValue() + " from " + entry.getKey());
-            status.currentLog.deleted += entry.getValue().size();
-          } catch (TException e) {
-            log.warn("Error talking to " + address + ": " + e);
-          } finally {
-            if (tserver != null)
-              ThriftUtil.returnClient(tserver);
-          }
-        }
-=======
         removeWALFile(entry, conf, status);
->>>>>>> e0426c51
       }
     }
     for (Path swalog : sortedWALogs.values()) {
@@ -359,8 +321,8 @@
     firstSeenDead.remove(address);
     Client tserver = null;
     try {
-      tserver = ThriftUtil.getClient(new TabletClientService.Client.Factory(), address, conf);
-      tserver.removeLogs(Tracer.traceInfo(), SystemCredentials.get().toThrift(instance), paths2strings(entry.getValue()));
+      tserver = ThriftUtil.getClient(new TabletClientService.Client.Factory(), address, context);
+      tserver.removeLogs(Tracer.traceInfo(), context.rpcCreds(), paths2strings(entry.getValue()));
       log.debug("asked tserver to delete " + entry.getValue() + " from " + entry.getKey());
       status.currentLog.deleted += entry.getValue().size();
     } catch (TException e) {
@@ -491,12 +453,8 @@
     return result;
   }
 
-<<<<<<< HEAD
-  protected int removeMetadataEntries(Map<String,Path> nameToFileMap, Map<String,Path> sortedWALogs, GCStatus status) throws IOException, KeeperException,
-=======
   @VisibleForTesting
   int removeMetadataEntries(Map<String,Path> nameToFileMap, Map<String,Path> sortedWALogs, GCStatus status) throws IOException, KeeperException,
->>>>>>> e0426c51
       InterruptedException {
     int count = 0;
     Iterator<LogEntry> iterator = MetadataTableUtil.getLogEntries(context);
@@ -526,7 +484,6 @@
     return count;
   }
 
-<<<<<<< HEAD
   protected int removeReplicationEntries(Map<String,Path> nameToFileMap, Map<String,Path> sortedWALogs, GCStatus status) throws IOException, KeeperException,
       InterruptedException {
     Connector conn;
@@ -621,11 +578,8 @@
     return metaScanner;
   }
 
-  private int scanServers(Map<Path,String> fileToServerMap, Map<String,Path> nameToFileMap) throws Exception {
-=======
   @VisibleForTesting
   int scanServers(Map<Path,String> fileToServerMap, Map<String,Path> nameToFileMap) throws Exception {
->>>>>>> e0426c51
     return scanServers(ServerConstants.getWalDirs(), fileToServerMap, nameToFileMap);
   }
 
