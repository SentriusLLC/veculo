--- conflicted
+++ resolved
@@ -91,14 +91,8 @@
    * @param liveTServerSet a started LiveTServerSet instance
    */
   @VisibleForTesting
-<<<<<<< HEAD
-  GarbageCollectWriteAheadLogs(ServerContext context, VolumeManager fs, boolean useTrash,
+  GarbageCollectWriteAheadLogs(ServerContext context, VolumeManager fs,
       LiveTServerSet liveTServerSet, WalStateManager walMarker, Iterable<TabletManagement> store) {
-=======
-  GarbageCollectWriteAheadLogs(ServerContext context, VolumeManager fs,
-      LiveTServerSet liveTServerSet, WalStateManager walMarker,
-      Iterable<TabletLocationState> store) {
->>>>>>> 447b2e5d
     this.context = context;
     this.fs = fs;
     this.liveServers = liveTServerSet;
