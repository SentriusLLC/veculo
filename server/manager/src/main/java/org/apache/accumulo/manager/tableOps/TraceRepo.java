--- conflicted
+++ resolved
@@ -21,11 +21,7 @@
 import static org.apache.accumulo.core.util.LazySingletons.GSON;
 
 import org.apache.accumulo.core.clientImpl.thrift.TInfo;
-<<<<<<< HEAD
 import org.apache.accumulo.core.fate.FateId;
-=======
-import org.apache.accumulo.core.fate.FateTxId;
->>>>>>> 1abcad44
 import org.apache.accumulo.core.fate.Repo;
 import org.apache.accumulo.core.trace.TraceUtil;
 import org.apache.accumulo.manager.Manager;
@@ -48,29 +44,22 @@
     tinfo = TraceUtil.traceInfo();
   }
 
-  private static void setAttributes(long tid, Span span) {
+  private static void setAttributes(FateId fateId, Span span) {
     if (span.isRecording()) {
-      span.setAttribute(ID_ATTR, FateTxId.formatTid(tid));
+      span.setAttribute(ID_ATTR, fateId.canonical());
     }
   }
 
   @Override
-<<<<<<< HEAD
   public long isReady(FateId fateId, T environment) throws Exception {
-    Span span = TraceUtil.startFateSpan(repo.getClass(), repo.getName(), tinfo);
-    try (Scope scope = span.makeCurrent()) {
-      return repo.isReady(fateId, environment);
-=======
-  public long isReady(long tid, T environment) throws Exception {
     Span span = TraceUtil.startFateSpan(repo.getClass(), "isReady", tinfo);
     try (Scope scope = span.makeCurrent()) {
-      setAttributes(tid, span);
-      var delay = repo.isReady(tid, environment);
+      setAttributes(fateId, span);
+      var delay = repo.isReady(fateId, environment);
       if (span.isRecording()) {
         span.setAttribute(DELAY_ATTR, delay + "ms");
       }
       return delay;
->>>>>>> 1abcad44
     } catch (Exception e) {
       TraceUtil.setException(span, e, true);
       throw e;
@@ -80,18 +69,11 @@
   }
 
   @Override
-<<<<<<< HEAD
   public Repo<T> call(FateId fateId, T environment) throws Exception {
-    Span span = TraceUtil.startFateSpan(repo.getClass(), repo.getName(), tinfo);
-    try (Scope scope = span.makeCurrent()) {
-      Repo<T> result = repo.call(fateId, environment);
-=======
-  public Repo<T> call(long tid, T environment) throws Exception {
     Span span = TraceUtil.startFateSpan(repo.getClass(), "call", tinfo);
     try (Scope scope = span.makeCurrent()) {
-      setAttributes(tid, span);
-      Repo<T> result = repo.call(tid, environment);
->>>>>>> 1abcad44
+      setAttributes(fateId, span);
+      Repo<T> result = repo.call(fateId, environment);
       if (result == null) {
         return null;
       }
@@ -105,18 +87,11 @@
   }
 
   @Override
-<<<<<<< HEAD
   public void undo(FateId fateId, T environment) throws Exception {
-    Span span = TraceUtil.startFateSpan(repo.getClass(), repo.getName(), tinfo);
-    try (Scope scope = span.makeCurrent()) {
-      repo.undo(fateId, environment);
-=======
-  public void undo(long tid, T environment) throws Exception {
     Span span = TraceUtil.startFateSpan(repo.getClass(), "undo", tinfo);
     try (Scope scope = span.makeCurrent()) {
-      setAttributes(tid, span);
-      repo.undo(tid, environment);
->>>>>>> 1abcad44
+      setAttributes(fateId, span);
+      repo.undo(fateId, environment);
     } catch (Exception e) {
       TraceUtil.setException(span, e, true);
       throw e;
