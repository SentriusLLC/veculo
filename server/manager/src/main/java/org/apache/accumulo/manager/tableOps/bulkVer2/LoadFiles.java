--- conflicted
+++ resolved
@@ -103,13 +103,8 @@
   }
 
   @Override
-<<<<<<< HEAD
   public long isReady(FateId fateId, Manager manager) throws Exception {
-    log.info("Starting bulk import for {} (tid = {})", bulkInfo.sourceDir, fateId);
-=======
-  public long isReady(long tid, Manager manager) throws Exception {
-    log.info("Starting for {} (tid = {})", bulkInfo.sourceDir, FateTxId.formatTid(tid));
->>>>>>> 1d274eb6
+    log.info("Starting for {} (tid = {})", bulkInfo.sourceDir, fateId);
     if (manager.onlineTabletServers().isEmpty()) {
       log.warn("There are no tablet server to process bulkDir import, waiting (fateId = " + fateId
           + ")");
@@ -405,13 +400,8 @@
 
     Text startRow = loadMapEntry.getKey().prevEndRow();
 
-<<<<<<< HEAD
     String fmtTid = fateId.getTxUUIDStr();
-    log.trace("{}: Starting bulk load at row: {}", fmtTid, startRow);
-=======
-    String fmtTid = FateTxId.formatTid(tid);
     log.trace("{}: Started loading files at row: {}", fmtTid, startRow);
->>>>>>> 1d274eb6
 
     loader.start(bulkDir, manager, bulkInfo.tableId, fateId, bulkInfo.setTime);
 
@@ -451,19 +441,11 @@
 
     if (importTimingStats.callCount > 0) {
       log.debug(
-<<<<<<< HEAD
-          "Bulk import stats for {} (tid = {}): processed {} tablets in {} calls which took {}ms ({} nanos). Skipped {} iterations which took {}ms ({} nanos) or {}% of the processing time.",
+          "Stats for {} (tid = {}): processed {} tablets in {} calls which took {}ms ({} nanos). Skipped {} iterations which took {}ms ({} nanos) or {}% of the processing time.",
           bulkInfo.sourceDir, fateId, importTimingStats.tabletCount, importTimingStats.callCount,
           totalProcessingTime.toMillis(), totalProcessingTime.toNanos(),
           importTimingStats.wastedIterations, importTimingStats.totalWastedTime.toMillis(),
           importTimingStats.totalWastedTime.toNanos(),
-=======
-          "Stats for {} (tid = {}): processed {} tablets in {} calls which took {}ms ({} nanos). Skipped {} iterations which took {}ms ({} nanos) or {}% of the processing time.",
-          bulkInfo.sourceDir, FateTxId.formatTid(tid), importTimingStats.tabletCount,
-          importTimingStats.callCount, totalProcessingTime.toMillis(),
-          totalProcessingTime.toNanos(), importTimingStats.wastedIterations,
-          importTimingStats.totalWastedTime.toMillis(), importTimingStats.totalWastedTime.toNanos(),
->>>>>>> 1d274eb6
           (importTimingStats.totalWastedTime.toNanos() * 100) / totalProcessingTime.toNanos());
     }
 
