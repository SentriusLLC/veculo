/*
 * Licensed to the Apache Software Foundation (ASF) under one
 * or more contributor license agreements.  See the NOTICE file
 * distributed with this work for additional information
 * regarding copyright ownership.  The ASF licenses this file
 * to you under the Apache License, Version 2.0 (the
 * "License"); you may not use this file except in compliance
 * with the License.  You may obtain a copy of the License at
 *
 *   https://www.apache.org/licenses/LICENSE-2.0
 *
 * Unless required by applicable law or agreed to in writing,
 * software distributed under the License is distributed on an
 * "AS IS" BASIS, WITHOUT WARRANTIES OR CONDITIONS OF ANY
 * KIND, either express or implied.  See the License for the
 * specific language governing permissions and limitations
 * under the License.
 */
package org.apache.accumulo.manager.tableOps.bulkVer2;

import static com.google.common.util.concurrent.Uninterruptibles.sleepUninterruptibly;
import static org.apache.accumulo.core.metadata.schema.TabletMetadata.ColumnType.PREV_ROW;

import java.io.IOException;
import java.util.HashMap;
import java.util.Iterator;
import java.util.List;
import java.util.Map;
import java.util.Objects;
import java.util.Optional;
import java.util.TreeMap;
import java.util.concurrent.TimeUnit;
import java.util.function.Function;

import org.apache.accumulo.core.Constants;
import org.apache.accumulo.core.clientImpl.AcceptableThriftTableOperationException;
import org.apache.accumulo.core.clientImpl.bulk.Bulk;
import org.apache.accumulo.core.clientImpl.bulk.BulkImport;
import org.apache.accumulo.core.clientImpl.bulk.BulkSerialize;
import org.apache.accumulo.core.clientImpl.bulk.LoadMappingIterator;
import org.apache.accumulo.core.clientImpl.thrift.TableOperation;
import org.apache.accumulo.core.clientImpl.thrift.TableOperationExceptionType;
import org.apache.accumulo.core.conf.Property;
import org.apache.accumulo.core.data.TableId;
import org.apache.accumulo.core.dataImpl.KeyExtent;
import org.apache.accumulo.core.fate.FateId;
import org.apache.accumulo.core.fate.Repo;
import org.apache.accumulo.core.file.FilePrefix;
import org.apache.accumulo.core.metadata.schema.TabletMetadata;
import org.apache.accumulo.core.metadata.schema.TabletsMetadata;
import org.apache.accumulo.core.util.PeekingIterator;
import org.apache.accumulo.manager.Manager;
import org.apache.accumulo.manager.tableOps.ManagerRepo;
import org.apache.accumulo.manager.tableOps.Utils;
import org.apache.accumulo.server.ServerContext;
import org.apache.accumulo.server.fs.VolumeManager;
import org.apache.accumulo.server.tablets.UniqueNameAllocator;
import org.apache.commons.io.FilenameUtils;
import org.apache.hadoop.fs.FileStatus;
import org.apache.hadoop.fs.Path;
import org.apache.hadoop.io.Text;
import org.slf4j.Logger;
import org.slf4j.LoggerFactory;

import com.google.common.annotations.VisibleForTesting;

/**
 * Prepare bulk import directory. This REPO creates a bulk directory in Accumulo, list all the files
 * in the original directory and creates a renaming file for moving the files (which happens next in
 * BulkImportMove). The renaming file has a mapping of originalPath to newPath. The newPath will be
 * the bulk directory in Accumulo. The renaming file is called {@value Constants#BULK_RENAME_FILE}
 * and is written to the {@value Constants#BULK_PREFIX} bulk directory generated here.
 *
 * @since 2.0.0
 */
public class PrepBulkImport extends ManagerRepo {

  private static final long serialVersionUID = 1L;

  private static final Logger log = LoggerFactory.getLogger(PrepBulkImport.class);

  private final BulkInfo bulkInfo;

  public PrepBulkImport(TableId tableId, String sourceDir, boolean setTime) {
    BulkInfo info = new BulkInfo();
    info.tableId = tableId;
    info.sourceDir = sourceDir;
    info.setTime = setTime;
    this.bulkInfo = info;
  }

  @Override
  public long isReady(FateId fateId, Manager manager) throws Exception {
    if (!Utils.getReadLock(manager, bulkInfo.tableId, fateId).tryLock()) {
      return 100;
    }

    if (manager.onlineTabletServers().isEmpty()) {
      return 500;
    }

    return Utils.reserveHdfsDirectory(manager, bulkInfo.sourceDir, fateId);
  }

  @VisibleForTesting
  interface TabletIterFactory extends AutoCloseable {
    Iterator<KeyExtent> newTabletIter(Text startRow);

    @Override
    void close();
  }

  private static boolean equals(Function<KeyExtent,Text> extractor, KeyExtent ke1, KeyExtent ke2) {
    return Objects.equals(extractor.apply(ke1), extractor.apply(ke2));
  }

  /**
   * Checks a load mapping to ensure all of the rows in the mapping exists in the table and that no
   * file goes to too many tablets.
   */
  @VisibleForTesting
  static KeyExtent validateLoadMapping(String tableId, LoadMappingIterator lmi,
      TabletIterFactory tabletIterFactory, int maxNumTablets, int maxFilesPerTablet, FateId fateId,
      int skip) throws Exception {

    var currRange = lmi.next();
    checkFilesPerTablet(tableId, maxFilesPerTablet, currRange);

    Text startRow = currRange.getKey().prevEndRow();

    PeekingIterator<KeyExtent> pi =
        new PeekingIterator<>(tabletIterFactory.newTabletIter(startRow));

    try {
      KeyExtent currTablet = pi.next();

      var fileCounts = new HashMap<String,Integer>();
      int count;

      KeyExtent firstTablet = currRange.getKey();
      KeyExtent lastTablet = currRange.getKey();

      if (!pi.hasNext() && equals(KeyExtent::prevEndRow, currTablet, currRange.getKey())
          && equals(KeyExtent::endRow, currTablet, currRange.getKey())) {
        currRange = null;
      }

      while (pi.hasNext()) {

        if (currRange == null) {
          if (!lmi.hasNext()) {
            break;
          }
          currRange = lmi.next();
          checkFilesPerTablet(tableId, maxFilesPerTablet, currRange);
          lastTablet = currRange.getKey();
        }
        // If the user set the TABLE_BULK_SKIP_THRESHOLD property, then only look
        // at the next skipDistance tablets before recreating the iterator
        if (!equals(KeyExtent::prevEndRow, currTablet, currRange.getKey()) && skip > 0
            && currRange.getKey().prevEndRow() != null) {
          final KeyExtent search = currRange.getKey();
          if (!pi.findWithin((ke) -> Objects.equals(ke.prevEndRow(), search.prevEndRow()), skip)) {
            log.debug(
                "Tablet metadata for prevEndRow {} not found in {} tablets from current tablet {}, recreating TabletMetadata to jump ahead",
                search.prevEndRow(), skip, currTablet);
            tabletIterFactory.close();
            pi = new PeekingIterator<>(tabletIterFactory.newTabletIter(search.prevEndRow()));
            currTablet = pi.next();
          }
        }
        while (!equals(KeyExtent::prevEndRow, currTablet, currRange.getKey()) && pi.hasNext()) {
          currTablet = pi.next();
        }

        boolean matchedPrevRow = equals(KeyExtent::prevEndRow, currTablet, currRange.getKey());

        if (matchedPrevRow && firstTablet == null) {
          firstTablet = currTablet;
        }

        count = matchedPrevRow ? 1 : 0;

        while (!equals(KeyExtent::endRow, currTablet, currRange.getKey()) && pi.hasNext()) {
          currTablet = pi.next();
          count++;
        }

        if (!matchedPrevRow || !equals(KeyExtent::endRow, currTablet, currRange.getKey())) {
          break;
        }
        if (maxNumTablets > 0) {
          int fc = count;
          currRange.getValue()
              .forEach(fileInfo -> fileCounts.merge(fileInfo.getFileName(), fc, Integer::sum));
        }
        currRange = null;
      }

      if (currRange != null || lmi.hasNext()) {
        // merge happened after the mapping was generated and before the table lock was acquired
        throw new AcceptableThriftTableOperationException(tableId, null, TableOperation.BULK_IMPORT,
            TableOperationExceptionType.BULK_CONCURRENT_MERGE, "Concurrent merge happened");
      }

      if (maxNumTablets > 0) {
        fileCounts.values().removeIf(c -> c <= maxNumTablets);
        if (!fileCounts.isEmpty()) {
          throw new AcceptableThriftTableOperationException(tableId, null,
              TableOperation.BULK_IMPORT, TableOperationExceptionType.OTHER,
              "Files overlap the configured max (" + maxNumTablets + ") number of tablets: "
                  + new TreeMap<>(fileCounts));
        }
      }
      return new KeyExtent(firstTablet.tableId(), lastTablet.endRow(), firstTablet.prevEndRow());
    } finally {
      tabletIterFactory.close();
    }
  }

  private static void checkFilesPerTablet(String tableId, int maxFilesPerTablet,
      Map.Entry<KeyExtent,Bulk.Files> currRange) throws AcceptableThriftTableOperationException {
    if (maxFilesPerTablet > 0 && currRange.getValue().getSize() > maxFilesPerTablet) {
      throw new AcceptableThriftTableOperationException(tableId, null, TableOperation.BULK_IMPORT,
          TableOperationExceptionType.OTHER,
          "Attempted to import " + currRange.getValue().getSize() + " files into tablets in range "
              + currRange.getKey() + " which exceeds the configured max files per tablet of "
              + maxFilesPerTablet + " from " + Property.TABLE_BULK_MAX_TABLET_FILES.getKey());
    }
  }

  private KeyExtent checkForMerge(final Manager manager, final FateId fateId) throws Exception {

    VolumeManager fs = manager.getVolumeManager();
    final Path bulkDir = new Path(bulkInfo.sourceDir);

    int maxTablets = manager.getContext().getTableConfiguration(bulkInfo.tableId)
        .getCount(Property.TABLE_BULK_MAX_TABLETS);
    int maxFilesPerTablet = manager.getContext().getTableConfiguration(bulkInfo.tableId)
        .getCount(Property.TABLE_BULK_MAX_TABLET_FILES);

    try (LoadMappingIterator lmi =
        BulkSerialize.readLoadMapping(bulkDir.toString(), bulkInfo.tableId, fs::open)) {

      TabletIterFactory tabletIterFactory = new TabletIterFactory() {

        TabletsMetadata tm = null;

        @Override
        public Iterator<KeyExtent> newTabletIter(Text startRow) {
          tm = TabletsMetadata.builder(manager.getContext()).forTable(bulkInfo.tableId)
              .overlapping(startRow, null).checkConsistency().fetch(PREV_ROW).build();
          return tm.stream().map(TabletMetadata::getExtent).iterator();
        }

        @Override
        public void close() {
          if (tm != null) {
            tm.close();
          }
        }
      };

      int skip = manager.getContext().getTableConfiguration(bulkInfo.tableId)
          .getCount(Property.TABLE_BULK_SKIP_THRESHOLD);
      return validateLoadMapping(bulkInfo.tableId.canonical(), lmi, tabletIterFactory, maxTablets,
          maxFilesPerTablet, fateId, skip);
    }
  }

  @Override
  public Repo<Manager> call(final FateId fateId, final Manager manager) throws Exception {
    // now that table lock is acquired check that all splits in load mapping exists in table
    KeyExtent tabletsRange = checkForMerge(manager, fateId);

    bulkInfo.firstSplit =
        Optional.ofNullable(tabletsRange.prevEndRow()).map(Text::getBytes).orElse(null);
    bulkInfo.lastSplit =
        Optional.ofNullable(tabletsRange.endRow()).map(Text::getBytes).orElse(null);

    log.trace("{} first split:{} last split:{}", fateId, tabletsRange.prevEndRow(),
        tabletsRange.endRow());

    VolumeManager fs = manager.getVolumeManager();
    final UniqueNameAllocator namer = manager.getContext().getUniqueNameAllocator();
    Path sourceDir = new Path(bulkInfo.sourceDir);
    List<FileStatus> files = BulkImport.filterInvalid(fs.listStatus(sourceDir));

    Path bulkDir = createNewBulkDir(manager.getContext(), fs, bulkInfo.tableId);
    Path mappingFile = new Path(sourceDir, Constants.BULK_LOAD_MAPPING);

    Map<String,String> oldToNewNameMap = new HashMap<>();

    for (FileStatus file : files) {
      // since these are only valid files we know it has an extension
<<<<<<< HEAD
      String newName = FilePrefix.BULK_IMPORT.toPrefix() + namer.getNextName() + "."
          + FilenameUtils.getExtension(file.getPath().getName());
=======
      String newName = FilePrefix.BULK_IMPORT.createFileName(
          namer.getNextName() + "." + FilenameUtils.getExtension(file.getPath().getName()));
>>>>>>> 684810b0
      oldToNewNameMap.put(file.getPath().getName(), new Path(bulkDir, newName).getName());
    }

    // also have to move mapping file
    oldToNewNameMap.put(mappingFile.getName(), new Path(bulkDir, mappingFile.getName()).getName());

    BulkSerialize.writeRenameMap(oldToNewNameMap, bulkDir.toString(), fs::create);

    bulkInfo.bulkDir = bulkDir.toString();
    // return the next step, which will move files
    return new BulkImportMove(bulkInfo);
  }

  private Path createNewBulkDir(ServerContext context, VolumeManager fs, TableId tableId)
      throws IOException {
    Path tableDir = fs.matchingFileSystem(new Path(bulkInfo.sourceDir), context.getTablesDirs());
    if (tableDir == null) {
      throw new IOException(bulkInfo.sourceDir
          + " is not in the same file system as any volume configured for Accumulo");
    }

    Path directory = new Path(tableDir, tableId.canonical());
    fs.mkdirs(directory);

    UniqueNameAllocator namer = context.getUniqueNameAllocator();
    while (true) {
      Path newBulkDir = new Path(directory, Constants.BULK_PREFIX + namer.getNextName());
      if (fs.mkdirs(newBulkDir)) {
        return newBulkDir;
      }
      log.warn("Failed to create {} for unknown reason", newBulkDir);

      sleepUninterruptibly(3, TimeUnit.SECONDS);
    }
  }

  @Override
  public void undo(FateId fateId, Manager environment) throws Exception {
    // unreserve sourceDir/error directories
    Utils.unreserveHdfsDirectory(environment, bulkInfo.sourceDir, fateId);
    Utils.getReadLock(environment, bulkInfo.tableId, fateId).unlock();
    environment.removeBulkImportStatus(bulkInfo.sourceDir);
  }
}<|MERGE_RESOLUTION|>--- conflicted
+++ resolved
@@ -293,13 +293,8 @@
 
     for (FileStatus file : files) {
       // since these are only valid files we know it has an extension
-<<<<<<< HEAD
-      String newName = FilePrefix.BULK_IMPORT.toPrefix() + namer.getNextName() + "."
-          + FilenameUtils.getExtension(file.getPath().getName());
-=======
       String newName = FilePrefix.BULK_IMPORT.createFileName(
           namer.getNextName() + "." + FilenameUtils.getExtension(file.getPath().getName()));
->>>>>>> 684810b0
       oldToNewNameMap.put(file.getPath().getName(), new Path(bulkDir, newName).getName());
     }
 
