/*
 * Licensed to the Apache Software Foundation (ASF) under one
 * or more contributor license agreements.  See the NOTICE file
 * distributed with this work for additional information
 * regarding copyright ownership.  The ASF licenses this file
 * to you under the Apache License, Version 2.0 (the
 * "License"); you may not use this file except in compliance
 * with the License.  You may obtain a copy of the License at
 *
 *   https://www.apache.org/licenses/LICENSE-2.0
 *
 * Unless required by applicable law or agreed to in writing,
 * software distributed under the License is distributed on an
 * "AS IS" BASIS, WITHOUT WARRANTIES OR CONDITIONS OF ANY
 * KIND, either express or implied.  See the License for the
 * specific language governing permissions and limitations
 * under the License.
 */
package org.apache.accumulo.manager;

import static com.google.common.util.concurrent.Uninterruptibles.sleepUninterruptibly;
import static java.lang.Math.min;
import static java.util.Objects.requireNonNull;

import java.io.IOException;
import java.util.ArrayList;
import java.util.Collections;
import java.util.HashMap;
import java.util.HashSet;
import java.util.Iterator;
import java.util.List;
import java.util.Map;
import java.util.Map.Entry;
import java.util.Objects;
import java.util.Optional;
import java.util.Set;
import java.util.SortedMap;
import java.util.SortedSet;
import java.util.TreeMap;
import java.util.TreeSet;
import java.util.concurrent.TimeUnit;
import java.util.function.Predicate;
import java.util.stream.Stream;

import org.apache.accumulo.core.client.AccumuloClient;
import org.apache.accumulo.core.client.AccumuloException;
import org.apache.accumulo.core.client.BatchWriter;
import org.apache.accumulo.core.client.MutationsRejectedException;
import org.apache.accumulo.core.client.RowIterator;
import org.apache.accumulo.core.client.Scanner;
import org.apache.accumulo.core.client.TableNotFoundException;
import org.apache.accumulo.core.client.admin.TabletHostingGoal;
import org.apache.accumulo.core.clientImpl.TabletHostingGoalUtil;
import org.apache.accumulo.core.conf.Property;
import org.apache.accumulo.core.data.Key;
import org.apache.accumulo.core.data.Mutation;
import org.apache.accumulo.core.data.PartialKey;
import org.apache.accumulo.core.data.Range;
import org.apache.accumulo.core.data.TableId;
import org.apache.accumulo.core.data.Value;
import org.apache.accumulo.core.dataImpl.KeyExtent;
import org.apache.accumulo.core.gc.ReferenceFile;
import org.apache.accumulo.core.logging.TabletLogger;
import org.apache.accumulo.core.manager.balancer.TabletServerIdImpl;
import org.apache.accumulo.core.manager.state.TabletManagement;
import org.apache.accumulo.core.manager.state.TabletManagement.ManagementAction;
import org.apache.accumulo.core.manager.state.tables.TableState;
import org.apache.accumulo.core.manager.thrift.ManagerState;
import org.apache.accumulo.core.manager.thrift.TabletServerStatus;
import org.apache.accumulo.core.metadata.MetadataTable;
import org.apache.accumulo.core.metadata.RootTable;
import org.apache.accumulo.core.metadata.StoredTabletFile;
import org.apache.accumulo.core.metadata.TServerInstance;
import org.apache.accumulo.core.metadata.TabletState;
import org.apache.accumulo.core.metadata.schema.Ample;
import org.apache.accumulo.core.metadata.schema.Ample.DataLevel;
import org.apache.accumulo.core.metadata.schema.DataFileValue;
import org.apache.accumulo.core.metadata.schema.MetadataSchema.TabletsSection;
import org.apache.accumulo.core.metadata.schema.MetadataSchema.TabletsSection.CurrentLocationColumnFamily;
import org.apache.accumulo.core.metadata.schema.MetadataSchema.TabletsSection.DataFileColumnFamily;
import org.apache.accumulo.core.metadata.schema.MetadataSchema.TabletsSection.ExternalCompactionColumnFamily;
import org.apache.accumulo.core.metadata.schema.MetadataSchema.TabletsSection.FutureLocationColumnFamily;
import org.apache.accumulo.core.metadata.schema.MetadataSchema.TabletsSection.HostingColumnFamily;
import org.apache.accumulo.core.metadata.schema.MetadataSchema.TabletsSection.ServerColumnFamily;
import org.apache.accumulo.core.metadata.schema.MetadataSchema.TabletsSection.TabletColumnFamily;
import org.apache.accumulo.core.metadata.schema.MetadataTime;
import org.apache.accumulo.core.metadata.schema.TabletMetadata;
<<<<<<< HEAD
=======
import org.apache.accumulo.core.metadata.schema.TabletMetadata.ColumnType;
>>>>>>> 6bf3aeec
import org.apache.accumulo.core.metadata.schema.TabletMetadata.Location;
import org.apache.accumulo.core.metadata.schema.TabletsMetadata;
import org.apache.accumulo.core.security.Authorizations;
<<<<<<< HEAD
import org.apache.accumulo.core.spi.balancer.data.TabletServerId;
import org.apache.accumulo.core.util.TextUtil;
=======
import org.apache.accumulo.core.util.Pair;
>>>>>>> 6bf3aeec
import org.apache.accumulo.core.util.threads.Threads.AccumuloDaemonThread;
import org.apache.accumulo.manager.Manager.TabletGoalState;
import org.apache.accumulo.manager.split.SplitTask;
import org.apache.accumulo.manager.state.MergeStats;
import org.apache.accumulo.manager.state.TableCounts;
import org.apache.accumulo.manager.state.TableStats;
import org.apache.accumulo.server.ServerContext;
import org.apache.accumulo.server.ServiceEnvironmentImpl;
import org.apache.accumulo.server.compaction.CompactionJobGenerator;
import org.apache.accumulo.server.conf.TableConfiguration;
import org.apache.accumulo.server.gc.AllVolumesDirectory;
import org.apache.accumulo.server.log.WalStateManager;
import org.apache.accumulo.server.log.WalStateManager.WalMarkerException;
import org.apache.accumulo.server.manager.LiveTServerSet.TServerConnection;
import org.apache.accumulo.server.manager.state.Assignment;
import org.apache.accumulo.server.manager.state.ClosableIterator;
import org.apache.accumulo.server.manager.state.DistributedStoreException;
import org.apache.accumulo.server.manager.state.MergeInfo;
import org.apache.accumulo.server.manager.state.MergeState;
import org.apache.accumulo.server.manager.state.TabletManagementIterator;
import org.apache.accumulo.server.manager.state.TabletStateStore;
import org.apache.accumulo.server.manager.state.UnassignedTablet;
import org.apache.accumulo.server.tablets.TabletTime;
import org.apache.accumulo.server.util.MetadataTableUtil;
import org.apache.hadoop.fs.Path;
import org.apache.hadoop.io.Text;
import org.apache.thrift.TException;
import org.slf4j.Logger;
import org.slf4j.LoggerFactory;

import com.google.common.annotations.VisibleForTesting;
import com.google.common.base.Preconditions;
import com.google.common.collect.ImmutableSortedSet;
import com.google.common.collect.Iterators;
import com.google.common.collect.Sets;

abstract class TabletGroupWatcher extends AccumuloDaemonThread {

  public static class BadLocationStateException extends Exception {
    private static final long serialVersionUID = 2L;

    // store as byte array because Text isn't Serializable
    private final byte[] metadataTableEntry;

    public BadLocationStateException(String msg, Text row) {
      super(msg);
      this.metadataTableEntry = TextUtil.getBytes(requireNonNull(row));
    }

    public Text getEncodedEndRow() {
      return new Text(metadataTableEntry);
    }
  }

  private static final Logger LOG = LoggerFactory.getLogger(TabletGroupWatcher.class);
  private final Manager manager;
  private final TabletStateStore store;
  private final TabletGroupWatcher dependentWatcher;
  final TableStats stats = new TableStats();
  private SortedSet<TServerInstance> lastScanServers = Collections.emptySortedSet();

  TabletGroupWatcher(Manager manager, TabletStateStore store, TabletGroupWatcher dependentWatcher) {
    super("Watching " + store.name());
    this.manager = manager;
    this.store = store;
    this.dependentWatcher = dependentWatcher;
  }

  /** Should this {@code TabletGroupWatcher} suspend tablets? */
  abstract boolean canSuspendTablets();

  Map<TableId,TableCounts> getStats() {
    return stats.getLast();
  }

  TableCounts getStats(TableId tableId) {
    return stats.getLast(tableId);
  }

  /**
   * True if the collection of live tservers specified in 'candidates' hasn't changed since the last
   * time an assignment scan was started.
   */
  synchronized boolean isSameTserversAsLastScan(Set<TServerInstance> candidates) {
    return candidates.equals(lastScanServers);
  }

  /**
   * Collection of data structures used to track Tablet assignments
   */
  private static class TabletLists {
    private final List<Assignment> assignments = new ArrayList<>();
    private final List<Assignment> assigned = new ArrayList<>();
    private final List<TabletMetadata> assignedToDeadServers = new ArrayList<>();
    private final List<TabletMetadata> suspendedToGoneServers = new ArrayList<>();
    private final Map<KeyExtent,UnassignedTablet> unassigned = new HashMap<>();
    private final Map<TServerInstance,List<Path>> logsForDeadServers = new TreeMap<>();
    // read only list of tablet servers that are not shutting down
    private final SortedMap<TServerInstance,TabletServerStatus> destinations;
    private final Map<String,Set<TServerInstance>> currentTServerGrouping;

    public TabletLists(Manager m, SortedMap<TServerInstance,TabletServerStatus> curTServers,
        Map<String,Set<TServerInstance>> grouping) {
      var destinationsMod = new TreeMap<>(curTServers);
      destinationsMod.keySet().removeAll(m.serversToShutdown);
      this.destinations = Collections.unmodifiableSortedMap(destinationsMod);
      this.currentTServerGrouping = grouping;
    }

    public void reset() {
      assignments.clear();
      assigned.clear();
      assignedToDeadServers.clear();
      suspendedToGoneServers.clear();
      unassigned.clear();
    }
  }

  @Override
  public void run() {
    int[] oldCounts = new int[TabletState.values().length];
    EventCoordinator.Listener eventListener = this.manager.nextEvent.getListener();

    WalStateManager wals = new WalStateManager(manager.getContext());

    while (manager.stillManager()) {
      // slow things down a little, otherwise we spam the logs when there are many wake-up events
      sleepUninterruptibly(100, TimeUnit.MILLISECONDS);

      final long waitTimeBetweenScans = manager.getConfiguration()
          .getTimeInMillis(Property.MANAGER_TABLET_GROUP_WATCHER_INTERVAL);

      int totalUnloaded = 0;
      int unloaded = 0;
      ClosableIterator<TabletManagement> iter = null;
      try {
        Map<TableId,MergeStats> mergeStatsCache = new HashMap<>();
        Map<TableId,MergeStats> currentMerges = new HashMap<>();
        for (MergeInfo merge : manager.merges()) {
          if (merge.getExtent() != null) {
            currentMerges.put(merge.getExtent().tableId(), new MergeStats(merge));
          }
        }

        // Get the current status for the current list of tservers
        final SortedMap<TServerInstance,TabletServerStatus> currentTServers = new TreeMap<>();
        for (TServerInstance entry : manager.tserverSet.getCurrentServers()) {
          currentTServers.put(entry, manager.tserverStatus.get(entry));
        }

        if (currentTServers.isEmpty()) {
          eventListener.waitForEvents(waitTimeBetweenScans);
          synchronized (this) {
            lastScanServers = Collections.emptySortedSet();
          }
          continue;
        }

        final Map<String,Set<TServerInstance>> currentTServerGrouping =
            manager.tserverSet.getCurrentServersGroups();

        TabletLists tLists = new TabletLists(manager, currentTServers, currentTServerGrouping);

        ManagerState managerState = manager.getManagerState();
        int[] counts = new int[TabletState.values().length];
        stats.begin();

        CompactionJobGenerator compactionGenerator = new CompactionJobGenerator(
            new ServiceEnvironmentImpl(manager.getContext()), manager.getCompactionHints());

        final Map<TabletServerId,String> resourceGroups = new HashMap<>();
        manager.tServerResourceGroups().forEach((group, tservers) -> {
          tservers.stream().map(TabletServerIdImpl::new)
              .forEach(tabletServerId -> resourceGroups.put(tabletServerId, group));
        });

        // Walk through the tablets in our store, and work tablets
        // towards their goal
        iter = store.iterator();
        while (iter.hasNext()) {
          final TabletManagement mti = iter.next();
          if (mti == null) {
            throw new IllegalStateException("State store returned a null ManagerTabletInfo object");
          }

          final Set<ManagementAction> actions = mti.getActions();
          final TabletMetadata tm = mti.getTabletMetadata();

          if (tm.isFutureAndCurrentLocationSet()) {
            throw new BadLocationStateException(
                tm.getExtent() + " is both assigned and hosted, which should never happen: " + this,
                tm.getExtent().toMetaRow());
          }
          if (tm.isOperationIdAndCurrentLocationSet()) {
            throw new BadLocationStateException(tm.getExtent()
                + " has both operation id and current location, which should never happen: " + this,
                tm.getExtent().toMetaRow());
          }

          final TableId tableId = tm.getTableId();
          // ignore entries for tables that do not exist in zookeeper
          if (manager.getTableManager().getTableState(tableId) == null) {
            continue;
          }

          // Don't overwhelm the tablet servers with work
          if (tLists.unassigned.size() + unloaded
              > Manager.MAX_TSERVER_WORK_CHUNK * currentTServers.size()) {
            flushChanges(tLists, wals);
            tLists.reset();
            unloaded = 0;
            eventListener.waitForEvents(waitTimeBetweenScans);
          }
          final TableConfiguration tableConf = manager.getContext().getTableConfiguration(tableId);

          final MergeStats mergeStats = mergeStatsCache.computeIfAbsent(tableId, k -> {
            var mStats = currentMerges.get(k);
            return mStats != null ? mStats : new MergeStats(new MergeInfo());
          });
          TabletGoalState goal = manager.getGoalState(tm, mergeStats.getMergeInfo());
          TabletState state = TabletState.compute(tm, currentTServers.keySet(),
              manager.tabletBalancer, resourceGroups);

          final Location location = tm.getLocation();
          Location current = null;
          Location future = null;
          if (tm.hasCurrent()) {
            current = tm.getLocation();
          } else {
            future = tm.getLocation();
          }
          TabletLogger.missassigned(tm.getExtent(), goal.toString(), state.toString(),
              future != null ? future.getServerInstance() : null,
              current != null ? current.getServerInstance() : null, tm.getLogs().size());

          stats.update(tableId, state);
<<<<<<< HEAD
          mergeStats.update(tm.getExtent(), state, tm.hasChopped(), !tm.getLogs().isEmpty());
          sendChopRequest(mergeStats.getMergeInfo(), state, tm);
=======
          mergeStats.update(tls.extent, state);
>>>>>>> 6bf3aeec

          // Always follow through with assignments
          if (state == TabletState.ASSIGNED) {
            goal = TabletGoalState.HOSTED;
          } else if (state == TabletState.NEEDS_REASSIGNMENT) {
            goal = TabletGoalState.UNASSIGNED;
          }
          if (Manager.log.isTraceEnabled()) {
            Manager.log.trace(
                "[{}] Shutting down all Tservers: {}, dependentCount: {} Extent: {}, state: {}, goal: {}",
                store.name(), manager.serversToShutdown.equals(currentTServers.keySet()),
                dependentWatcher == null ? "null" : dependentWatcher.assignedOrHosted(),
                tm.getExtent(), state, goal);
          }

          // if we are shutting down all the tabletservers, we have to do it in order
          if ((goal == TabletGoalState.SUSPENDED && state == TabletState.HOSTED)
              && manager.serversToShutdown.equals(currentTServers.keySet())) {
            if (dependentWatcher != null) {
              // If the dependentWatcher is for the user tables, check to see
              // that user tables exist.
              DataLevel dependentLevel = dependentWatcher.store.getLevel();
              boolean userTablesExist = true;
              switch (dependentLevel) {
                case USER:
                  Set<TableId> onlineTables = manager.onlineTables();
                  onlineTables.remove(RootTable.ID);
                  onlineTables.remove(MetadataTable.ID);
                  userTablesExist = !onlineTables.isEmpty();
                  break;
                case METADATA:
                case ROOT:
                default:
                  break;
              }
              // If the stats object in the dependentWatcher is empty, then it
              // currently does not have data about what is hosted or not. In
              // that case host these tablets until the dependent watcher can
              // gather some data.
              final Map<TableId,TableCounts> stats = dependentWatcher.getStats();
              if (dependentLevel == DataLevel.USER) {
                if (userTablesExist
                    && (stats == null || stats.isEmpty() || assignedOrHosted(stats) > 0)) {
                  goal = TabletGoalState.HOSTED;
                }
              } else if (stats == null || stats.isEmpty() || assignedOrHosted(stats) > 0) {
                goal = TabletGoalState.HOSTED;
              }
            }
          }

          if (actions.contains(ManagementAction.NEEDS_SPLITTING)) {
            LOG.debug("{} may need splitting.", tm.getExtent());
            if (manager.getSplitter().isSplittable(tm)) {
              if (manager.getSplitter().addSplitStarting(tm.getExtent())) {
                LOG.debug("submitting tablet {} for split", tm.getExtent());
                manager.getSplitter()
                    .executeSplit(new SplitTask(manager.getContext(), tm, manager));
              }
            } else {
              LOG.debug("{} is not splittable.", tm.getExtent());
            }
            // ELASITICITY_TODO: See #3605. Merge is non-functional. Left this commented out code to
            // show where merge used to make a call to split a tablet.
            // sendSplitRequest(mergeStats.getMergeInfo(), state, tm);
          }

          if (actions.contains(ManagementAction.NEEDS_COMPACTING)) {
            var jobs = compactionGenerator.generateJobs(tm,
                TabletManagementIterator.determineCompactionKinds(actions));
            LOG.debug("{} may need compacting adding {} jobs", tm.getExtent(), jobs.size());
            manager.getCompactionQueues().add(tm, jobs);
          }

          // ELASITICITY_TODO the case where a planner generates compactions at time T1 for tablet
          // and later at time T2 generates nothing for the same tablet is not being handled. At
          // time T1 something could have been queued. However at time T2 we will not clear those
          // entries from the queue because we see nothing here for that case. After a full
          // metadata scan could remove any tablets that were not updated during the scan.

          if (actions.contains(ManagementAction.NEEDS_LOCATION_UPDATE)) {
            if (goal == TabletGoalState.HOSTED) {
              if ((state != TabletState.HOSTED && !tm.getLogs().isEmpty())
                  && manager.recoveryManager.recoverLogs(tm.getExtent(), tm.getLogs())) {
                continue;
              }
              switch (state) {
                case HOSTED:
                  if (location.getServerInstance().equals(manager.migrations.get(tm.getExtent()))) {
                    manager.migrations.remove(tm.getExtent());
                  }
                  break;
                case ASSIGNED_TO_DEAD_SERVER:
                  hostDeadTablet(tLists, tm, location, wals);
                  break;
                case SUSPENDED:
                  hostSuspendedTablet(tLists, tm, location, tableConf);
                  break;
                case UNASSIGNED:
                  hostUnassignedTablet(tLists, tm.getExtent(),
                      new UnassignedTablet(location, tm.getLast()));
                  break;
                case ASSIGNED:
                  // Send another reminder
                  tLists.assigned.add(new Assignment(tm.getExtent(),
                      future != null ? future.getServerInstance() : null, tm.getLast()));
                  break;
                default:
                  break;
              }
            } else {
              switch (state) {
                case SUSPENDED:
                  // Request a move to UNASSIGNED, so as to allow balancing to continue.
                  tLists.suspendedToGoneServers.add(tm);
                  cancelOfflineTableMigrations(tm.getExtent());
                  break;
                case UNASSIGNED:
                  cancelOfflineTableMigrations(tm.getExtent());
                  break;
                case ASSIGNED_TO_DEAD_SERVER:
                  unassignDeadTablet(tLists, tm, wals);
                  break;
                case NEEDS_REASSIGNMENT:
                case HOSTED:
                  TServerConnection client =
                      manager.tserverSet.getConnection(location.getServerInstance());
                  if (client != null) {
                    client.unloadTablet(manager.managerLock, tm.getExtent(), goal.howUnload(),
                        manager.getSteadyTime());
                    unloaded++;
                    totalUnloaded++;
                  } else {
                    Manager.log.warn("Could not connect to server {}", location);
                  }
                  break;
                case ASSIGNED:
                  break;
              }
            }
            counts[state.ordinal()]++;
          }
        }

        // ELASTICITY_TODO: Add handling for other actions

        flushChanges(tLists, wals);

        // provide stats after flushing changes to avoid race conditions w/ delete table
        stats.end(managerState);
        Manager.log.trace("[{}] End stats collection: {}", store.name(), stats);

        // Report changes
        for (TabletState state : TabletState.values()) {
          int i = state.ordinal();
          if (counts[i] > 0 && counts[i] != oldCounts[i]) {
            manager.nextEvent.event("[%s]: %d tablets are %s", store.name(), counts[i],
                state.name());
          }
        }
        Manager.log.debug(String.format("[%s]: scan time %.2f seconds", store.name(),
            stats.getScanTime() / 1000.));
        oldCounts = counts;
        if (totalUnloaded > 0) {
          manager.nextEvent.event("[%s]: %d tablets unloaded", store.name(), totalUnloaded);
        }

        updateMergeState(mergeStatsCache);

        synchronized (this) {
          lastScanServers = ImmutableSortedSet.copyOf(currentTServers.keySet());
        }
        if (manager.tserverSet.getCurrentServers().equals(currentTServers.keySet())) {
          Manager.log.debug(String.format("[%s] sleeping for %.2f seconds", store.name(),
              waitTimeBetweenScans / 1000.));
          eventListener.waitForEvents(waitTimeBetweenScans);
        } else {
          Manager.log.info("Detected change in current tserver set, re-running state machine.");
        }
      } catch (Exception ex) {
        Manager.log.error("Error processing table state for store " + store.name(), ex);
        if (ex.getCause() != null && ex.getCause() instanceof BadLocationStateException) {
          repairMetadata(((BadLocationStateException) ex.getCause()).getEncodedEndRow());
        } else {
          sleepUninterruptibly(Manager.WAIT_BETWEEN_ERRORS, TimeUnit.MILLISECONDS);
        }
      } finally {
        if (iter != null) {
          try {
            iter.close();
          } catch (IOException ex) {
            Manager.log.warn("Error closing TabletLocationState iterator: " + ex, ex);
          }
        }
      }
    }
  }

  private void unassignDeadTablet(TabletLists tLists, TabletMetadata tm, WalStateManager wals)
      throws WalMarkerException {
    tLists.assignedToDeadServers.add(tm);
    if (!tLists.logsForDeadServers.containsKey(tm.getLocation().getServerInstance())) {
      tLists.logsForDeadServers.put(tm.getLocation().getServerInstance(),
          wals.getWalsInUse(tm.getLocation().getServerInstance()));
    }
  }

  private void hostUnassignedTablet(TabletLists tLists, KeyExtent tablet,
      UnassignedTablet unassignedTablet) {
    // maybe it's a finishing migration
    TServerInstance dest = manager.migrations.get(tablet);
    if (dest != null) {
      // if destination is still good, assign it
      if (tLists.destinations.containsKey(dest)) {
        tLists.assignments.add(new Assignment(tablet, dest, unassignedTablet.getLastLocation()));
      } else {
        // get rid of this migration
        manager.migrations.remove(tablet);
        tLists.unassigned.put(tablet, unassignedTablet);
      }
    } else {
      tLists.unassigned.put(tablet, unassignedTablet);
    }
  }

  private void hostSuspendedTablet(TabletLists tLists, TabletMetadata tm, Location location,
      TableConfiguration tableConf) {
    if (manager.getSteadyTime() - tm.getSuspend().suspensionTime
        < tableConf.getTimeInMillis(Property.TABLE_SUSPEND_DURATION)) {
      // Tablet is suspended. See if its tablet server is back.
      TServerInstance returnInstance = null;
      Iterator<TServerInstance> find = tLists.destinations
          .tailMap(new TServerInstance(tm.getSuspend().server, " ")).keySet().iterator();
      if (find.hasNext()) {
        TServerInstance found = find.next();
        if (found.getHostAndPort().equals(tm.getSuspend().server)) {
          returnInstance = found;
        }
      }

      // Old tablet server is back. Return this tablet to its previous owner.
      if (returnInstance != null) {
        tLists.assignments.add(new Assignment(tm.getExtent(), returnInstance, tm.getLast()));
      }
      // else - tablet server not back. Don't ask for a new assignment right now.

    } else {
      // Treat as unassigned, ask for a new assignment.
      tLists.unassigned.put(tm.getExtent(), new UnassignedTablet(location, tm.getLast()));
    }
  }

  private void hostDeadTablet(TabletLists tLists, TabletMetadata tm, Location location,
      WalStateManager wals) throws WalMarkerException {
    tLists.assignedToDeadServers.add(tm);
    if (location.getServerInstance().equals(manager.migrations.get(tm.getExtent()))) {
      manager.migrations.remove(tm.getExtent());
    }
    TServerInstance tserver = tm.getLocation().getServerInstance();
    if (!tLists.logsForDeadServers.containsKey(tserver)) {
      tLists.logsForDeadServers.put(tserver, wals.getWalsInUse(tserver));
    }
  }

  private void cancelOfflineTableMigrations(KeyExtent extent) {
    TServerInstance dest = manager.migrations.get(extent);
    TableState tableState = manager.getTableManager().getTableState(extent.tableId());
    if (dest != null && tableState == TableState.OFFLINE) {
      manager.migrations.remove(extent);
    }
  }

  private void repairMetadata(Text row) {
    Manager.log.debug("Attempting repair on {}", row);
    // ACCUMULO-2261 if a dying tserver writes a location before its lock information propagates, it
    // may cause duplicate assignment.
    // Attempt to find the dead server entry and remove it.
    try {
      Map<Key,Value> future = new HashMap<>();
      Map<Key,Value> assigned = new HashMap<>();
      KeyExtent extent = KeyExtent.fromMetaRow(row);
      String table = MetadataTable.NAME;
      if (extent.isMeta()) {
        table = RootTable.NAME;
      }
      Scanner scanner = manager.getContext().createScanner(table, Authorizations.EMPTY);
      scanner.fetchColumnFamily(CurrentLocationColumnFamily.NAME);
      scanner.fetchColumnFamily(FutureLocationColumnFamily.NAME);
      scanner.setRange(new Range(row));
      for (Entry<Key,Value> entry : scanner) {
        if (entry.getKey().getColumnFamily().equals(CurrentLocationColumnFamily.NAME)) {
          assigned.put(entry.getKey(), entry.getValue());
        } else if (entry.getKey().getColumnFamily().equals(FutureLocationColumnFamily.NAME)) {
          future.put(entry.getKey(), entry.getValue());
        }
      }
      if (!future.isEmpty() && !assigned.isEmpty()) {
        Manager.log.warn("Found a tablet assigned and hosted, attempting to repair");
      } else if (future.size() > 1 && assigned.isEmpty()) {
        Manager.log.warn("Found a tablet assigned to multiple servers, attempting to repair");
      } else if (future.isEmpty() && assigned.size() > 1) {
        Manager.log.warn("Found a tablet hosted on multiple servers, attempting to repair");
      } else {
        Manager.log.info("Attempted a repair, but nothing seems to be obviously wrong. {} {}",
            assigned, future);
        return;
      }
      Iterator<Entry<Key,Value>> iter =
          Iterators.concat(future.entrySet().iterator(), assigned.entrySet().iterator());
      while (iter.hasNext()) {
        Entry<Key,Value> entry = iter.next();
        TServerInstance alive = manager.tserverSet.find(entry.getValue().toString());
        if (alive == null) {
          Manager.log.info("Removing entry  {}", entry);
          BatchWriter bw = manager.getContext().createBatchWriter(table);
          Mutation m = new Mutation(entry.getKey().getRow());
          m.putDelete(entry.getKey().getColumnFamily(), entry.getKey().getColumnQualifier());
          bw.addMutation(m);
          bw.close();
          return;
        }
      }
      Manager.log.error(
          "Metadata table is inconsistent at {} and all assigned/future tservers are still online.",
          row);
    } catch (Exception e) {
      Manager.log.error("Error attempting repair of metadata " + row + ": " + e, e);
    }
  }

  private int assignedOrHosted() {
    return assignedOrHosted(stats.getLast());
  }

  private int assignedOrHosted(Map<TableId,TableCounts> last) {
    int result = 0;
    for (TableCounts counts : last.values()) {
      result += counts.assigned() + counts.hosted();
    }
    return result;
  }

<<<<<<< HEAD
  private void sendSplitRequest(MergeInfo info, TabletState state, TabletMetadata tm) {
    // Already split?
    if (!info.getState().equals(MergeState.SPLITTING)) {
      return;
    }
    // Merges don't split
    if (!info.isDelete()) {
      return;
    }
    // Online and ready to split?
    if (!state.equals(TabletState.HOSTED)) {
      return;
    }
    // Tablet is not hosted
    if (!tm.hasCurrent()) {
      return;
    }
    // Does this extent cover the end points of the delete?
    KeyExtent range = info.getExtent();
    if (tm.getExtent().overlaps(range)) {
      for (Text splitPoint : new Text[] {range.prevEndRow(), range.endRow()}) {
        if (splitPoint == null) {
          continue;
        }
        if (!tm.getExtent().contains(splitPoint)) {
          continue;
        }
        if (splitPoint.equals(tm.getExtent().endRow())) {
          continue;
        }
        if (splitPoint.equals(tm.getExtent().prevEndRow())) {
          continue;
        }
        try {
          // ELASTICITY_TODO this used to send a split req to tserver, what should it do now? Issues
          // #3605 was opened about this.
          throw new UnsupportedOperationException();
        } catch (Exception e) {
          Manager.log.warn("Error asking tablet server to split a tablet: ", e);
        }
      }
    }
  }

  private void sendChopRequest(MergeInfo info, TabletState state, TabletMetadata tm) {
    // Don't bother if we're in the wrong state
    if (!info.getState().equals(MergeState.WAITING_FOR_CHOPPED)) {
      return;
    }
    // Tablet must be online
    if (!state.equals(TabletState.HOSTED)) {
      return;
    }
    // Tablet isn't already chopped
    if (tm.hasChopped()) {
      return;
    }
    // Tablet is not hosted
    if (!tm.hasCurrent()) {
      return;
    }
    // Tablet ranges intersect
    if (info.needsToBeChopped(tm.getExtent())) {
      throw new UnsupportedOperationException("The tablet server can no longer chop tablets");
    }
  }

=======
>>>>>>> 6bf3aeec
  private void updateMergeState(Map<TableId,MergeStats> mergeStatsCache) {
    for (MergeStats stats : mergeStatsCache.values()) {
      try {
        MergeState update = stats.nextMergeState(manager.getContext(), manager);
        // when next state is MERGING, its important to persist this before
        // starting the merge... the verification check that is done before
        // moving into the merging state could fail if merge starts but does
        // not finish
        if (update == MergeState.COMPLETE) {
          update = MergeState.NONE;
        }
        if (update != stats.getMergeInfo().getState()) {
          manager.setMergeState(stats.getMergeInfo(), update);
        }

        if (update == MergeState.MERGING) {
          try {
            if (stats.getMergeInfo().isDelete()) {
              deleteTablets(stats.getMergeInfo());
            } else {
              mergeMetadataRecords(stats.getMergeInfo());
            }
            update = MergeState.COMPLETE;
            manager.setMergeState(stats.getMergeInfo(), update);
          } catch (Exception ex) {
            Manager.log.error("Unable merge metadata table records", ex);
          }
        }
      } catch (Exception ex) {
        Manager.log.error(
            "Unable to update merge state for merge " + stats.getMergeInfo().getExtent(), ex);
      }
    }
  }

  // This method finds returns the deletion starting row (exclusive) for tablets that
  // need to be actually deleted. If the startTablet is null then
  // the deletion start row will just be null as all tablets are being deleted
  // up to the end. Otherwise, this returns the endRow of the first tablet
  // as the first tablet should be kept and will have been previously
  // fenced if necessary
  private Text getDeletionStartRow(final KeyExtent startTablet) {
    if (startTablet == null) {
      Manager.log.debug("First tablet for delete range is null");
      return null;
    }

    final Text deletionStartRow = startTablet.endRow();
    Manager.log.debug("Start row is {} for deletion", deletionStartRow);

    return deletionStartRow;
  }

  // This method finds returns the deletion ending row (inclusive) for tablets that
  // need to be actually deleted. If the endTablet is null then
  // the deletion end row will just be null as all tablets are being deleted
  // after the start row. Otherwise, this returns the prevEndRow of the last tablet
  // as the last tablet should be kept and will have been previously
  // fenced if necessary
  private Text getDeletionEndRow(final KeyExtent endTablet) {
    if (endTablet == null) {
      Manager.log.debug("Last tablet for delete range is null");
      return null;
    }

    Text deletionEndRow = endTablet.prevEndRow();
    Manager.log.debug("Deletion end row is {}", deletionEndRow);

    return deletionEndRow;
  }

  private static boolean isFirstTabletInTable(KeyExtent tablet) {
    return tablet != null && tablet.prevEndRow() == null;
  }

  private static boolean isLastTabletInTable(KeyExtent tablet) {
    return tablet != null && tablet.endRow() == null;
  }

  private static boolean areContiguousTablets(KeyExtent firstTablet, KeyExtent lastTablet) {
    return firstTablet != null && lastTablet != null
        && Objects.equals(firstTablet.endRow(), lastTablet.prevEndRow());
  }

  private boolean hasTabletsToDelete(final KeyExtent firstTabletInRange,
      final KeyExtent lastTableInRange) {
    // If the tablets are equal (and not null) then the deletion range is just part of 1 tablet
    // which will be fenced so there are no tablets to delete. The null check is because if both
    // are null then we are just deleting everything, so we do have tablets to delete
    if (Objects.equals(firstTabletInRange, lastTableInRange) && firstTabletInRange != null) {
      Manager.log.trace(
          "No tablets to delete, firstTablet {} equals lastTablet {} in deletion range and was fenced.",
          firstTabletInRange, lastTableInRange);
      return false;
      // If the lastTablet of the deletion range is the first tablet of the table it has been fenced
      // already so nothing to actually delete before it
    } else if (isFirstTabletInTable(lastTableInRange)) {
      Manager.log.trace(
          "No tablets to delete, lastTablet {} in deletion range is the first tablet of the table and was fenced.",
          lastTableInRange);
      return false;
      // If the firstTablet of the deletion range is the last tablet of the table it has been fenced
      // already so nothing to actually delete after it
    } else if (isLastTabletInTable(firstTabletInRange)) {
      Manager.log.trace(
          "No tablets to delete, firstTablet {} in deletion range is the last tablet of the table and was fenced.",
          firstTabletInRange);
      return false;
      // If the firstTablet and lastTablet are contiguous tablets then there is nothing to delete as
      // each will be fenced and nothing between
    } else if (areContiguousTablets(firstTabletInRange, lastTableInRange)) {
      Manager.log.trace(
          "No tablets to delete, firstTablet {} and lastTablet {} in deletion range are contiguous and were fenced.",
          firstTabletInRange, lastTableInRange);
      return false;
    }

    return true;
  }

  private void deleteTablets(MergeInfo info) throws AccumuloException {
    // Before updated metadata and get the first and last tablets which
    // are fenced if necessary
    final Pair<KeyExtent,KeyExtent> firstAndLastTablets = updateMetadataRecordsForDelete(info);

    // Find the deletion start row (exclusive) for tablets that need to be actually deleted
    // This will be null if deleting everything up until the end row or it will be
    // the endRow of the first tablet as the first tablet should be kept and will have
    // already been fenced if necessary
    final Text deletionStartRow = getDeletionStartRow(firstAndLastTablets.getFirst());

    // Find the deletion end row (inclusive) for tablets that need to be actually deleted
    // This will be null if deleting everything after the starting row or it will be
    // the prevEndRow of the last tablet as the last tablet should be kept and will have
    // already been fenced if necessary
    Text deletionEndRow = getDeletionEndRow(firstAndLastTablets.getSecond());

    // check if there are any tablets to delete and if not return
    if (!hasTabletsToDelete(firstAndLastTablets.getFirst(), firstAndLastTablets.getSecond())) {
      Manager.log.trace("No tablets to delete for range {}, returning", info.getExtent());
      return;
    }

    // Build an extent for the actual deletion range
    final KeyExtent extent =
        new KeyExtent(info.getExtent().tableId(), deletionEndRow, deletionStartRow);
    Manager.log.debug("Tablet deletion range is {}", extent);
    String targetSystemTable = extent.isMeta() ? RootTable.NAME : MetadataTable.NAME;
    Manager.log.debug("Deleting tablets for {}", extent);
    MetadataTime metadataTime = null;
    KeyExtent followingTablet = null;
    if (extent.endRow() != null) {
      Key nextExtent = new Key(extent.endRow()).followingKey(PartialKey.ROW);
      followingTablet =
          getHighTablet(new KeyExtent(extent.tableId(), nextExtent.getRow(), extent.endRow()));
      Manager.log.debug("Found following tablet {}", followingTablet);
    }
    try {
      AccumuloClient client = manager.getContext();
      ServerContext context = manager.getContext();
      Ample ample = context.getAmple();
      Text start = extent.prevEndRow();
      if (start == null) {
        start = new Text();
      }
      Manager.log.debug("Making file deletion entries for {}", extent);
      Range deleteRange = new Range(TabletsSection.encodeRow(extent.tableId(), start), false,
          TabletsSection.encodeRow(extent.tableId(), extent.endRow()), true);
      Scanner scanner = client.createScanner(targetSystemTable, Authorizations.EMPTY);
      scanner.setRange(deleteRange);
      ServerColumnFamily.DIRECTORY_COLUMN.fetch(scanner);
      ServerColumnFamily.TIME_COLUMN.fetch(scanner);
      scanner.fetchColumnFamily(DataFileColumnFamily.NAME);
      scanner.fetchColumnFamily(CurrentLocationColumnFamily.NAME);
      Set<ReferenceFile> datafilesAndDirs = new TreeSet<>();
      for (Entry<Key,Value> entry : scanner) {
        Key key = entry.getKey();
        if (key.compareColumnFamily(DataFileColumnFamily.NAME) == 0) {
          var stf = new StoredTabletFile(key.getColumnQualifierData().toString());
          datafilesAndDirs.add(new ReferenceFile(stf.getTableId(), stf));
          if (datafilesAndDirs.size() > 1000) {
            ample.putGcFileAndDirCandidates(extent.tableId(), datafilesAndDirs);
            datafilesAndDirs.clear();
          }
        } else if (ServerColumnFamily.TIME_COLUMN.hasColumns(key)) {
          metadataTime = MetadataTime.parse(entry.getValue().toString());
        } else if (key.compareColumnFamily(CurrentLocationColumnFamily.NAME) == 0) {
          throw new IllegalStateException(
              "Tablet " + key.getRow() + " is assigned during a merge!");
        } else if (ServerColumnFamily.DIRECTORY_COLUMN.hasColumns(key)) {
          var allVolumesDirectory =
              new AllVolumesDirectory(extent.tableId(), entry.getValue().toString());
          datafilesAndDirs.add(allVolumesDirectory);
          if (datafilesAndDirs.size() > 1000) {
            ample.putGcFileAndDirCandidates(extent.tableId(), datafilesAndDirs);
            datafilesAndDirs.clear();
          }
        }
      }
      ample.putGcFileAndDirCandidates(extent.tableId(), datafilesAndDirs);
      BatchWriter bw = client.createBatchWriter(targetSystemTable);
      try {
        deleteTablets(info, deleteRange, bw, client);
      } finally {
        bw.close();
      }

      if (followingTablet != null) {
        Manager.log.debug("Updating prevRow of {} to {}", followingTablet, extent.prevEndRow());
        bw = client.createBatchWriter(targetSystemTable);
        try {
          Mutation m = new Mutation(followingTablet.toMetaRow());
          TabletColumnFamily.PREV_ROW_COLUMN.put(m,
              TabletColumnFamily.encodePrevEndRow(extent.prevEndRow()));
          bw.addMutation(m);
          bw.flush();
        } finally {
          bw.close();
        }
      } else {
        // Recreate the default tablet to hold the end of the table
        MetadataTableUtil.addTablet(new KeyExtent(extent.tableId(), null, extent.prevEndRow()),
            ServerColumnFamily.DEFAULT_TABLET_DIR_NAME, manager.getContext(),
            metadataTime.getType(), manager.managerLock);
      }
    } catch (RuntimeException | TableNotFoundException ex) {
      throw new AccumuloException(ex);
    }
  }

  private void mergeMetadataRecords(MergeInfo info) throws AccumuloException {
    KeyExtent range = info.getExtent();
    Manager.log.debug("Merging metadata for {}", range);
    KeyExtent stop = getHighTablet(range);
    Manager.log.debug("Highest tablet is {}", stop);
    Value firstPrevRowValue = null;
    Text stopRow = stop.toMetaRow();
    Text start = range.prevEndRow();
    if (start == null) {
      start = new Text();
    }
    Range scanRange =
        new Range(TabletsSection.encodeRow(range.tableId(), start), false, stopRow, false);
    String targetSystemTable = MetadataTable.NAME;
    if (range.isMeta()) {
      targetSystemTable = RootTable.NAME;
    }
    Set<TabletHostingGoal> goals = new HashSet<>();

    AccumuloClient client = manager.getContext();

    KeyExtent stopExtent = KeyExtent.fromMetaRow(stop.toMetaRow());
    KeyExtent previousKeyExtent = null;
    KeyExtent lastExtent = null;

    try (BatchWriter bw = client.createBatchWriter(targetSystemTable)) {
      long fileCount = 0;
      // Make file entries in highest tablet
      Scanner scanner = client.createScanner(targetSystemTable, Authorizations.EMPTY);
      // Update to set the range to include the highest tablet
      scanner.setRange(
          new Range(TabletsSection.encodeRow(range.tableId(), start), false, stopRow, true));
      TabletColumnFamily.PREV_ROW_COLUMN.fetch(scanner);
      ServerColumnFamily.TIME_COLUMN.fetch(scanner);
      ServerColumnFamily.DIRECTORY_COLUMN.fetch(scanner);
      HostingColumnFamily.GOAL_COLUMN.fetch(scanner);
      scanner.fetchColumnFamily(DataFileColumnFamily.NAME);
      Mutation m = new Mutation(stopRow);
      MetadataTime maxLogicalTime = null;
      for (Entry<Key,Value> entry : scanner) {
        Key key = entry.getKey();
        Value value = entry.getValue();

        final KeyExtent keyExtent = KeyExtent.fromMetaRow(key.getRow());

        // Keep track of the last Key Extent seen so we can use it to fence
        // of RFiles when merging the metadata
        if (lastExtent != null && !keyExtent.equals(lastExtent)) {
          previousKeyExtent = lastExtent;
        }

        // Special case to handle the highest/stop tablet, which is where files are
        // merged to. The existing merge code won't delete files from this tablet
        // so we need to handle the deletes in this tablet when fencing files.
        // We may be able to make this simpler in the future.
        if (keyExtent.equals(stopExtent)) {
          if (previousKeyExtent != null
              && key.getColumnFamily().equals(DataFileColumnFamily.NAME)) {

            // Fence off existing files by the end row of the previous tablet and current tablet
            final StoredTabletFile existing = StoredTabletFile.of(key.getColumnQualifier());
            // The end row should be inclusive for the current tablet and the previous end row
            // should be exclusive for the start row
            Range fenced = new Range(previousKeyExtent.endRow(), false, keyExtent.endRow(), true);

            // Clip range if exists
            fenced = existing.hasRange() ? existing.getRange().clip(fenced) : fenced;

            final StoredTabletFile newFile = StoredTabletFile.of(existing.getPath(), fenced);
            // If the existing metadata does not match then we need to delete the old
            // and replace with a new range
            if (!existing.equals(newFile)) {
              m.putDelete(DataFileColumnFamily.NAME, existing.getMetadataText());
              m.put(key.getColumnFamily(), newFile.getMetadataText(), value);
            }

            fileCount++;
          }
          // For the highest tablet we only care about the DataFileColumnFamily
          continue;
        }

        // Handle metadata updates for all other tablets except the highest tablet
        // Ranges are created for the files and then added to the highest tablet in
        // the merge range. Deletes are handled later for the old files when the tablets
        // are removed.
        if (key.getColumnFamily().equals(DataFileColumnFamily.NAME)) {
          final StoredTabletFile existing = StoredTabletFile.of(key.getColumnQualifier());

          // Fence off files by the previous tablet and current tablet that is being merged
          // The end row should be inclusive for the current tablet and the previous end row should
          // be exclusive for the start row.
          Range fenced = new Range(previousKeyExtent != null ? previousKeyExtent.endRow() : null,
              false, keyExtent.endRow(), true);

          // Clip range with the tablet range if the range already exists
          fenced = existing.hasRange() ? existing.getRange().clip(fenced) : fenced;

          // Move the file and range to the last tablet
          StoredTabletFile newFile = StoredTabletFile.of(existing.getPath(), fenced);
          m.put(key.getColumnFamily(), newFile.getMetadataText(), value);

          fileCount++;
        } else if (TabletColumnFamily.PREV_ROW_COLUMN.hasColumns(key)
            && firstPrevRowValue == null) {
          Manager.log.debug("prevRow entry for lowest tablet is {}", value);
          firstPrevRowValue = new Value(value);
        } else if (ServerColumnFamily.TIME_COLUMN.hasColumns(key)) {
          maxLogicalTime =
              TabletTime.maxMetadataTime(maxLogicalTime, MetadataTime.parse(value.toString()));
        } else if (ServerColumnFamily.DIRECTORY_COLUMN.hasColumns(key)) {
          var allVolumesDir = new AllVolumesDirectory(range.tableId(), value.toString());
          bw.addMutation(manager.getContext().getAmple().createDeleteMutation(allVolumesDir));
        } else if (HostingColumnFamily.GOAL_COLUMN.hasColumns(key)) {
          TabletHostingGoal thisGoal = TabletHostingGoalUtil.fromValue(value);
          goals.add(thisGoal);
        }

        lastExtent = keyExtent;
      }

      // read the logical time from the last tablet in the merge range, it is not included in
      // the loop above
      scanner = client.createScanner(targetSystemTable, Authorizations.EMPTY);
      scanner.setRange(new Range(stopRow));
      ServerColumnFamily.TIME_COLUMN.fetch(scanner);
      HostingColumnFamily.GOAL_COLUMN.fetch(scanner);
      scanner.fetchColumnFamily(ExternalCompactionColumnFamily.NAME);
      Set<String> extCompIds = new HashSet<>();
      for (Entry<Key,Value> entry : scanner) {
        if (ServerColumnFamily.TIME_COLUMN.hasColumns(entry.getKey())) {
          maxLogicalTime = TabletTime.maxMetadataTime(maxLogicalTime,
              MetadataTime.parse(entry.getValue().toString()));
        } else if (ExternalCompactionColumnFamily.NAME.equals(entry.getKey().getColumnFamily())) {
          extCompIds.add(entry.getKey().getColumnQualifierData().toString());
        } else if (HostingColumnFamily.GOAL_COLUMN.hasColumns(entry.getKey())) {
          TabletHostingGoal thisGoal = TabletHostingGoalUtil.fromValue(entry.getValue());
          goals.add(thisGoal);
        }
      }

      if (maxLogicalTime != null) {
        ServerColumnFamily.TIME_COLUMN.put(m, new Value(maxLogicalTime.encode()));
      }

      // delete any entries for external compactions
      extCompIds.forEach(ecid -> m.putDelete(ExternalCompactionColumnFamily.STR_NAME, ecid));

      // Set the TabletHostingGoal for this tablet based on the goals of the other tablets in
      // the merge range. Always takes priority over never.
      TabletHostingGoal mergeHostingGoal = TabletHostingGoal.ONDEMAND;
      if (range.isMeta() || goals.contains(TabletHostingGoal.ALWAYS)) {
        mergeHostingGoal = TabletHostingGoal.ALWAYS;
      } else if (goals.contains(TabletHostingGoal.NEVER)) {
        mergeHostingGoal = TabletHostingGoal.NEVER;
      }
      HostingColumnFamily.GOAL_COLUMN.put(m, TabletHostingGoalUtil.toValue(mergeHostingGoal));

      if (!m.getUpdates().isEmpty()) {
        bw.addMutation(m);
      }

      bw.flush();

      Manager.log.debug("Moved {} files to {}", fileCount, stop);

      if (firstPrevRowValue == null) {
        Manager.log.debug("tablet already merged");
        return;
      }

      stop = new KeyExtent(stop.tableId(), stop.endRow(),
          TabletColumnFamily.decodePrevEndRow(firstPrevRowValue));
      Mutation updatePrevRow = TabletColumnFamily.createPrevRowMutation(stop);
      Manager.log.debug("Setting the prevRow for last tablet: {}", stop);
      bw.addMutation(updatePrevRow);
      bw.flush();

      deleteTablets(info, scanRange, bw, client);

    } catch (Exception ex) {
      throw new AccumuloException(ex);
    }
  }

  // This method is used to detect if a tablet needs to be split/chopped for a delete
  // Instead of performing a split or chop compaction, the tablet will have its files fenced.
  private boolean needsFencingForDeletion(MergeInfo info, KeyExtent keyExtent) {
    // Does this extent cover the end points of the delete?
    final Predicate<Text> isWithin = r -> r != null && keyExtent.contains(r);
    final Predicate<Text> isNotBoundary =
        r -> !r.equals(keyExtent.endRow()) && !r.equals(keyExtent.prevEndRow());
    final KeyExtent deleteRange = info.getExtent();

    return (keyExtent.overlaps(deleteRange) && Stream
        .of(deleteRange.prevEndRow(), deleteRange.endRow()).anyMatch(isWithin.and(isNotBoundary)))
        || info.needsToBeChopped(keyExtent);
  }

  // Instead of splitting or chopping tablets for a delete we instead create ranges
  // to exclude the portion of the tablet that should be deleted
  private Text followingRow(Text row) {
    if (row == null) {
      return null;
    }
    return new Key(row).followingKey(PartialKey.ROW).getRow();
  }

  // Instead of splitting or chopping tablets for a delete we instead create ranges
  // to exclude the portion of the tablet that should be deleted
  private List<Range> createRangesForDeletion(TabletMetadata tabletMetadata,
      final KeyExtent deleteRange) {
    final KeyExtent tabletExtent = tabletMetadata.getExtent();

    // If the delete range wholly contains the tablet being deleted then there is no range to clip
    // files to because the files should be completely dropped.
    Preconditions.checkArgument(!deleteRange.contains(tabletExtent), "delete range:%s tablet:%s",
        deleteRange, tabletExtent);

    final List<Range> ranges = new ArrayList<>();

    if (deleteRange.overlaps(tabletExtent)) {
      if (deleteRange.prevEndRow() != null
          && tabletExtent.contains(followingRow(deleteRange.prevEndRow()))) {
        Manager.log.trace("Fencing tablet {} files to ({},{}]", tabletExtent,
            tabletExtent.prevEndRow(), deleteRange.prevEndRow());
        ranges.add(new Range(tabletExtent.prevEndRow(), false, deleteRange.prevEndRow(), true));
      }

      // This covers the case of when a deletion range overlaps the last tablet. We need to create a
      // range that excludes the deletion.
      if (deleteRange.endRow() != null
          && tabletMetadata.getExtent().contains(deleteRange.endRow())) {
        Manager.log.trace("Fencing tablet {} files to ({},{}]", tabletExtent, deleteRange.endRow(),
            tabletExtent.endRow());
        ranges.add(new Range(deleteRange.endRow(), false, tabletExtent.endRow(), true));
      }
    } else {
      Manager.log.trace(
          "Fencing tablet {} files to itself because it does not overlap delete range",
          tabletExtent);
      ranges.add(tabletExtent.toDataRange());
    }

    return ranges;
  }

  private Pair<KeyExtent,KeyExtent> updateMetadataRecordsForDelete(MergeInfo info)
      throws AccumuloException {
    final KeyExtent range = info.getExtent();

    String targetSystemTable = MetadataTable.NAME;
    if (range.isMeta()) {
      targetSystemTable = RootTable.NAME;
    }
    final Pair<KeyExtent,KeyExtent> startAndEndTablets;

    final AccumuloClient client = manager.getContext();

    try (BatchWriter bw = client.createBatchWriter(targetSystemTable)) {
      final Text startRow = range.prevEndRow();
      final Text endRow = range.endRow() != null
          ? new Key(range.endRow()).followingKey(PartialKey.ROW).getRow() : null;

      // Find the tablets that overlap the start and end row of the deletion range
      // If the startRow is null then there will be an empty startTablet we don't need
      // to fence a starting tablet as we are deleting everything up to the end tablet
      // Likewise, if the endRow is null there will be an empty endTablet as we are deleting
      // all tablets after the starting tablet
      final Optional<TabletMetadata> startTablet = Optional.ofNullable(startRow).flatMap(
          row -> loadTabletMetadata(range.tableId(), row, ColumnType.PREV_ROW, ColumnType.FILES));
      final Optional<TabletMetadata> endTablet = Optional.ofNullable(endRow).flatMap(
          row -> loadTabletMetadata(range.tableId(), row, ColumnType.PREV_ROW, ColumnType.FILES));

      // Store the tablets in a Map if present so that if we have the same Tablet we
      // only need to process the same tablet once when fencing
      final SortedMap<KeyExtent,TabletMetadata> tabletMetadatas = new TreeMap<>();
      startTablet.ifPresent(ft -> tabletMetadatas.put(ft.getExtent(), ft));
      endTablet.ifPresent(lt -> tabletMetadatas.putIfAbsent(lt.getExtent(), lt));

      // Capture the tablets to return them or null if not loaded
      startAndEndTablets = new Pair<>(startTablet.map(TabletMetadata::getExtent).orElse(null),
          endTablet.map(TabletMetadata::getExtent).orElse(null));

      for (TabletMetadata tabletMetadata : tabletMetadatas.values()) {
        final KeyExtent keyExtent = tabletMetadata.getExtent();

        // Check if this tablet needs to have its files fenced for the deletion
        if (needsFencingForDeletion(info, keyExtent)) {
          Manager.log.debug("Found overlapping keyExtent {} for delete, fencing files.", keyExtent);

          // Create the ranges for fencing the files, this takes the place of
          // chop compactions and splits
          final List<Range> ranges = createRangesForDeletion(tabletMetadata, range);
          Preconditions.checkState(!ranges.isEmpty(),
              "No ranges found that overlap deletion range.");

          // Go through and fence each of the files that are part of the tablet
          for (Entry<StoredTabletFile,DataFileValue> entry : tabletMetadata.getFilesMap()
              .entrySet()) {
            final StoredTabletFile existing = entry.getKey();
            final DataFileValue value = entry.getValue();

            final Mutation m = new Mutation(keyExtent.toMetaRow());

            // Go through each range that was created and modify the metadata for the file
            // The end row should be inclusive for the current tablet and the previous end row
            // should be exclusive for the start row.
            final Set<StoredTabletFile> newFiles = new HashSet<>();
            final Set<StoredTabletFile> existingFile = Set.of(existing);

            for (Range fenced : ranges) {
              // Clip range with the tablet range if the range already exists
              fenced = existing.hasRange() ? existing.getRange().clip(fenced, true) : fenced;

              // If null the range is disjoint which can happen if there are existing fenced files
              // If the existing file is disjoint then later we will delete if the file is not part
              // of the newFiles set which means it is disjoint with all ranges
              if (fenced != null) {
                final StoredTabletFile newFile = StoredTabletFile.of(existing.getPath(), fenced);
                Manager.log.trace("Adding new file {} with range {}", newFile.getMetadataPath(),
                    newFile.getRange());

                // Add the new file to the newFiles set, it will be added later if it doesn't match
                // the existing file already. We still need to add to the set to be checked later
                // even if it matches the existing file as later the deletion logic will check to
                // see if the existing file is part of this set before deleting. This is done to
                // make sure the existing file isn't deleted unless it is not needed/disjoint
                // with all ranges.
                newFiles.add(newFile);
              } else {
                Manager.log.trace("Found a disjoint file {} with  range {} on delete",
                    existing.getMetadataPath(), existing.getRange());
              }
            }

            // If the existingFile is not contained in the newFiles set then we can delete it
            Sets.difference(existingFile, newFiles).forEach(
                delete -> m.putDelete(DataFileColumnFamily.NAME, existing.getMetadataText()));

            // Add any new files that don't match the existingFile
            // As of now we will only have at most 2 files as up to 2 ranges are created
            final List<StoredTabletFile> filesToAdd =
                new ArrayList<>(Sets.difference(newFiles, existingFile));
            Preconditions.checkArgument(filesToAdd.size() <= 2,
                "There should only be at most 2 StoredTabletFiles after computing new ranges.");

            // If more than 1 new file then re-calculate the num entries and size
            if (filesToAdd.size() == 2) {
              // This splits up the values in half and makes sure they total the original
              // values
              final Pair<DataFileValue,DataFileValue> newDfvs = computeNewDfv(value);
              m.put(DataFileColumnFamily.NAME, filesToAdd.get(0).getMetadataText(),
                  newDfvs.getFirst().encodeAsValue());
              m.put(DataFileColumnFamily.NAME, filesToAdd.get(1).getMetadataText(),
                  newDfvs.getSecond().encodeAsValue());
            } else {
              // Will be 0 or 1 files
              filesToAdd.forEach(newFile -> m.put(DataFileColumnFamily.NAME,
                  newFile.getMetadataText(), value.encodeAsValue()));
            }

            if (!m.getUpdates().isEmpty()) {
              bw.addMutation(m);
            }
          }
        } else {
          Manager.log.debug(
              "Skipping metadata update on file for keyExtent {} for delete as not overlapping on rows.",
              keyExtent);
        }
      }

      bw.flush();

      return startAndEndTablets;
    } catch (Exception ex) {
      throw new AccumuloException(ex);
    }
  }

  // Divide each new DFV in half and make sure the sum equals the original
  @VisibleForTesting
  protected static Pair<DataFileValue,DataFileValue> computeNewDfv(DataFileValue value) {
    final DataFileValue file1Value = new DataFileValue(Math.max(1, value.getSize() / 2),
        Math.max(1, value.getNumEntries() / 2), value.getTime());

    final DataFileValue file2Value =
        new DataFileValue(Math.max(1, value.getSize() - file1Value.getSize()),
            Math.max(1, value.getNumEntries() - file1Value.getNumEntries()), value.getTime());

    return new Pair<>(file1Value, file2Value);
  }

  private Optional<TabletMetadata> loadTabletMetadata(TableId tabletId, final Text row,
      ColumnType... columns) {
    try (TabletsMetadata tabletsMetadata = manager.getContext().getAmple().readTablets()
        .forTable(tabletId).overlapping(row, true, row).fetch(columns).build()) {
      return tabletsMetadata.stream().findFirst();
    }
  }

  private void deleteTablets(MergeInfo info, Range scanRange, BatchWriter bw, AccumuloClient client)
      throws TableNotFoundException, MutationsRejectedException {
    Scanner scanner;
    Mutation m;
    // Delete everything in the other tablets
    // group all deletes into tablet into one mutation, this makes tablets
    // either disappear entirely or not all.. this is important for the case
    // where the process terminates in the loop below...
    scanner = client.createScanner(info.getExtent().isMeta() ? RootTable.NAME : MetadataTable.NAME,
        Authorizations.EMPTY);
    Manager.log.debug("Deleting range {}", scanRange);
    scanner.setRange(scanRange);
    RowIterator rowIter = new RowIterator(scanner);
    while (rowIter.hasNext()) {
      Iterator<Entry<Key,Value>> row = rowIter.next();
      m = null;
      while (row.hasNext()) {
        Entry<Key,Value> entry = row.next();
        Key key = entry.getKey();

        if (m == null) {
          m = new Mutation(key.getRow());
        }

        m.putDelete(key.getColumnFamily(), key.getColumnQualifier());
        Manager.log.debug("deleting entry {}", key);
      }
      bw.addMutation(m);
    }

    bw.flush();
  }

  private KeyExtent getHighTablet(KeyExtent range) throws AccumuloException {
    try {
      AccumuloClient client = manager.getContext();
      Scanner scanner = client.createScanner(range.isMeta() ? RootTable.NAME : MetadataTable.NAME,
          Authorizations.EMPTY);
      TabletColumnFamily.PREV_ROW_COLUMN.fetch(scanner);
      KeyExtent start = new KeyExtent(range.tableId(), range.endRow(), null);
      scanner.setRange(new Range(start.toMetaRow(), null));
      Iterator<Entry<Key,Value>> iterator = scanner.iterator();
      if (!iterator.hasNext()) {
        throw new AccumuloException("No last tablet for a merge " + range);
      }
      Entry<Key,Value> entry = iterator.next();
      KeyExtent highTablet = KeyExtent.fromMetaPrevRow(entry);
      if (!highTablet.tableId().equals(range.tableId())) {
        throw new AccumuloException("No last tablet for merge " + range + " " + highTablet);
      }
      return highTablet;
    } catch (Exception ex) {
      throw new AccumuloException("Unexpected failure finding the last tablet for a merge " + range,
          ex);
    }
  }

  private void handleDeadTablets(TabletLists tLists, WalStateManager wals)
      throws WalMarkerException, DistributedStoreException {
    var deadTablets = tLists.assignedToDeadServers;
    var deadLogs = tLists.logsForDeadServers;

    if (!deadTablets.isEmpty()) {
      int maxServersToShow = min(deadTablets.size(), 100);
      Manager.log.debug("{} assigned to dead servers: {}...", deadTablets.size(),
          deadTablets.subList(0, maxServersToShow));
      Manager.log.debug("logs for dead servers: {}", deadLogs);
      if (canSuspendTablets()) {
        store.suspend(deadTablets, deadLogs, manager.getSteadyTime());
      } else {
        store.unassign(deadTablets, deadLogs);
      }
      markDeadServerLogsAsClosed(wals, deadLogs);
      manager.nextEvent.event(
          "Marked %d tablets as suspended because they don't have current servers",
          deadTablets.size());
    }
    if (!tLists.suspendedToGoneServers.isEmpty()) {
      int maxServersToShow = min(deadTablets.size(), 100);
      Manager.log.debug(deadTablets.size() + " suspended to gone servers: "
          + deadTablets.subList(0, maxServersToShow) + "...");
      store.unsuspend(tLists.suspendedToGoneServers);
    }
  }

  private void getAssignmentsFromBalancer(TabletLists tLists,
      Map<KeyExtent,UnassignedTablet> unassigned) {
    if (!tLists.destinations.isEmpty()) {
      Map<KeyExtent,TServerInstance> assignedOut = new HashMap<>();
      manager.getAssignments(tLists.destinations, tLists.currentTServerGrouping, unassigned,
          assignedOut);
      for (Entry<KeyExtent,TServerInstance> assignment : assignedOut.entrySet()) {
        if (unassigned.containsKey(assignment.getKey())) {
          if (assignment.getValue() != null) {
            if (!tLists.destinations.containsKey(assignment.getValue())) {
              Manager.log.warn(
                  "balancer assigned {} to a tablet server that is not current {} ignoring",
                  assignment.getKey(), assignment.getValue());
              continue;
            }

            final UnassignedTablet unassignedTablet = unassigned.get(assignment.getKey());
            tLists.assignments.add(new Assignment(assignment.getKey(), assignment.getValue(),
                unassignedTablet != null ? unassignedTablet.getLastLocation() : null));
          }
        } else {
          Manager.log.warn(
              "{} load balancer assigning tablet that was not nominated for assignment {}",
              store.name(), assignment.getKey());
        }
      }

      if (!unassigned.isEmpty() && assignedOut.isEmpty()) {
        Manager.log.warn("Load balancer failed to assign any tablets");
      }
    }
  }

  private void flushChanges(TabletLists tLists, WalStateManager wals)
      throws DistributedStoreException, TException, WalMarkerException {
    var unassigned = Collections.unmodifiableMap(tLists.unassigned);

    handleDeadTablets(tLists, wals);

    getAssignmentsFromBalancer(tLists, unassigned);

    if (!tLists.assignments.isEmpty()) {
      Manager.log.info(String.format("Assigning %d tablets", tLists.assignments.size()));
      store.setFutureLocations(tLists.assignments);
    }
    tLists.assignments.addAll(tLists.assigned);
    for (Assignment a : tLists.assignments) {
      TServerConnection client = manager.tserverSet.getConnection(a.server);
      if (client != null) {
        client.assignTablet(manager.managerLock, a.tablet);
      } else {
        Manager.log.warn("Could not connect to server {}", a.server);
      }
      manager.assignedTablet(a.tablet);
    }
  }

  private static void markDeadServerLogsAsClosed(WalStateManager mgr,
      Map<TServerInstance,List<Path>> logsForDeadServers) throws WalMarkerException {
    for (Entry<TServerInstance,List<Path>> server : logsForDeadServers.entrySet()) {
      for (Path path : server.getValue()) {
        mgr.closeWal(server.getKey(), path);
      }
    }
  }

}<|MERGE_RESOLUTION|>--- conflicted
+++ resolved
@@ -85,19 +85,13 @@
 import org.apache.accumulo.core.metadata.schema.MetadataSchema.TabletsSection.TabletColumnFamily;
 import org.apache.accumulo.core.metadata.schema.MetadataTime;
 import org.apache.accumulo.core.metadata.schema.TabletMetadata;
-<<<<<<< HEAD
-=======
 import org.apache.accumulo.core.metadata.schema.TabletMetadata.ColumnType;
->>>>>>> 6bf3aeec
 import org.apache.accumulo.core.metadata.schema.TabletMetadata.Location;
 import org.apache.accumulo.core.metadata.schema.TabletsMetadata;
 import org.apache.accumulo.core.security.Authorizations;
-<<<<<<< HEAD
 import org.apache.accumulo.core.spi.balancer.data.TabletServerId;
+import org.apache.accumulo.core.util.Pair;
 import org.apache.accumulo.core.util.TextUtil;
-=======
-import org.apache.accumulo.core.util.Pair;
->>>>>>> 6bf3aeec
 import org.apache.accumulo.core.util.threads.Threads.AccumuloDaemonThread;
 import org.apache.accumulo.manager.Manager.TabletGoalState;
 import org.apache.accumulo.manager.split.SplitTask;
@@ -334,12 +328,7 @@
               current != null ? current.getServerInstance() : null, tm.getLogs().size());
 
           stats.update(tableId, state);
-<<<<<<< HEAD
-          mergeStats.update(tm.getExtent(), state, tm.hasChopped(), !tm.getLogs().isEmpty());
-          sendChopRequest(mergeStats.getMergeInfo(), state, tm);
-=======
-          mergeStats.update(tls.extent, state);
->>>>>>> 6bf3aeec
+          mergeStats.update(tm.getExtent(), state);
 
           // Always follow through with assignments
           if (state == TabletState.ASSIGNED) {
@@ -349,10 +338,10 @@
           }
           if (Manager.log.isTraceEnabled()) {
             Manager.log.trace(
-                "[{}] Shutting down all Tservers: {}, dependentCount: {} Extent: {}, state: {}, goal: {}",
+                "[{}] Shutting down all Tservers: {}, dependentCount: {} Extent: {}, state: {}, goal: {} actions:{}",
                 store.name(), manager.serversToShutdown.equals(currentTServers.keySet()),
                 dependentWatcher == null ? "null" : dependentWatcher.assignedOrHosted(),
-                tm.getExtent(), state, goal);
+                tm.getExtent(), state, goal, actions);
           }
 
           // if we are shutting down all the tabletservers, we have to do it in order
@@ -420,7 +409,8 @@
           // entries from the queue because we see nothing here for that case. After a full
           // metadata scan could remove any tablets that were not updated during the scan.
 
-          if (actions.contains(ManagementAction.NEEDS_LOCATION_UPDATE)) {
+          if (actions.contains(ManagementAction.NEEDS_LOCATION_UPDATE)
+              || actions.contains(ManagementAction.IS_MERGING)) {
             if (goal == TabletGoalState.HOSTED) {
               if ((state != TabletState.HOSTED && !tm.getLogs().isEmpty())
                   && manager.recoveryManager.recoverLogs(tm.getExtent(), tm.getLogs())) {
@@ -682,76 +672,6 @@
     return result;
   }
 
-<<<<<<< HEAD
-  private void sendSplitRequest(MergeInfo info, TabletState state, TabletMetadata tm) {
-    // Already split?
-    if (!info.getState().equals(MergeState.SPLITTING)) {
-      return;
-    }
-    // Merges don't split
-    if (!info.isDelete()) {
-      return;
-    }
-    // Online and ready to split?
-    if (!state.equals(TabletState.HOSTED)) {
-      return;
-    }
-    // Tablet is not hosted
-    if (!tm.hasCurrent()) {
-      return;
-    }
-    // Does this extent cover the end points of the delete?
-    KeyExtent range = info.getExtent();
-    if (tm.getExtent().overlaps(range)) {
-      for (Text splitPoint : new Text[] {range.prevEndRow(), range.endRow()}) {
-        if (splitPoint == null) {
-          continue;
-        }
-        if (!tm.getExtent().contains(splitPoint)) {
-          continue;
-        }
-        if (splitPoint.equals(tm.getExtent().endRow())) {
-          continue;
-        }
-        if (splitPoint.equals(tm.getExtent().prevEndRow())) {
-          continue;
-        }
-        try {
-          // ELASTICITY_TODO this used to send a split req to tserver, what should it do now? Issues
-          // #3605 was opened about this.
-          throw new UnsupportedOperationException();
-        } catch (Exception e) {
-          Manager.log.warn("Error asking tablet server to split a tablet: ", e);
-        }
-      }
-    }
-  }
-
-  private void sendChopRequest(MergeInfo info, TabletState state, TabletMetadata tm) {
-    // Don't bother if we're in the wrong state
-    if (!info.getState().equals(MergeState.WAITING_FOR_CHOPPED)) {
-      return;
-    }
-    // Tablet must be online
-    if (!state.equals(TabletState.HOSTED)) {
-      return;
-    }
-    // Tablet isn't already chopped
-    if (tm.hasChopped()) {
-      return;
-    }
-    // Tablet is not hosted
-    if (!tm.hasCurrent()) {
-      return;
-    }
-    // Tablet ranges intersect
-    if (info.needsToBeChopped(tm.getExtent())) {
-      throw new UnsupportedOperationException("The tablet server can no longer chop tablets");
-    }
-  }
-
-=======
->>>>>>> 6bf3aeec
   private void updateMergeState(Map<TableId,MergeStats> mergeStatsCache) {
     for (MergeStats stats : mergeStatsCache.values()) {
       try {
@@ -903,6 +823,7 @@
     Manager.log.debug("Deleting tablets for {}", extent);
     MetadataTime metadataTime = null;
     KeyExtent followingTablet = null;
+    Set<TabletHostingGoal> goals = new HashSet<>();
     if (extent.endRow() != null) {
       Key nextExtent = new Key(extent.endRow()).followingKey(PartialKey.ROW);
       followingTablet =
@@ -924,6 +845,7 @@
       scanner.setRange(deleteRange);
       ServerColumnFamily.DIRECTORY_COLUMN.fetch(scanner);
       ServerColumnFamily.TIME_COLUMN.fetch(scanner);
+      HostingColumnFamily.GOAL_COLUMN.fetch(scanner);
       scanner.fetchColumnFamily(DataFileColumnFamily.NAME);
       scanner.fetchColumnFamily(CurrentLocationColumnFamily.NAME);
       Set<ReferenceFile> datafilesAndDirs = new TreeSet<>();
@@ -949,6 +871,9 @@
             ample.putGcFileAndDirCandidates(extent.tableId(), datafilesAndDirs);
             datafilesAndDirs.clear();
           }
+        } else if (HostingColumnFamily.GOAL_COLUMN.hasColumns(key)) {
+          TabletHostingGoal thisGoal = TabletHostingGoalUtil.fromValue(entry.getValue());
+          goals.add(thisGoal);
         }
       }
       ample.putGcFileAndDirCandidates(extent.tableId(), datafilesAndDirs);
@@ -975,7 +900,7 @@
         // Recreate the default tablet to hold the end of the table
         MetadataTableUtil.addTablet(new KeyExtent(extent.tableId(), null, extent.prevEndRow()),
             ServerColumnFamily.DEFAULT_TABLET_DIR_NAME, manager.getContext(),
-            metadataTime.getType(), manager.managerLock);
+            metadataTime.getType(), manager.managerLock, getMergeHostingGoal(extent, goals));
       }
     } catch (RuntimeException | TableNotFoundException ex) {
       throw new AccumuloException(ex);
@@ -1132,12 +1057,7 @@
 
       // Set the TabletHostingGoal for this tablet based on the goals of the other tablets in
       // the merge range. Always takes priority over never.
-      TabletHostingGoal mergeHostingGoal = TabletHostingGoal.ONDEMAND;
-      if (range.isMeta() || goals.contains(TabletHostingGoal.ALWAYS)) {
-        mergeHostingGoal = TabletHostingGoal.ALWAYS;
-      } else if (goals.contains(TabletHostingGoal.NEVER)) {
-        mergeHostingGoal = TabletHostingGoal.NEVER;
-      }
+      TabletHostingGoal mergeHostingGoal = getMergeHostingGoal(range, goals);
       HostingColumnFamily.GOAL_COLUMN.put(m, TabletHostingGoalUtil.toValue(mergeHostingGoal));
 
       if (!m.getUpdates().isEmpty()) {
@@ -1165,6 +1085,17 @@
     } catch (Exception ex) {
       throw new AccumuloException(ex);
     }
+  }
+
+  private static TabletHostingGoal getMergeHostingGoal(KeyExtent range,
+      Set<TabletHostingGoal> goals) {
+    TabletHostingGoal mergeHostingGoal = TabletHostingGoal.ONDEMAND;
+    if (range.isMeta() || goals.contains(TabletHostingGoal.ALWAYS)) {
+      mergeHostingGoal = TabletHostingGoal.ALWAYS;
+    } else if (goals.contains(TabletHostingGoal.NEVER)) {
+      mergeHostingGoal = TabletHostingGoal.NEVER;
+    }
+    return mergeHostingGoal;
   }
 
   // This method is used to detect if a tablet needs to be split/chopped for a delete
