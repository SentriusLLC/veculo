--- conflicted
+++ resolved
@@ -56,33 +56,21 @@
       environment.getTableManager().transitionTableState(cloneInfo.getTableId(), TableState.OFFLINE,
           expectedCurrStates);
     } else {
-<<<<<<< HEAD
       // transition clone table state to state of original table
-      TableState ts = environment.getTableManager().getTableState(cloneInfo.srcTableId);
-      environment.getTableManager().transitionTableState(cloneInfo.tableId, ts, expectedCurrStates);
-=======
-      environment.getTableManager().transitionTableState(cloneInfo.getTableId(), TableState.ONLINE,
+      TableState ts = environment.getTableManager().getTableState(cloneInfo.getSrcTableId());
+      environment.getTableManager().transitionTableState(cloneInfo.getTableId(), ts,
           expectedCurrStates);
->>>>>>> f02d6a88
     }
-    Utils.unreserveTable(environment, cloneInfo.getTableId(), tid, true);
-    Utils.unreserveNamespace(environment, cloneInfo.getNamespaceId(), tid, false);
-    Utils.unreserveTable(environment, cloneInfo.getSrcTableId(), tid, false);
 
-<<<<<<< HEAD
-    Utils.unreserveNamespace(environment, cloneInfo.srcNamespaceId, fateId, LockType.READ);
-    if (!cloneInfo.srcNamespaceId.equals(cloneInfo.namespaceId)) {
-      Utils.unreserveNamespace(environment, cloneInfo.namespaceId, fateId, LockType.READ);
+    Utils.unreserveNamespace(environment, cloneInfo.getSrcNamespaceId(), fateId, LockType.READ);
+    if (!cloneInfo.getSrcNamespaceId().equals(cloneInfo.getNamespaceId())) {
+      Utils.unreserveNamespace(environment, cloneInfo.getNamespaceId(), fateId, LockType.READ);
     }
-    Utils.unreserveTable(environment, cloneInfo.srcTableId, fateId, LockType.READ);
-    Utils.unreserveTable(environment, cloneInfo.tableId, fateId, LockType.WRITE);
+    Utils.unreserveTable(environment, cloneInfo.getSrcTableId(), fateId, LockType.READ);
+    Utils.unreserveTable(environment, cloneInfo.getTableId(), fateId, LockType.WRITE);
 
-    environment.getEventCoordinator().event(cloneInfo.tableId, "Cloned table %s from %s",
-        cloneInfo.tableName, cloneInfo.srcTableId);
-=======
-    environment.getEventCoordinator().event("Cloned table %s from %s", cloneInfo.getTableName(),
-        cloneInfo.getSrcTableId());
->>>>>>> f02d6a88
+    environment.getEventCoordinator().event(cloneInfo.getTableId(), "Cloned table %s from %s",
+        cloneInfo.getTableName(), cloneInfo.getSrcTableId());
 
     LoggerFactory.getLogger(FinishCloneTable.class)
         .debug("Cloned table " + cloneInfo.getSrcTableId() + " " + cloneInfo.getTableId() + " "
