/*
 * Licensed to the Apache Software Foundation (ASF) under one
 * or more contributor license agreements.  See the NOTICE file
 * distributed with this work for additional information
 * regarding copyright ownership.  The ASF licenses this file
 * to you under the Apache License, Version 2.0 (the
 * "License"); you may not use this file except in compliance
 * with the License.  You may obtain a copy of the License at
 *
 *   https://www.apache.org/licenses/LICENSE-2.0
 *
 * Unless required by applicable law or agreed to in writing,
 * software distributed under the License is distributed on an
 * "AS IS" BASIS, WITHOUT WARRANTIES OR CONDITIONS OF ANY
 * KIND, either express or implied.  See the License for the
 * specific language governing permissions and limitations
 * under the License.
 */
package org.apache.accumulo.manager;

import static com.google.common.util.concurrent.Uninterruptibles.sleepUninterruptibly;
import static java.lang.Thread.State.NEW;
import static java.nio.charset.StandardCharsets.UTF_8;
import static java.util.Collections.emptyMap;
import static java.util.Collections.emptySortedMap;
import static java.util.concurrent.TimeUnit.MILLISECONDS;
import static java.util.concurrent.TimeUnit.MINUTES;
import static java.util.concurrent.TimeUnit.NANOSECONDS;
import static java.util.concurrent.TimeUnit.SECONDS;

import java.io.IOException;
import java.net.UnknownHostException;
import java.time.Duration;
import java.util.ArrayList;
import java.util.Collection;
import java.util.Collections;
import java.util.EnumMap;
import java.util.HashMap;
import java.util.HashSet;
import java.util.Iterator;
import java.util.List;
import java.util.Map;
import java.util.Map.Entry;
import java.util.Optional;
import java.util.Set;
import java.util.SortedMap;
import java.util.TreeMap;
import java.util.UUID;
import java.util.concurrent.ConcurrentSkipListMap;
import java.util.concurrent.CountDownLatch;
import java.util.concurrent.ExecutionException;
import java.util.concurrent.ExecutorService;
import java.util.concurrent.Future;
import java.util.concurrent.ThreadPoolExecutor;
import java.util.concurrent.atomic.AtomicInteger;
import java.util.concurrent.atomic.AtomicReference;
import java.util.function.Function;
import java.util.function.Predicate;
import java.util.stream.Collectors;

import org.apache.accumulo.core.Constants;
import org.apache.accumulo.core.cli.ConfigOpts;
import org.apache.accumulo.core.client.admin.CompactionConfig;
import org.apache.accumulo.core.client.admin.servers.ServerId;
import org.apache.accumulo.core.client.admin.servers.ServerId.Type;
import org.apache.accumulo.core.clientImpl.thrift.TableOperation;
import org.apache.accumulo.core.clientImpl.thrift.TableOperationExceptionType;
import org.apache.accumulo.core.clientImpl.thrift.ThriftTableOperationException;
import org.apache.accumulo.core.conf.AccumuloConfiguration;
import org.apache.accumulo.core.conf.Property;
import org.apache.accumulo.core.conf.SiteConfiguration;
import org.apache.accumulo.core.data.TableId;
import org.apache.accumulo.core.dataImpl.KeyExtent;
import org.apache.accumulo.core.fate.Fate;
import org.apache.accumulo.core.fate.FateCleaner;
import org.apache.accumulo.core.fate.FateId;
import org.apache.accumulo.core.fate.FateInstanceType;
import org.apache.accumulo.core.fate.FateStore;
import org.apache.accumulo.core.fate.user.UserFateStore;
import org.apache.accumulo.core.fate.zookeeper.MetaFateStore;
import org.apache.accumulo.core.fate.zookeeper.ZooReaderWriter;
import org.apache.accumulo.core.fate.zookeeper.ZooUtil;
import org.apache.accumulo.core.fate.zookeeper.ZooUtil.NodeExistsPolicy;
import org.apache.accumulo.core.lock.ServiceLock;
import org.apache.accumulo.core.lock.ServiceLockData;
import org.apache.accumulo.core.lock.ServiceLockData.ServiceDescriptor;
import org.apache.accumulo.core.lock.ServiceLockData.ServiceDescriptors;
import org.apache.accumulo.core.lock.ServiceLockData.ThriftService;
import org.apache.accumulo.core.lock.ServiceLockPaths.AddressSelector;
import org.apache.accumulo.core.lock.ServiceLockPaths.ServiceLockPath;
import org.apache.accumulo.core.lock.ServiceLockSupport.HAServiceLockWatcher;
import org.apache.accumulo.core.manager.balancer.AssignmentParamsImpl;
import org.apache.accumulo.core.manager.balancer.BalanceParamsImpl;
import org.apache.accumulo.core.manager.balancer.TServerStatusImpl;
import org.apache.accumulo.core.manager.balancer.TabletServerIdImpl;
import org.apache.accumulo.core.manager.state.tables.TableState;
import org.apache.accumulo.core.manager.thrift.BulkImportState;
import org.apache.accumulo.core.manager.thrift.ManagerGoalState;
import org.apache.accumulo.core.manager.thrift.ManagerMonitorInfo;
import org.apache.accumulo.core.manager.thrift.ManagerState;
import org.apache.accumulo.core.manager.thrift.TableInfo;
import org.apache.accumulo.core.manager.thrift.TabletServerStatus;
import org.apache.accumulo.core.metadata.SystemTables;
import org.apache.accumulo.core.metadata.TServerInstance;
import org.apache.accumulo.core.metadata.schema.Ample.DataLevel;
import org.apache.accumulo.core.metadata.schema.TabletMetadata;
import org.apache.accumulo.core.metrics.MetricsInfo;
import org.apache.accumulo.core.metrics.MetricsProducer;
import org.apache.accumulo.core.spi.balancer.BalancerEnvironment;
import org.apache.accumulo.core.spi.balancer.DoNothingBalancer;
import org.apache.accumulo.core.spi.balancer.TabletBalancer;
import org.apache.accumulo.core.spi.balancer.data.TServerStatus;
import org.apache.accumulo.core.spi.balancer.data.TabletMigration;
import org.apache.accumulo.core.spi.balancer.data.TabletServerId;
import org.apache.accumulo.core.trace.TraceUtil;
import org.apache.accumulo.core.util.Retry;
import org.apache.accumulo.core.util.Timer;
import org.apache.accumulo.core.util.threads.ThreadPools;
import org.apache.accumulo.core.util.threads.Threads;
import org.apache.accumulo.core.util.time.SteadyTime;
import org.apache.accumulo.core.zookeeper.ZcStat;
import org.apache.accumulo.manager.compaction.coordinator.CompactionCoordinator;
import org.apache.accumulo.manager.merge.FindMergeableRangeTask;
import org.apache.accumulo.manager.metrics.BalancerMetrics;
import org.apache.accumulo.manager.metrics.ManagerMetrics;
import org.apache.accumulo.manager.recovery.RecoveryManager;
import org.apache.accumulo.manager.split.Splitter;
import org.apache.accumulo.manager.state.TableCounts;
import org.apache.accumulo.manager.tableOps.TraceRepo;
import org.apache.accumulo.manager.upgrade.UpgradeCoordinator;
import org.apache.accumulo.manager.upgrade.UpgradeCoordinator.UpgradeStatus;
import org.apache.accumulo.server.AbstractServer;
import org.apache.accumulo.server.ServerContext;
import org.apache.accumulo.server.compaction.CompactionConfigStorage;
import org.apache.accumulo.server.fs.VolumeManager;
import org.apache.accumulo.server.manager.LiveTServerSet;
import org.apache.accumulo.server.manager.LiveTServerSet.LiveTServersSnapshot;
import org.apache.accumulo.server.manager.LiveTServerSet.TServerConnection;
import org.apache.accumulo.server.manager.balancer.BalancerEnvironmentImpl;
import org.apache.accumulo.server.manager.state.DeadServerList;
import org.apache.accumulo.server.manager.state.TabletServerState;
import org.apache.accumulo.server.manager.state.TabletStateStore;
import org.apache.accumulo.server.manager.state.UnassignedTablet;
import org.apache.accumulo.server.rpc.ServerAddress;
import org.apache.accumulo.server.rpc.TServerUtils;
import org.apache.accumulo.server.rpc.ThriftProcessorTypes;
import org.apache.accumulo.server.security.delegation.AuthenticationTokenKeyManager;
import org.apache.accumulo.server.security.delegation.ZooAuthenticationKeyDistributor;
import org.apache.accumulo.server.tables.TableManager;
import org.apache.accumulo.server.util.ScanServerMetadataEntries;
import org.apache.accumulo.server.util.ServerBulkImportStatus;
import org.apache.accumulo.server.util.TableInfoUtil;
import org.apache.thrift.TException;
import org.apache.thrift.server.TServer;
import org.apache.thrift.transport.TTransportException;
import org.apache.zookeeper.KeeperException;
import org.apache.zookeeper.WatchedEvent;
import org.apache.zookeeper.Watcher;
import org.slf4j.Logger;
import org.slf4j.LoggerFactory;

import com.google.common.base.Preconditions;
import com.google.common.collect.Comparators;
import com.google.common.collect.ImmutableSortedMap;
import com.google.common.collect.Maps;
import com.google.common.util.concurrent.RateLimiter;
import com.google.common.util.concurrent.Uninterruptibles;

import edu.umd.cs.findbugs.annotations.SuppressFBWarnings;
import io.micrometer.core.instrument.MeterRegistry;
import io.opentelemetry.api.trace.Span;
import io.opentelemetry.context.Scope;

/**
 * The Manager is responsible for assigning and balancing tablets to tablet servers.
 * <p>
 * The manager will also coordinate log recoveries and reports general status.
 */
public class Manager extends AbstractServer implements LiveTServerSet.Listener {

  static final Logger log = LoggerFactory.getLogger(Manager.class);

  static final int ONE_SECOND = 1000;
  private static final long CLEANUP_INTERVAL_MINUTES = 5;
  static final long WAIT_BETWEEN_ERRORS = ONE_SECOND;
  private static final long DEFAULT_WAIT_FOR_WATCHER = 10 * ONE_SECOND;
  private static final int MAX_CLEANUP_WAIT_TIME = ONE_SECOND;
  private static final int TIME_TO_WAIT_BETWEEN_LOCK_CHECKS = ONE_SECOND;
  static final int MAX_TSERVER_WORK_CHUNK = 5000;
  private static final int MAX_BAD_STATUS_COUNT = 3;
  private static final double MAX_SHUTDOWNS_PER_SEC = 10D / 60D;

  private final Object balancedNotifier = new Object();
  final LiveTServerSet tserverSet;
  private final List<TabletGroupWatcher> watchers = new ArrayList<>();
  final Map<TServerInstance,AtomicInteger> badServers =
      Collections.synchronizedMap(new HashMap<>());
  final Set<TServerInstance> serversToShutdown = Collections.synchronizedSet(new HashSet<>());
  final EventCoordinator nextEvent = new EventCoordinator();
  RecoveryManager recoveryManager = null;
  private final ManagerTime timeKeeper;

  // Delegation Token classes
  private final boolean delegationTokensAvailable;
  private ZooAuthenticationKeyDistributor keyDistributor;
  private AuthenticationTokenKeyManager authenticationTokenKeyManager;

  ServiceLock managerLock = null;
  private TServer clientService = null;
  protected volatile TabletBalancer tabletBalancer = null;
  private final BalancerEnvironment balancerEnvironment;
  private final BalancerMetrics balancerMetrics = new BalancerMetrics();

  private ManagerState state = ManagerState.INITIAL;

  // fateReadyLatch and fateRefs go together; when this latch is ready, then the fate references
  // should already have been set; ConcurrentHashMap will guarantee that all threads will see
  // the initialized fate references after the latch is ready
  private final CountDownLatch fateReadyLatch = new CountDownLatch(1);
  private final AtomicReference<Map<FateInstanceType,Fate<Manager>>> fateRefs =
      new AtomicReference<>();

  volatile SortedMap<TServerInstance,TabletServerStatus> tserverStatus = emptySortedMap();
  volatile Map<String,Set<TServerInstance>> tServerGroupingForBalancer = emptyMap();

  final ServerBulkImportStatus bulkImportStatus = new ServerBulkImportStatus();

  private final long timeToCacheRecoveryWalExistence;
  private ExecutorService tableInformationStatusPool = null;
  private ThreadPoolExecutor tabletRefreshThreadPool;

  private final TabletStateStore rootTabletStore;
  private final TabletStateStore metadataTabletStore;
  private final TabletStateStore userTabletStore;

  public synchronized ManagerState getManagerState() {
    return state;
  }

  public Map<FateId,Map<String,String>> getCompactionHints(DataLevel level) {
    Predicate<TableId> tablePredicate = (tableId) -> DataLevel.of(tableId) == level;
    Map<FateId,CompactionConfig> allConfig;
    try {
      allConfig = CompactionConfigStorage.getAllConfig(getContext(), tablePredicate);
    } catch (InterruptedException | KeeperException e) {
      throw new RuntimeException(e);
    }
    return Maps.transformValues(allConfig, CompactionConfig::getExecutionHints);
  }

  public boolean stillManager() {
    return getManagerState() != ManagerState.STOP;
  }

  /**
   * Retrieve the Fate object, blocking until it is ready. This could cause problems if Fate
   * operations are attempted to be used prior to the Manager being ready for them. If these
   * operations are triggered by a client side request from a tserver or client, it should be safe
   * to wait to handle those until Fate is ready, but if it occurs during an upgrade, or some other
   * time in the Manager before Fate is started, that may result in a deadlock and will need to be
   * fixed.
   *
   * @return the Fate object, only after the fate components are running and ready
   */
  public Fate<Manager> fate(FateInstanceType type) {
    try {
      // block up to 30 seconds until it's ready; if it's still not ready, introduce some logging
      if (!fateReadyLatch.await(30, SECONDS)) {
        String msgPrefix = "Unexpected use of fate in thread " + Thread.currentThread().getName()
            + " at time " + System.currentTimeMillis();
        // include stack trace so we know where it's coming from, in case we need to troubleshoot it
        log.warn("{} blocked until fate starts", msgPrefix,
            new IllegalStateException("Attempted fate action before manager finished starting up; "
                + "if this doesn't make progress, please report it as a bug to the developers"));
        int minutes = 0;
        while (!fateReadyLatch.await(5, MINUTES)) {
          minutes += 5;
          log.warn("{} still blocked after {} minutes; this is getting weird", msgPrefix, minutes);
        }
        log.debug("{} no longer blocked", msgPrefix);
      }
    } catch (InterruptedException e) {
      Thread.currentThread().interrupt();
      throw new IllegalStateException("Thread was interrupted; cannot proceed");
    }
    return getFateRefs().get(type);
  }

  static final boolean X = true;
  static final boolean O = false;
  // @formatter:off
  static final boolean[][] transitionOK = {
      //                            INITIAL HAVE_LOCK SAFE_MODE NORMAL UNLOAD_META UNLOAD_ROOT STOP
      /* INITIAL */                 {X, X, O, O, O, O, X},
      /* HAVE_LOCK */               {O, X, X, X, O, O, X},
      /* SAFE_MODE */               {O, O, X, X, X, O, X},
      /* NORMAL */                  {O, O, X, X, X, O, X},
      /* UNLOAD_METADATA_TABLETS */ {O, O, X, X, X, X, X},
      /* UNLOAD_ROOT_TABLET */      {O, O, O, X, X, X, X},
      /* STOP */                    {O, O, O, O, O, X, X}};
  //@formatter:on
  synchronized void setManagerState(final ManagerState newState) {
    if (state == newState) {
      return;
    }
    if (!transitionOK[state.ordinal()][newState.ordinal()]) {
      throw new IllegalStateException(String.format(
          "Programmer error: manager should not transition from %s to %s", state, newState));
    }
    final ManagerState oldState = state;
    state = newState;
    nextEvent.event("State changed from %s to %s", oldState, newState);
    switch (newState) {
      case STOP:
        // Give the server a little time before shutdown so the client
        // thread requesting the stop can return
        final var future = getContext().getScheduledExecutor().scheduleWithFixedDelay(() -> {
          // This frees the main thread and will cause the manager to exit
          clientService.stop();
          Manager.this.nextEvent.event("stopped event loop");
        }, 100L, 1000L, MILLISECONDS);
        ThreadPools.watchNonCriticalScheduledTask(future);
        break;
      case HAVE_LOCK:
        if (isUpgrading()) {
          upgradeCoordinator.continueUpgrade();
          upgradeCoordinator.upgradeZookeeper(nextEvent);
        }
        break;
      case NORMAL:
        if (isUpgrading()) {
          upgradeMetadataFuture = upgradeCoordinator.upgradeMetadata(nextEvent);
        }
        break;
      default:
        break;
    }
  }

  private final UpgradeCoordinator upgradeCoordinator;

  private Future<Void> upgradeMetadataFuture;

  private FateServiceHandler fateServiceHandler;
  private ManagerClientServiceHandler managerClientHandler;
  private CompactionCoordinator compactionCoordinator;

  private int assignedOrHosted(TableId tableId) {
    int result = 0;
    for (TabletGroupWatcher watcher : watchers) {
      TableCounts count = watcher.getStats(tableId);
      result += count.hosted() + count.assigned();
    }
    return result;
  }

  private int totalAssignedOrHosted() {
    int result = 0;
    for (TabletGroupWatcher watcher : watchers) {
      for (Entry<TableId,TableCounts> entry : watcher.getStats().entrySet()) {
        var tableId = entry.getKey();
        var counts = entry.getValue();
        log.debug(
            "Watcher: {}: TableId: {}, Assigned Tablets: {}, Hosted Tablets:{}, "
                + " Unassigned Tablets: {}, Dead tserver assignments: {}, Suspended Tablets: {}",
            watcher.getName(), tableId, counts.assigned(), counts.hosted(), counts.unassigned(),
            counts.assignedToDeadServers(), counts.suspended());
        result += counts.assigned() + counts.hosted();
      }
    }
    return result;
  }

  private int nonMetaDataTabletsAssignedOrHosted() {
    return totalAssignedOrHosted() - assignedOrHosted(SystemTables.METADATA.tableId())
        - assignedOrHosted(SystemTables.ROOT.tableId());
  }

  private int notHosted() {
    int result = 0;
    for (TabletGroupWatcher watcher : watchers) {
      for (TableCounts counts : watcher.getStats().values()) {
        result += counts.assigned() + counts.assignedToDeadServers() + counts.suspended();
      }
    }
    return result;
  }

  // The number of unassigned tablets that should be assigned: displayed on the monitor page
  int displayUnassigned() {
    int result = 0;
    switch (getManagerState()) {
      case NORMAL:
        // Count offline tablets for online tables
        for (TabletGroupWatcher watcher : watchers) {
          TableManager manager = getContext().getTableManager();
          for (Entry<TableId,TableCounts> entry : watcher.getStats().entrySet()) {
            TableId tableId = entry.getKey();
            TableCounts counts = entry.getValue();
            if (manager.getTableState(tableId) == TableState.ONLINE) {
              result += counts.unassigned() + counts.assignedToDeadServers() + counts.assigned()
                  + counts.suspended();
            }
          }
        }
        break;
      case SAFE_MODE:
        // Count offline tablets for the metadata table
        for (TabletGroupWatcher watcher : watchers) {
          TableCounts counts = watcher.getStats(SystemTables.METADATA.tableId());
          result += counts.unassigned() + counts.suspended();
        }
        break;
      case UNLOAD_METADATA_TABLETS:
      case UNLOAD_ROOT_TABLET:
        for (TabletGroupWatcher watcher : watchers) {
          TableCounts counts = watcher.getStats(SystemTables.METADATA.tableId());
          result += counts.unassigned() + counts.suspended();
        }
        break;
      default:
        break;
    }
    return result;
  }

  public void mustBeOnline(final TableId tableId) throws ThriftTableOperationException {
    ServerContext context = getContext();
    context.clearTableListCache();
    if (context.getTableState(tableId) != TableState.ONLINE) {
      throw new ThriftTableOperationException(tableId.canonical(), null, TableOperation.MERGE,
          TableOperationExceptionType.OFFLINE, "table is not online");
    }
  }

  public TableManager getTableManager() {
    return getContext().getTableManager();
  }

  public ThreadPoolExecutor getTabletRefreshThreadPool() {
    return tabletRefreshThreadPool;
  }

  public static void main(String[] args) throws Exception {
    try (Manager manager = new Manager(new ConfigOpts(), ServerContext::new, args)) {
      manager.runServer();
    }
  }

  protected Manager(ConfigOpts opts, Function<SiteConfiguration,ServerContext> serverContextFactory,
      String[] args) throws IOException {
    super(ServerId.Type.MANAGER, opts, serverContextFactory, args);
    ServerContext context = super.getContext();
    upgradeCoordinator = new UpgradeCoordinator(context);
    balancerEnvironment = new BalancerEnvironmentImpl(context);

    AccumuloConfiguration aconf = context.getConfiguration();

    log.info("Version {}", Constants.VERSION);
    log.info("Instance {}", context.getInstanceID());
    timeKeeper = new ManagerTime(this, aconf);
    tserverSet = new LiveTServerSet(context, this);
    initializeBalancer();

    final long tokenLifetime = aconf.getTimeInMillis(Property.GENERAL_DELEGATION_TOKEN_LIFETIME);

    this.rootTabletStore = TabletStateStore.getStoreForLevel(DataLevel.ROOT, context);
    this.metadataTabletStore = TabletStateStore.getStoreForLevel(DataLevel.METADATA, context);
    this.userTabletStore = TabletStateStore.getStoreForLevel(DataLevel.USER, context);

    authenticationTokenKeyManager = null;
    keyDistributor = null;
    if (getConfiguration().getBoolean(Property.INSTANCE_RPC_SASL_ENABLED)) {
      // SASL is enabled, create the key distributor (ZooKeeper) and manager (generates/rolls secret
      // keys)
      log.info("SASL is enabled, creating delegation token key manager and distributor");
      final long tokenUpdateInterval =
          aconf.getTimeInMillis(Property.GENERAL_DELEGATION_TOKEN_UPDATE_INTERVAL);
      keyDistributor = new ZooAuthenticationKeyDistributor(context.getZooSession(),
          Constants.ZDELEGATION_TOKEN_KEYS);
      authenticationTokenKeyManager = new AuthenticationTokenKeyManager(context.getSecretManager(),
          keyDistributor, tokenUpdateInterval, tokenLifetime);
      delegationTokensAvailable = true;
    } else {
      log.info("SASL is not enabled, delegation tokens will not be available");
      delegationTokensAvailable = false;
    }
    this.timeToCacheRecoveryWalExistence =
        aconf.getTimeInMillis(Property.MANAGER_RECOVERY_WAL_EXISTENCE_CACHE_TIME);
  }

  public TServerConnection getConnection(TServerInstance server) {
    return tserverSet.getConnection(server);
  }

  void setManagerGoalState(ManagerGoalState state) {
    try {
      getContext().getZooSession().asReaderWriter().putPersistentData(Constants.ZMANAGER_GOAL_STATE,
          state.name().getBytes(UTF_8), NodeExistsPolicy.OVERWRITE);
    } catch (Exception ex) {
      log.error("Unable to set manager goal state in zookeeper");
    }
  }

  ManagerGoalState getManagerGoalState() {
    while (true) {
      try {
        byte[] data =
            getContext().getZooSession().asReaderWriter().getData(Constants.ZMANAGER_GOAL_STATE);
        return ManagerGoalState.valueOf(new String(data, UTF_8));
      } catch (Exception e) {
        log.error("Problem getting real goal state from zookeeper: ", e);
        sleepUninterruptibly(1, SECONDS);
      }
    }
  }

  private Splitter splitter;

  public Splitter getSplitter() {
    return splitter;
  }

  public MetricsProducer getBalancerMetrics() {
    return balancerMetrics;
  }

  public UpgradeCoordinator.UpgradeStatus getUpgradeStatus() {
    return upgradeCoordinator.getStatus();
  }

  public CompactionCoordinator getCompactionCoordinator() {
    return compactionCoordinator;
  }

  public void hostOndemand(List<KeyExtent> extents) {
    extents.forEach(e -> Preconditions.checkArgument(DataLevel.of(e.tableId()) == DataLevel.USER));

    for (var watcher : watchers) {
      if (watcher.getLevel() == DataLevel.USER) {
        watcher.hostOndemand(extents);
      }
    }
  }

  private class MigrationCleanupThread implements Runnable {

    @Override
    public void run() {
      while (stillManager()) {
        try {
          // - Remove any migrations for tablets of offline tables, as the migration can never
          // succeed because no tablet server will load the tablet
          // - Remove any migrations to tablet servers that are not live
          // - Remove any migrations where the tablets current location equals the migration
          // (the migration has completed)
          var ample = getContext().getAmple();
          for (DataLevel dl : DataLevel.values()) {
            // prev row needed for the extent
            try (
                var tabletsMetadata = ample.readTablets().forLevel(dl)
                    .fetch(TabletMetadata.ColumnType.PREV_ROW, TabletMetadata.ColumnType.MIGRATION,
                        TabletMetadata.ColumnType.LOCATION)
                    .build();
                var tabletsMutator = ample.conditionallyMutateTablets(result -> {})) {
              for (var tabletMetadata : tabletsMetadata) {
                var migration = tabletMetadata.getMigration();
                if (migration != null && shouldCleanupMigration(tabletMetadata)) {
                  tabletsMutator.mutateTablet(tabletMetadata.getExtent()).requireAbsentOperation()
                      .requireMigration(migration).deleteMigration().submit(tm -> false);
                }
              }
            }
          }
        } catch (Exception ex) {
          log.error("Error cleaning up migrations", ex);
        }
        sleepUninterruptibly(CLEANUP_INTERVAL_MINUTES, MINUTES);
      }
    }
  }

  private boolean shouldCleanupMigration(TabletMetadata tabletMetadata) {
    var tableState = getContext().getTableManager().getTableState(tabletMetadata.getTableId());
    var migration = tabletMetadata.getMigration();
    Preconditions.checkState(migration != null,
        "This method should only be called if there is a migration");
    return tableState == TableState.OFFLINE || !onlineTabletServers().contains(migration)
        || (tabletMetadata.getLocation() != null
            && tabletMetadata.getLocation().getServerInstance().equals(migration));
  }

  private class ScanServerZKCleaner implements Runnable {

    @Override
    public void run() {

      final ZooReaderWriter zrw = getContext().getZooSession().asReaderWriter();

      while (stillManager()) {
        try {
          Set<ServiceLockPath> scanServerPaths =
              getContext().getServerPaths().getScanServer(rg -> true, AddressSelector.all(), false);
          for (ServiceLockPath path : scanServerPaths) {

            ZcStat stat = new ZcStat();
            Optional<ServiceLockData> lockData =
                ServiceLock.getLockData(getContext().getZooCache(), path, stat);

            if (lockData.isEmpty()) {
              try {
                log.debug("Deleting empty ScanServer ZK node {}", path);
                zrw.delete(path.toString());
              } catch (KeeperException.NotEmptyException e) {
                log.debug(
                    "Failed to delete ScanServer ZK node {} its not empty, likely an expected race condition.",
                    path);
              }
            }
          }
        } catch (KeeperException e) {
          log.error("Exception trying to delete empty scan server ZNodes, will retry", e);
        } catch (InterruptedException e) {
          Thread.interrupted();
          log.error("Interrupted trying to delete empty scan server ZNodes, will retry", e);
        } finally {
          // sleep for 5 mins
          sleepUninterruptibly(CLEANUP_INTERVAL_MINUTES, MINUTES);
        }
      }
    }

  }

  /**
   * balanceTablets() balances tables by DataLevel. Return the current set of migrations partitioned
   * by DataLevel
   */
  private Map<DataLevel,Set<KeyExtent>> partitionMigrations() {
    final Map<DataLevel,Set<KeyExtent>> partitionedMigrations = new EnumMap<>(DataLevel.class);
    for (DataLevel dl : DataLevel.values()) {
      Set<KeyExtent> extents = new HashSet<>();
      // prev row needed for the extent
      try (
          var tabletsMetadata = getContext()
              .getAmple().readTablets().forLevel(dl).fetch(TabletMetadata.ColumnType.PREV_ROW,
                  TabletMetadata.ColumnType.MIGRATION, TabletMetadata.ColumnType.LOCATION)
              .build()) {
        // filter out migrations that are awaiting cleanup
        tabletsMetadata.stream()
            .filter(tm -> tm.getMigration() != null && !shouldCleanupMigration(tm))
            .forEach(tm -> extents.add(tm.getExtent()));
      }
      partitionedMigrations.put(dl, extents);
    }
    return partitionedMigrations;
  }

  private class StatusThread implements Runnable {

    private boolean goodStats() {
      int start;
      switch (getManagerState()) {
        case UNLOAD_METADATA_TABLETS:
          start = 1;
          break;
        case UNLOAD_ROOT_TABLET:
          start = 2;
          break;
        default:
          start = 0;
      }
      for (int i = start; i < watchers.size(); i++) {
        TabletGroupWatcher watcher = watchers.get(i);
        if (watcher.stats.getLastManagerState() != getManagerState()) {
          log.debug("{}: {} != {}", watcher.getName(), watcher.stats.getLastManagerState(),
              getManagerState());
          return false;
        }
      }
      return true;
    }

    @Override
    public void run() {
      EventCoordinator.Tracker eventTracker = nextEvent.getTracker();
      while (stillManager()) {
        long wait;
        try {
          switch (getManagerGoalState()) {
            case NORMAL:
              setManagerState(ManagerState.NORMAL);
              break;
            case SAFE_MODE:
              if (getManagerState() == ManagerState.NORMAL
                  || getManagerState() == ManagerState.HAVE_LOCK) {
                setManagerState(ManagerState.SAFE_MODE);
              }
              break;
            case CLEAN_STOP:
              switch (getManagerState()) {
                case NORMAL:
                  // USER fate stores its data in a user table and its operations may interact with
                  // all tables, need to completely shut it down before unloading user tablets
                  fate(FateInstanceType.USER).shutdown(1, MINUTES);
                  setManagerState(ManagerState.SAFE_MODE);
                  break;
                case SAFE_MODE: {
                  // META fate stores its data in Zookeeper and its operations interact with
                  // metadata and root tablets, need to completely shut it down before unloading
                  // metadata and root tablets
                  fate(FateInstanceType.META).shutdown(1, MINUTES);
                  int count = nonMetaDataTabletsAssignedOrHosted();
                  log.debug(
                      String.format("There are %d non-metadata tablets assigned or hosted", count));
                  if (count == 0 && goodStats()) {
                    setManagerState(ManagerState.UNLOAD_METADATA_TABLETS);
                  }
                }
                  break;
                case UNLOAD_METADATA_TABLETS: {
                  int count = assignedOrHosted(SystemTables.METADATA.tableId());
                  log.debug(
                      String.format("There are %d metadata tablets assigned or hosted", count));
                  if (count == 0 && goodStats()) {
                    setManagerState(ManagerState.UNLOAD_ROOT_TABLET);
                  }
                }
                  break;
                case UNLOAD_ROOT_TABLET:
                  int count = assignedOrHosted(SystemTables.METADATA.tableId());
                  if (count > 0 && goodStats()) {
                    log.debug(String.format("%d metadata tablets online", count));
                    setManagerState(ManagerState.UNLOAD_ROOT_TABLET);
                  }
                  int root_count = assignedOrHosted(SystemTables.ROOT.tableId());
                  if (root_count > 0 && goodStats()) {
                    log.debug("The root tablet is still assigned or hosted");
                  }
                  if (count + root_count == 0 && goodStats()) {
                    Set<TServerInstance> currentServers = tserverSet.getCurrentServers();
                    log.debug("stopping {} tablet servers", currentServers.size());
                    for (TServerInstance server : currentServers) {
                      try {
                        serversToShutdown.add(server);
                        tserverSet.getConnection(server).fastHalt(managerLock);
                      } catch (TException e) {
                        // its probably down, and we don't care
                      } finally {
                        tserverSet.remove(server);
                      }
                    }
                    if (currentServers.isEmpty()) {
                      setManagerState(ManagerState.STOP);
                    }
                  }
                  break;
                default:
                  break;
              }
          }
        } catch (Exception t) {
          log.error("Error occurred reading / switching manager goal state. Will"
              + " continue with attempt to update status", t);
        }

        Span span = TraceUtil.startSpan(this.getClass(), "run::updateStatus");
        try (Scope scope = span.makeCurrent()) {
          wait = updateStatus();
          eventTracker.waitForEvents(wait);
        } catch (Exception t) {
          TraceUtil.setException(span, t, false);
          log.error("Error balancing tablets, will wait for {} (seconds) and then retry ",
              WAIT_BETWEEN_ERRORS / ONE_SECOND, t);
          sleepUninterruptibly(WAIT_BETWEEN_ERRORS, MILLISECONDS);
        } finally {
          span.end();
        }
      }
    }

    private long updateStatus() {
      var tseversSnapshot = tserverSet.getSnapshot();
      tserverStatus = gatherTableInformation(tseversSnapshot.getTservers());
      tServerGroupingForBalancer = tseversSnapshot.getTserverGroups();

      checkForHeldServer(tserverStatus);

      if (!badServers.isEmpty()) {
        log.debug("not balancing because the balance information is out-of-date {}",
            badServers.keySet());
      } else if (getManagerGoalState() == ManagerGoalState.CLEAN_STOP) {
        log.debug("not balancing because the manager is attempting to stop cleanly");
      } else if (!serversToShutdown.isEmpty()) {
        log.debug("not balancing while shutting down servers {}", serversToShutdown);
      } else {
        for (TabletGroupWatcher tgw : watchers) {
          if (!tgw.isSameTserversAsLastScan(tseversSnapshot.getTservers())) {
            log.debug("not balancing just yet, as collection of live tservers is in flux");
            return DEFAULT_WAIT_FOR_WATCHER;
          }
        }
        return balanceTablets();
      }
      return DEFAULT_WAIT_FOR_WATCHER;
    }

    private void checkForHeldServer(SortedMap<TServerInstance,TabletServerStatus> tserverStatus) {
      TServerInstance instance = null;
      int crazyHoldTime = 0;
      int someHoldTime = 0;
      final long maxWait = getConfiguration().getTimeInMillis(Property.TSERV_HOLD_TIME_SUICIDE);
      for (Entry<TServerInstance,TabletServerStatus> entry : tserverStatus.entrySet()) {
        if (entry.getValue().getHoldTime() > 0) {
          someHoldTime++;
          if (entry.getValue().getHoldTime() > maxWait) {
            instance = entry.getKey();
            crazyHoldTime++;
          }
        }
      }
      if (crazyHoldTime == 1 && someHoldTime == 1 && tserverStatus.size() > 1) {
        log.warn("Tablet server {} exceeded maximum hold time: attempting to kill it", instance);
        try {
          TServerConnection connection = tserverSet.getConnection(instance);
          if (connection != null) {
            connection.fastHalt(managerLock);
          }
        } catch (TException e) {
          log.error("{}", e.getMessage(), e);
        }
        badServers.putIfAbsent(instance, new AtomicInteger(1));
      }
    }

    /**
     * Given the current tserverStatus map and a DataLevel, return a view of the tserverStatus map
     * that only contains entries for tables in the DataLevel
     */
    private SortedMap<TServerInstance,TabletServerStatus> createTServerStatusView(
        final DataLevel dl, final SortedMap<TServerInstance,TabletServerStatus> status) {
      final SortedMap<TServerInstance,TabletServerStatus> tserverStatusForLevel = new TreeMap<>();
      status.forEach((tsi, tss) -> {
        final TabletServerStatus copy = tss.deepCopy();
        final Map<String,TableInfo> oldTableMap = copy.getTableMap();
        final Map<String,TableInfo> newTableMap =
            new HashMap<>(dl == DataLevel.USER ? oldTableMap.size() : 1);
        if (dl == DataLevel.ROOT) {
          if (oldTableMap.containsKey(SystemTables.ROOT.tableId().canonical())) {
            newTableMap.put(SystemTables.ROOT.tableId().canonical(),
                oldTableMap.get(SystemTables.ROOT.tableId().canonical()));
          }
        } else if (dl == DataLevel.METADATA) {
          if (oldTableMap.containsKey(SystemTables.METADATA.tableId().canonical())) {
            newTableMap.put(SystemTables.METADATA.tableId().canonical(),
                oldTableMap.get(SystemTables.METADATA.tableId().canonical()));
          }
        } else if (dl == DataLevel.USER) {
          if (!oldTableMap.containsKey(SystemTables.METADATA.tableId().canonical())
              && !oldTableMap.containsKey(SystemTables.ROOT.tableId().canonical())) {
            newTableMap.putAll(oldTableMap);
          } else {
            oldTableMap.forEach((table, info) -> {
              if (!table.equals(SystemTables.ROOT.tableId().canonical())
                  && !table.equals(SystemTables.METADATA.tableId().canonical())) {
                newTableMap.put(table, info);
              }
            });
          }
        } else {
          throw new IllegalArgumentException("Unhandled DataLevel value: " + dl);
        }
        copy.setTableMap(newTableMap);
        tserverStatusForLevel.put(tsi, copy);
      });
      return tserverStatusForLevel;
    }

    private Map<String,TableId> getTablesForLevel(DataLevel dataLevel) {
      switch (dataLevel) {
        case ROOT:
          return Map.of(SystemTables.ROOT.tableName(), SystemTables.ROOT.tableId());
        case METADATA:
          return Map.of(SystemTables.METADATA.tableName(), SystemTables.METADATA.tableId());
        case USER: {
          Map<String,TableId> userTables = getContext().createQualifiedTableNameToIdMap();
          for (var accumuloTable : SystemTables.values()) {
            if (DataLevel.of(accumuloTable.tableId()) != DataLevel.USER) {
              userTables.remove(accumuloTable.tableName());
            }
          }
          return Collections.unmodifiableMap(userTables);
        }
        default:
          throw new IllegalArgumentException("Unknown data level " + dataLevel);
      }
    }

    private long balanceTablets() {

      // Check for balancer property change
      initializeBalancer();

      final int tabletsNotHosted = notHosted();
      BalanceParamsImpl params = null;
      long wait = 0;
      long totalMigrationsOut = 0;
      final Map<DataLevel,Set<KeyExtent>> partitionedMigrations = partitionMigrations();
      int levelsCompleted = 0;

      for (DataLevel dl : DataLevel.values()) {
        if (dl == DataLevel.USER && tabletsNotHosted > 0) {
          log.debug("not balancing user tablets because there are {} unhosted tablets",
              tabletsNotHosted);
          continue;
        }

        if ((dl == DataLevel.METADATA || dl == DataLevel.USER)
            && !partitionedMigrations.get(DataLevel.ROOT).isEmpty()) {
          log.debug("Not balancing {} because {} has migrations", dl, DataLevel.ROOT);
          continue;
        }

        if (dl == DataLevel.USER && !partitionedMigrations.get(DataLevel.METADATA).isEmpty()) {
          log.debug("Not balancing {} because {} has migrations", dl, DataLevel.METADATA);
          continue;
        }

        // Create a view of the tserver status such that it only contains the tables
        // for this level in the tableMap.
        SortedMap<TServerInstance,TabletServerStatus> tserverStatusForLevel =
            createTServerStatusView(dl, tserverStatus);
        // Construct the Thrift variant of the map above for the BalancerParams
        final SortedMap<TabletServerId,TServerStatus> tserverStatusForBalancerLevel =
            new TreeMap<>();
        tserverStatusForLevel.forEach((tsi, status) -> tserverStatusForBalancerLevel
            .put(new TabletServerIdImpl(tsi), TServerStatusImpl.fromThrift(status)));

        log.debug("Balancing for tables at level {}", dl);

        SortedMap<TabletServerId,TServerStatus> statusForBalancerLevel =
            tserverStatusForBalancerLevel;
        params = BalanceParamsImpl.fromThrift(statusForBalancerLevel, tServerGroupingForBalancer,
            tserverStatusForLevel, partitionedMigrations.get(dl), dl, getTablesForLevel(dl));
        wait = Math.max(tabletBalancer.balance(params), wait);
        long migrationsOutForLevel = 0;
        try (
            var tabletsMutator = getContext().getAmple().conditionallyMutateTablets(result -> {})) {
          for (TabletMigration m : checkMigrationSanity(statusForBalancerLevel.keySet(),
              params.migrationsOut(), dl)) {
            final KeyExtent ke = KeyExtent.fromTabletId(m.getTablet());
            if (partitionedMigrations.get(dl).contains(ke)) {
              log.warn("balancer requested migration more than once, skipping {}", m);
              continue;
            }
            migrationsOutForLevel++;
            var migration = TabletServerIdImpl.toThrift(m.getNewTabletServer());
            tabletsMutator.mutateTablet(ke).requireAbsentOperation()
                .requireCurrentLocationNotEqualTo(migration).putMigration(migration)
                .submit(tm -> false);
            log.debug("migration {}", m);
          }
        }
        totalMigrationsOut += migrationsOutForLevel;

        // increment this at end of loop to signal complete run w/o any continue
        levelsCompleted++;
      }
      final long totalMigrations =
          totalMigrationsOut + partitionedMigrations.values().stream().mapToLong(Set::size).sum();
      balancerMetrics.assignMigratingCount(() -> totalMigrations);

      if (totalMigrationsOut == 0 && levelsCompleted == DataLevel.values().length) {
        synchronized (balancedNotifier) {
          balancedNotifier.notifyAll();
        }
      } else if (totalMigrationsOut > 0) {
        nextEvent.event("Migrating %d more tablets, %d total", totalMigrationsOut, totalMigrations);
      }
      return wait;
    }

    private List<TabletMigration> checkMigrationSanity(Set<TabletServerId> current,
        List<TabletMigration> migrations, DataLevel level) {
      return migrations.stream().filter(m -> {
        boolean includeMigration = false;
        if (m.getTablet() == null) {
          log.error("Balancer gave back a null tablet {}", m);
        } else if (DataLevel.of(m.getTablet().getTable()) != level) {
          log.warn(
              "Balancer wants to move a tablet ({}) outside of the current processing level ({}), "
                  + "ignoring and should be processed at the correct level ({})",
              m.getTablet(), level, DataLevel.of(m.getTablet().getTable()));
        } else if (m.getNewTabletServer() == null) {
          log.error("Balancer did not set the destination {}", m);
        } else if (m.getOldTabletServer() == null) {
          log.error("Balancer did not set the source {}", m);
        } else if (!current.contains(m.getOldTabletServer())) {
          log.warn("Balancer wants to move a tablet from a server that is not current: {}", m);
        } else if (!current.contains(m.getNewTabletServer())) {
          log.warn("Balancer wants to move a tablet to a server that is not current: {}", m);
        } else {
          includeMigration = true;
        }
        return includeMigration;
      }).collect(Collectors.toList());
    }

  }

  private SortedMap<TServerInstance,TabletServerStatus>
      gatherTableInformation(Set<TServerInstance> currentServers) {
    final long rpcTimeout = getConfiguration().getTimeInMillis(Property.GENERAL_RPC_TIMEOUT);
    int threads = getConfiguration().getCount(Property.MANAGER_STATUS_THREAD_POOL_SIZE);
    long start = System.currentTimeMillis();
    final SortedMap<TServerInstance,TabletServerStatus> result = new ConcurrentSkipListMap<>();
    final RateLimiter shutdownServerRateLimiter = RateLimiter.create(MAX_SHUTDOWNS_PER_SEC);
    final ArrayList<Future<?>> tasks = new ArrayList<>();
    for (TServerInstance serverInstance : currentServers) {
      final TServerInstance server = serverInstance;
      if (threads == 0) {
        // Since an unbounded thread pool is being used, rate limit how fast task are added to the
        // executor. This prevents the threads from growing large unless there are lots of
        // unresponsive tservers.
        sleepUninterruptibly(Math.max(1, rpcTimeout / 120_000), MILLISECONDS);
      }
      tasks.add(tableInformationStatusPool.submit(() -> {
        try {
          Thread t = Thread.currentThread();
          String oldName = t.getName();
          try {
            String message = "Getting status from " + server;
            t.setName(message);
            long startForServer = System.currentTimeMillis();
            log.trace(message);
            TServerConnection connection1 = tserverSet.getConnection(server);
            if (connection1 == null) {
              throw new IOException("No connection to " + server);
            }
            TabletServerStatus status = connection1.getTableMap(false);
            result.put(server, status);

            long duration = System.currentTimeMillis() - startForServer;
            log.trace("Got status from {} in {} ms", server, duration);

          } finally {
            t.setName(oldName);
          }
        } catch (Exception ex) {
          log.error("unable to get tablet server status {} {}", server, ex.toString());
          log.debug("unable to get tablet server status {}", server, ex);
          // Attempt to shutdown server only if able to acquire. If unable, this tablet server
          // will be removed from the badServers set below and status will be reattempted again
          // MAX_BAD_STATUS_COUNT times
          if (badServers.computeIfAbsent(server, k -> new AtomicInteger(0)).incrementAndGet()
              > MAX_BAD_STATUS_COUNT) {
            if (shutdownServerRateLimiter.tryAcquire()) {
              log.warn("attempting to stop {}", server);
              try {
                TServerConnection connection2 = tserverSet.getConnection(server);
                if (connection2 != null) {
                  connection2.halt(managerLock);
                }
              } catch (TTransportException e1) {
                // ignore: it's probably down
              } catch (Exception e2) {
                log.info("error talking to troublesome tablet server", e2);
              }
            } else {
              log.warn("Unable to shutdown {} as over the shutdown limit of {} per minute", server,
                  MAX_SHUTDOWNS_PER_SEC * 60);
            }
            badServers.remove(server);
          }
        }
      }));
    }
    // wait at least 10 seconds
    final Duration timeToWait =
        Comparators.max(Duration.ofSeconds(10), Duration.ofMillis(rpcTimeout / 3));
    final Timer startTime = Timer.startNew();
    // Wait for all tasks to complete
    while (!tasks.isEmpty()) {
      boolean cancel = startTime.hasElapsed(timeToWait);
      Iterator<Future<?>> iter = tasks.iterator();
      while (iter.hasNext()) {
        Future<?> f = iter.next();
        if (f.isDone()) {
          iter.remove();
        } else if (cancel) {
          f.cancel(true);
        }
      }
      Uninterruptibles.sleepUninterruptibly(1, MILLISECONDS);
    }

    // Threads may still modify map after shutdownNow is called, so create an immutable snapshot.
    SortedMap<TServerInstance,TabletServerStatus> info = ImmutableSortedMap.copyOf(result);

    synchronized (badServers) {
      badServers.keySet().retainAll(currentServers);
      badServers.keySet().removeAll(info.keySet());
    }
    log.debug(String.format("Finished gathering information from %d of %d servers in %.2f seconds",
        info.size(), currentServers.size(), (System.currentTimeMillis() - start) / 1000.));

    return info;
  }

  @Override
  public void run() {
    final ServerContext context = getContext();

    // ACCUMULO-4424 Put up the Thrift servers before getting the lock as a sign of process health
    // when a hot-standby
    //
    // Start the Manager's Fate Service
    fateServiceHandler = new FateServiceHandler(this);
    managerClientHandler = new ManagerClientServiceHandler(this);
    compactionCoordinator = new CompactionCoordinator(this, fateRefs);

    ServerAddress sa;
    var processor = ThriftProcessorTypes.getManagerTProcessor(this, fateServiceHandler,
        compactionCoordinator.getThriftService(), managerClientHandler, getContext());

    try {
      sa = TServerUtils.createThriftServer(context, getHostname(), Property.MANAGER_CLIENTPORT,
          processor, "Manager", null, Property.MANAGER_MINTHREADS,
          Property.MANAGER_MINTHREADS_TIMEOUT, Property.MANAGER_THREADCHECK);
    } catch (UnknownHostException e) {
      throw new IllegalStateException("Unable to start server on host " + getHostname(), e);
    }

    // block until we can obtain the ZK lock for the manager. Create the
    // initial lock using ThriftService.NONE. This will allow the lock
    // allocation to occur, but prevent any services from getting the
    // Manager address for the COORDINATOR, FATE, and MANAGER services.
    // The lock data is replaced below and the manager address is exposed
    // for each of these services.
    ServiceLockData sld;
    try {
      sld = getManagerLock(context.getServerPaths().createManagerPath());
    } catch (KeeperException | InterruptedException e) {
      throw new IllegalStateException("Exception getting manager lock", e);
    }
    // Setting the Manager state to HAVE_LOCK has the side-effect of
    // starting the upgrade process if necessary.
    setManagerState(ManagerState.HAVE_LOCK);

    // Set the HostName **after** initially creating the lock. The lock data is
    // updated below with the correct address. This prevents clients from accessing
    // the Manager until all of the internal processes are started.
    setHostname(sa.address);

    recoveryManager = new RecoveryManager(this, timeToCacheRecoveryWalExistence);

    context.getZooCache().addZooCacheWatcher(new TableStateWatcher((tableId, event) -> {
      TableState state = getTableManager().getTableState(tableId);
      log.debug("Table state transition to {} @ {}", state, event);
      nextEvent.event(tableId, "Table state in zookeeper changed for %s to %s", tableId, state);
    }));

    tableInformationStatusPool = ThreadPools.getServerThreadPools()
        .createExecutorService(getConfiguration(), Property.MANAGER_STATUS_THREAD_POOL_SIZE, false);

    tabletRefreshThreadPool = ThreadPools.getServerThreadPools().getPoolBuilder("Tablet refresh ")
        .numCoreThreads(getConfiguration().getCount(Property.MANAGER_TABLET_REFRESH_MINTHREADS))
        .numMaxThreads(getConfiguration().getCount(Property.MANAGER_TABLET_REFRESH_MAXTHREADS))
        .build();

    Thread statusThread = Threads.createCriticalThread("Status Thread", new StatusThread());
    statusThread.start();

<<<<<<< HEAD
    tserverSet.startListeningForTabletServerChanges();
=======
    Threads.createCriticalThread("Migration Cleanup Thread", new MigrationCleanupThread()).start();

    tserverSet.startListeningForTabletServerChanges();

    Threads.createCriticalThread("ScanServer Cleanup Thread", new ScanServerZKCleaner()).start();

>>>>>>> 2ecf4f69
    try {
      blockForTservers();
    } catch (InterruptedException ex) {
      Thread.currentThread().interrupt();
    }

    ZooReaderWriter zReaderWriter = context.getZooSession().asReaderWriter();
    try {
      zReaderWriter.getChildren(Constants.ZRECOVERY, new Watcher() {
        @Override
        public void process(WatchedEvent event) {
          nextEvent.event("Noticed recovery changes %s", event.getType());
          try {
            // watcher only fires once, add it back
            zReaderWriter.getChildren(Constants.ZRECOVERY, this);
          } catch (Exception e) {
            log.error("Failed to add log recovery watcher back", e);
          }
        }
      });
    } catch (KeeperException | InterruptedException e) {
      throw new IllegalStateException("Unable to read " + Constants.ZRECOVERY, e);
    }

    MetricsInfo metricsInfo = getContext().getMetricsInfo();
    ManagerMetrics managerMetrics = new ManagerMetrics(getConfiguration(), this);
    var producers = managerMetrics.getProducers(getConfiguration(), this);
    producers.add(balancerMetrics);

    final TabletGroupWatcher userTableTGW =
        new TabletGroupWatcher(this, this.userTabletStore, null, managerMetrics) {
          @Override
          boolean canSuspendTablets() {
            // Always allow user data tablets to enter suspended state.
            return true;
          }
        };
    watchers.add(userTableTGW);

    final TabletGroupWatcher metadataTableTGW =
        new TabletGroupWatcher(this, this.metadataTabletStore, watchers.get(0), managerMetrics) {
          @Override
          boolean canSuspendTablets() {
            // Allow metadata tablets to enter suspended state only if so configured. Generally
            // we'll want metadata tablets to
            // be immediately reassigned, even if there's a global table.suspension.duration
            // setting.
            return getConfiguration().getBoolean(Property.MANAGER_METADATA_SUSPENDABLE);
          }
        };
    watchers.add(metadataTableTGW);

    final TabletGroupWatcher rootTableTGW =
        new TabletGroupWatcher(this, this.rootTabletStore, watchers.get(1), managerMetrics) {
          @Override
          boolean canSuspendTablets() {
            // Never allow root tablet to enter suspended state.
            return false;
          }
        };
    watchers.add(rootTableTGW);

    while (isUpgrading()) {
      UpgradeStatus currentStatus = upgradeCoordinator.getStatus();
      if (currentStatus == UpgradeStatus.FAILED || currentStatus == UpgradeStatus.COMPLETE) {
        break;
      }
      switch (currentStatus) {
        case UPGRADED_METADATA:
          if (rootTableTGW.getState() == NEW) {
            rootTableTGW.start();
          }
          if (metadataTableTGW.getState() == NEW) {
            metadataTableTGW.start();
          }
          if (userTableTGW.getState() == NEW) {
            userTableTGW.start();
          }
          break;
        case UPGRADED_ROOT:
          if (rootTableTGW.getState() == NEW) {
            rootTableTGW.start();
          }
          if (metadataTableTGW.getState() == NEW) {
            metadataTableTGW.start();
          }
          break;
        case UPGRADED_ZOOKEEPER:
          // Start processing the root table
          if (rootTableTGW.getState() == NEW) {
            rootTableTGW.start();
          }
          break;
        case FAILED:
        case COMPLETE:
        case INITIAL:
        default:
          break;
      }
      try {
        log.debug("Manager main thread is waiting for upgrade to complete");
        Thread.sleep(1000);
      } catch (InterruptedException e) {
        throw new IllegalStateException("Interrupted while waiting for upgrade to complete", e);
      }
    }

    // In the case where an upgrade is not needed, then we may not
    // have stepped through all of the steps in the previous code
    // block. Make sure all TGWs are started.
    if (upgradeCoordinator.getStatus() != UpgradeStatus.FAILED) {
      if (rootTableTGW.getState() == NEW) {
        rootTableTGW.start();
      }
      if (metadataTableTGW.getState() == NEW) {
        metadataTableTGW.start();
      }
      if (userTableTGW.getState() == NEW) {
        userTableTGW.start();
      }
    }

    // Once we are sure the upgrade is complete, we can safely allow fate use.
    try {
      // wait for metadata upgrade running in background to complete
      if (upgradeMetadataFuture != null) {
        upgradeMetadataFuture.get();
      }
    } catch (ExecutionException | InterruptedException e) {
      throw new IllegalStateException("Metadata upgrade failed", e);
    }

    // Everything should be fully upgraded by this point, but check before starting fate
    // and other processes that depend on the metadata table being available and any
    // other tables that may have been created during the upgrade to exist.
    if (isUpgrading()) {
      throw new IllegalStateException("Upgrade coordinator is unexpectedly not complete");
    }

    metricsInfo.addMetricsProducers(producers.toArray(new MetricsProducer[0]));
    metricsInfo.init(MetricsInfo.serviceTags(getContext().getInstanceName(), getApplicationName(),
        sa.getAddress(), getResourceGroup()));

    Threads.createThread("Migration Cleanup Thread", new MigrationCleanupThread()).start();
    Threads.createThread("ScanServer Cleanup Thread", new ScanServerZKCleaner()).start();

    // Don't call start the CompactionCoordinator until we have tservers and upgrade is complete.
    compactionCoordinator.start();

    this.splitter = new Splitter(this);
    this.splitter.start();

    try {
      Predicate<ZooUtil.LockID> isLockHeld =
          lock -> ServiceLock.isLockHeld(context.getZooCache(), lock);
      var metaInstance = initializeFateInstance(context,
          new MetaFateStore<>(context.getZooSession(), managerLock.getLockID(), isLockHeld));
      var userInstance = initializeFateInstance(context, new UserFateStore<>(context,
          SystemTables.FATE.tableName(), managerLock.getLockID(), isLockHeld));

      if (!fateRefs.compareAndSet(null,
          Map.of(FateInstanceType.META, metaInstance, FateInstanceType.USER, userInstance))) {
        throw new IllegalStateException(
            "Unexpected previous fate reference map already initialized");
      }
      fateReadyLatch.countDown();
    } catch (KeeperException | InterruptedException e) {
      throw new IllegalStateException("Exception setting up FaTE cleanup thread", e);
    }

    ThreadPools.watchCriticalScheduledTask(context.getScheduledExecutor()
        .scheduleWithFixedDelay(() -> ScanServerMetadataEntries.clean(context), 10, 10, MINUTES));

    var tabletMergeabilityInterval =
        getConfiguration().getDuration(Property.MANAGER_TABLET_MERGEABILITY_INTERVAL);
    ThreadPools.watchCriticalScheduledTask(context.getScheduledExecutor().scheduleWithFixedDelay(
        new FindMergeableRangeTask(this), tabletMergeabilityInterval.toMillis(),
        tabletMergeabilityInterval.toMillis(), MILLISECONDS));

    // Make sure that we have a secret key (either a new one or an old one from ZK) before we start
    // the manager client service.
    Thread authenticationTokenKeyManagerThread = null;
    if (authenticationTokenKeyManager != null && keyDistributor != null) {
      log.info("Starting delegation-token key manager");
      try {
        keyDistributor.initialize();
      } catch (KeeperException | InterruptedException e) {
        throw new IllegalStateException("Exception setting up delegation-token key manager", e);
      }
      authenticationTokenKeyManagerThread = Threads
          .createCriticalThread("Delegation Token Key Manager", authenticationTokenKeyManager);
      authenticationTokenKeyManagerThread.start();
      boolean logged = false;
      while (!authenticationTokenKeyManager.isInitialized()) {
        // Print out a status message when we start waiting for the key manager to get initialized
        if (!logged) {
          log.info("Waiting for AuthenticationTokenKeyManager to be initialized");
          logged = true;
        }
        sleepUninterruptibly(200, MILLISECONDS);
      }
      // And log when we are initialized
      log.info("AuthenticationTokenSecretManager is initialized");
    }

    // Now that the Manager is up, start the ThriftServer
    sa.startThriftServer("Manager Client Service Handler");
    clientService = sa.server;
    log.info("Started Manager client service at {}", sa.address);

    // Replace the ServiceLockData information in the Manager lock node in ZooKeeper.
    // This advertises the address that clients can use to connect to the Manager
    // for the Coordinator, Fate, and Manager services. Do **not** do this until
    // after the upgrade process is finished and the dependent services are started.
    UUID uuid = sld.getServerUUID(ThriftService.NONE);
    ServiceDescriptors descriptors = new ServiceDescriptors();
    for (ThriftService svc : new ThriftService[] {ThriftService.MANAGER, ThriftService.COORDINATOR,
        ThriftService.FATE}) {
      descriptors
          .addService(new ServiceDescriptor(uuid, svc, getHostname(), this.getResourceGroup()));
    }

    sld = new ServiceLockData(descriptors);
    log.info("Setting manager lock data to {}", sld);
    try {
      managerLock.replaceLockData(sld);
    } catch (KeeperException | InterruptedException e) {
      throw new IllegalStateException("Exception updating manager lock", e);
    }

    while (!isShutdownRequested() && clientService.isServing()) {
      if (Thread.currentThread().isInterrupted()) {
        log.info("Server process thread has been interrupted, shutting down");
        break;
      }
      try {
        Thread.sleep(500);
      } catch (InterruptedException e) {
        log.info("Interrupt Exception received, shutting down");
        gracefulShutdown(context.rpcCreds());
      }
    }

    log.debug("Shutting down fate.");
    getFateRefs().keySet().forEach(type -> fate(type).shutdown(0, MINUTES));

    splitter.stop();

    log.debug("Stopping Thrift Servers");
    sa.server.stop();

    final long deadline = System.currentTimeMillis() + MAX_CLEANUP_WAIT_TIME;
    try {
      statusThread.join(remaining(deadline));
    } catch (InterruptedException e) {
      throw new IllegalStateException("Exception stopping status thread", e);
    }

    tableInformationStatusPool.shutdownNow();
    tabletRefreshThreadPool.shutdownNow();

    compactionCoordinator.shutdown();

    // Signal that we want it to stop, and wait for it to do so.
    if (authenticationTokenKeyManager != null) {
      authenticationTokenKeyManager.gracefulStop();
      try {
        if (null != authenticationTokenKeyManagerThread) {
          authenticationTokenKeyManagerThread.join(remaining(deadline));
        }
      } catch (InterruptedException e) {
        throw new IllegalStateException("Exception waiting on delegation-token key manager", e);
      }
    }

    // quit, even if the tablet servers somehow jam up and the watchers
    // don't stop
    for (TabletGroupWatcher watcher : watchers) {
      try {
        watcher.join(remaining(deadline));
      } catch (InterruptedException e) {
        throw new IllegalStateException("Exception waiting on watcher", e);
      }
    }
    getShutdownComplete().set(true);
    log.info("stop requested. exiting ... ");
    try {
      managerLock.unlock();
    } catch (Exception e) {
      log.warn("Failed to release Manager lock", e);
    }
  }

  protected Fate<Manager> initializeFateInstance(ServerContext context, FateStore<Manager> store) {

    final Fate<Manager> fateInstance = new Fate<>(this, store, true, TraceRepo::toLogString,
        getConfiguration(), context.getScheduledExecutor());

    var fateCleaner = new FateCleaner<>(store, Duration.ofHours(8), this::getSteadyTime);
    ThreadPools.watchCriticalScheduledTask(context.getScheduledExecutor()
        .scheduleWithFixedDelay(fateCleaner::ageOff, 10, 4 * 60, MINUTES));

    return fateInstance;
  }

  /**
   * Allows property configuration to block manager start-up waiting for a minimum number of
   * tservers to register in zookeeper. It also accepts a maximum time to wait - if the time
   * expires, the start-up will continue with any tservers available. This check is only performed
   * at manager initialization, when the manager acquires the lock. The following properties are
   * used to control the behaviour:
   * <ul>
   * <li>MANAGER_STARTUP_TSERVER_AVAIL_MIN_COUNT - when set to 0 or less, no blocking occurs
   * (default behaviour) otherwise will block until the number of tservers are available.</li>
   * <li>MANAGER_STARTUP_TSERVER_AVAIL_MAX_WAIT - time to wait in milliseconds. When set to 0 or
   * less, will block indefinitely.</li>
   * </ul>
   *
   * @throws InterruptedException if interrupted while blocking, propagated for caller to handle.
   */
  private void blockForTservers() throws InterruptedException {
    long waitStart = System.nanoTime();

    long minTserverCount =
        getConfiguration().getCount(Property.MANAGER_STARTUP_TSERVER_AVAIL_MIN_COUNT);

    if (minTserverCount <= 0) {
      log.info("tserver availability check disabled, continuing with-{} servers. To enable, set {}",
          tserverSet.size(), Property.MANAGER_STARTUP_TSERVER_AVAIL_MIN_COUNT.getKey());
      return;
    }
    long userWait = MILLISECONDS.toSeconds(
        getConfiguration().getTimeInMillis(Property.MANAGER_STARTUP_TSERVER_AVAIL_MAX_WAIT));

    // Setting retry values for defined wait timeouts
    long retries = 10;
    // Set these to the same value so the max possible wait time always matches the provided maxWait
    long initialWait = userWait / retries;
    long maxWaitPeriod = initialWait;
    long waitIncrement = 0;

    if (userWait <= 0) {
      log.info("tserver availability check set to block indefinitely, To change, set {} > 0.",
          Property.MANAGER_STARTUP_TSERVER_AVAIL_MAX_WAIT.getKey());
      userWait = Long.MAX_VALUE;

      // If indefinitely blocking, change retry values to support incremental backoff and logging.
      retries = userWait;
      initialWait = 1;
      maxWaitPeriod = 30;
      waitIncrement = 5;
    }

    Retry tserverRetry = Retry.builder().maxRetries(retries)
        .retryAfter(Duration.ofSeconds(initialWait)).incrementBy(Duration.ofSeconds(waitIncrement))
        .maxWait(Duration.ofSeconds(maxWaitPeriod)).backOffFactor(1)
        .logInterval(Duration.ofSeconds(30)).createRetry();

    log.info("Checking for tserver availability - need to reach {} servers. Have {}",
        minTserverCount, tserverSet.size());

    boolean needTservers = tserverSet.size() < minTserverCount;

    while (needTservers && tserverRetry.canRetry()) {

      tserverRetry.waitForNextAttempt(log, "block until minimum tservers reached");

      needTservers = tserverSet.size() < minTserverCount;

      // suppress last message once threshold reached.
      if (needTservers) {
        tserverRetry.logRetry(log, String.format(
            "Blocking for tserver availability - need to reach %s servers. Have %s Time spent blocking %s seconds.",
            minTserverCount, tserverSet.size(),
            NANOSECONDS.toSeconds(System.nanoTime() - waitStart)));
      }
      tserverRetry.useRetry();
    }

    if (tserverSet.size() < minTserverCount) {
      log.warn(
          "tserver availability check time expired - continuing. Requested {}, have {} tservers on line. "
              + " Time waiting {} sec",
          tserverSet.size(), minTserverCount, NANOSECONDS.toSeconds(System.nanoTime() - waitStart));

    } else {
      log.info(
          "tserver availability check completed. Requested {}, have {} tservers on line. "
              + " Time waiting {} sec",
          tserverSet.size(), minTserverCount, NANOSECONDS.toSeconds(System.nanoTime() - waitStart));
    }
  }

<<<<<<< HEAD
=======
  @Deprecated
  private TServer setupReplication()
      throws UnknownHostException, KeeperException, InterruptedException {
    ServerContext context = getContext();
    // Start the replication coordinator which assigns tservers to service replication requests
    var impl = new org.apache.accumulo.manager.replication.ManagerReplicationCoordinator(this);
    ReplicationCoordinator.Iface haReplicationProxy =
        HighlyAvailableServiceWrapper.service(impl, this);

    var processor =
        ThriftProcessorTypes.getReplicationCoordinatorTProcessor(haReplicationProxy, getContext());

    var maxMessageSizeProperty = getConfiguration().resolve(Property.RPC_MAX_MESSAGE_SIZE,
        Property.GENERAL_MAX_MESSAGE_SIZE);

    ServerAddress replAddress = TServerUtils.startServer(context, getHostname(),
        Property.MANAGER_REPLICATION_COORDINATOR_PORT, processor, "Manager Replication Coordinator",
        "Replication Coordinator", null, Property.MANAGER_REPLICATION_COORDINATOR_MINTHREADS, null,
        Property.MANAGER_REPLICATION_COORDINATOR_THREADCHECK, maxMessageSizeProperty);

    log.info("Started replication coordinator service at " + replAddress.address);
    // Start the daemon to scan the replication table and make units of work
    replicationWorkThread = Threads.createNonCriticalThread("Replication Driver",
        new org.apache.accumulo.manager.replication.ReplicationDriver(this));
    replicationWorkThread.start();

    // Start the daemon to assign work to tservers to replicate to our peers
    var wd = new org.apache.accumulo.manager.replication.WorkDriver(this);
    replicationAssignerThread = Threads.createNonCriticalThread(wd.getName(), wd);
    replicationAssignerThread.start();

    // Advertise that port we used so peers don't have to be told what it is
    context.getZooReaderWriter().putPersistentData(
        getZooKeeperRoot() + Constants.ZMANAGER_REPLICATION_COORDINATOR_ADDR,
        replAddress.address.toString().getBytes(UTF_8), NodeExistsPolicy.OVERWRITE);
    return replAddress.server;
  }

>>>>>>> 2ecf4f69
  private long remaining(long deadline) {
    return Math.max(1, deadline - System.currentTimeMillis());
  }

  public ServiceLock getManagerLock() {
    return managerLock;
  }

  private ServiceLockData getManagerLock(final ServiceLockPath zManagerLoc)
      throws KeeperException, InterruptedException {
    var zooKeeper = getContext().getZooSession();
    log.info("trying to get manager lock");

    final String managerClientAddress =
        getHostname() + ":" + getConfiguration().getPort(Property.MANAGER_CLIENTPORT)[0];

    UUID zooLockUUID = UUID.randomUUID();

    ServiceDescriptors descriptors = new ServiceDescriptors();
    descriptors.addService(new ServiceDescriptor(zooLockUUID, ThriftService.NONE,
        managerClientAddress, this.getResourceGroup()));
    ServiceLockData sld = new ServiceLockData(descriptors);
    managerLock = new ServiceLock(zooKeeper, zManagerLoc, zooLockUUID);
    HAServiceLockWatcher managerLockWatcher =
        new HAServiceLockWatcher(Type.MANAGER, () -> getShutdownComplete().get());

    while (true) {

      managerLock.lock(managerLockWatcher, sld);

      managerLockWatcher.waitForChange();

      if (managerLockWatcher.isLockAcquired()) {
        startServiceLockVerificationThread();
        break;
      }

      if (!managerLockWatcher.isFailedToAcquireLock()) {
        throw new IllegalStateException("manager lock in unknown state");
      }

      managerLock.tryToCancelAsyncLockOrUnlock();

      sleepUninterruptibly(TIME_TO_WAIT_BETWEEN_LOCK_CHECKS, MILLISECONDS);
    }

    this.getContext().setServiceLock(getManagerLock());
    return sld;
  }

  @Override
  public void update(LiveTServerSet current, Set<TServerInstance> deleted,
      Set<TServerInstance> added) {

    // if we have deleted or added tservers, then adjust our dead server list
    if (!deleted.isEmpty() || !added.isEmpty()) {
      DeadServerList obit = new DeadServerList(getContext());
      if (!added.isEmpty()) {
        log.info("New servers: {}", added);
        for (TServerInstance up : added) {
          obit.delete(up.getHostPort());
        }
      }
      for (TServerInstance dead : deleted) {
        String cause = "unexpected failure";
        if (serversToShutdown.contains(dead)) {
          cause = "clean shutdown"; // maybe an incorrect assumption
        }
        if (!getManagerGoalState().equals(ManagerGoalState.CLEAN_STOP)) {
          obit.post(dead.getHostPort(), cause);
        }
      }

      Set<TServerInstance> unexpected = new HashSet<>(deleted);
      unexpected.removeAll(this.serversToShutdown);
      if (!unexpected.isEmpty()
          && (stillManager() && !getManagerGoalState().equals(ManagerGoalState.CLEAN_STOP))) {
        log.warn("Lost servers {}", unexpected);
      }
      serversToShutdown.removeAll(deleted);
      badServers.keySet().removeAll(deleted);
      // clear out any bad server with the same host/port as a new server
      synchronized (badServers) {
        cleanListByHostAndPort(badServers.keySet(), deleted, added);
      }
      synchronized (serversToShutdown) {
        cleanListByHostAndPort(serversToShutdown, deleted, added);
      }
      nextEvent.event("There are now %d tablet servers", current.size());
    }

    // clear out any servers that are no longer current
    // this is needed when we are using a fate operation to shutdown a tserver as it
    // will continue to add the server to the serversToShutdown (ACCUMULO-4410)
    serversToShutdown.retainAll(current.getCurrentServers());
  }

  private static void cleanListByHostAndPort(Collection<TServerInstance> badServers,
      Set<TServerInstance> deleted, Set<TServerInstance> added) {
    Iterator<TServerInstance> badIter = badServers.iterator();
    while (badIter.hasNext()) {
      TServerInstance bad = badIter.next();
      for (TServerInstance add : added) {
        if (bad.getHostPort().equals(add.getHostPort())) {
          badIter.remove();
          break;
        }
      }
      for (TServerInstance del : deleted) {
        if (bad.getHostPort().equals(del.getHostPort())) {
          badIter.remove();
          break;
        }
      }
    }
  }

  public Set<TableId> onlineTables() {
    Set<TableId> result = new HashSet<>();
    if (getManagerState() != ManagerState.NORMAL) {
      if (getManagerState() != ManagerState.UNLOAD_METADATA_TABLETS) {
        result.add(SystemTables.METADATA.tableId());
      }
      if (getManagerState() != ManagerState.UNLOAD_ROOT_TABLET) {
        result.add(SystemTables.ROOT.tableId());
      }
      return result;
    }
    ServerContext context = getContext();
    TableManager manager = context.getTableManager();

    for (TableId tableId : context.createTableIdToQualifiedNameMap().keySet()) {
      TableState state = manager.getTableState(tableId);
      if (state == TableState.ONLINE) {
        result.add(tableId);
      }
    }
    return result;
  }

  public Set<TServerInstance> onlineTabletServers() {
    return tserverSet.getSnapshot().getTservers();
  }

  public LiveTServersSnapshot tserversSnapshot() {
    return tserverSet.getSnapshot();
  }

  // recovers state from the persistent transaction to shutdown a server
  public void shutdownTServer(TServerInstance server) {
    nextEvent.event("Tablet Server shutdown requested for %s", server);
    serversToShutdown.add(server);
  }

  public EventCoordinator getEventCoordinator() {
    return nextEvent;
  }

  public VolumeManager getVolumeManager() {
    return getContext().getVolumeManager();
  }

  public void assignedTablet(KeyExtent extent) {
    if (extent.isMeta() && getManagerState() == ManagerState.UNLOAD_ROOT_TABLET) {
      setManagerState(ManagerState.UNLOAD_METADATA_TABLETS);
    }
    // probably too late, but try anyhow
    if (extent.isRootTablet() && getManagerState() == ManagerState.STOP) {
      setManagerState(ManagerState.UNLOAD_ROOT_TABLET);
    }
  }

  @SuppressFBWarnings(value = "UW_UNCOND_WAIT", justification = "TODO needs triage")
  public void waitForBalance() {
    synchronized (balancedNotifier) {
      long eventCounter;
      do {
        eventCounter = nextEvent.waitForEvents(0, 0);
        try {
          balancedNotifier.wait();
        } catch (InterruptedException e) {
          log.debug(e.toString(), e);
        }
      } while (displayUnassigned() > 0 || numMigrations() > 0
          || eventCounter != nextEvent.waitForEvents(0, 0));
    }
  }

  public ManagerMonitorInfo getManagerMonitorInfo() {
    final ManagerMonitorInfo result = new ManagerMonitorInfo();

    result.tServerInfo = new ArrayList<>();
    result.tableMap = new HashMap<>();
    for (Entry<TServerInstance,TabletServerStatus> serverEntry : tserverStatus.entrySet()) {
      final TabletServerStatus status = serverEntry.getValue();
      result.tServerInfo.add(status);
      for (Entry<String,TableInfo> entry : status.tableMap.entrySet()) {
        TableInfoUtil.add(result.tableMap.computeIfAbsent(entry.getKey(), k -> new TableInfo()),
            entry.getValue());
      }
    }
    result.badTServers = new HashMap<>();
    synchronized (badServers) {
      for (TServerInstance bad : badServers.keySet()) {
        result.badTServers.put(bad.getHostPort(), TabletServerState.UNRESPONSIVE.getId());
      }
    }
    result.state = getManagerState();
    result.goalState = getManagerGoalState();
    result.unassignedTablets = displayUnassigned();
    result.serversShuttingDown = new HashSet<>();
    synchronized (serversToShutdown) {
      for (TServerInstance server : serversToShutdown) {
        result.serversShuttingDown.add(server.getHostPort());
      }
    }
    DeadServerList obit = new DeadServerList(getContext());
    result.deadTabletServers = obit.getList();
    result.bulkImports = bulkImportStatus.getBulkLoadStatus();
    return result;
  }

  /**
   * Can delegation tokens be generated for users
   */
  public boolean delegationTokensAvailable() {
    return delegationTokensAvailable;
  }

  public Set<TServerInstance> shutdownServers() {
    synchronized (serversToShutdown) {
      return Set.copyOf(serversToShutdown);
    }
  }

  public void updateBulkImportStatus(String directory, BulkImportState state) {
    bulkImportStatus.updateBulkImportStatus(Collections.singletonList(directory), state);
  }

  public void removeBulkImportStatus(String directory) {
    bulkImportStatus.removeBulkImportStatus(Collections.singletonList(directory));
  }

  /**
   * Return how long there has been a manager overseeing this cluster. This is an approximately
   * monotonic clock, which will be approximately consistent between different managers or different
   * runs of the same manager. SteadyTime supports both nanoseconds and milliseconds.
   */
  public SteadyTime getSteadyTime() {
    return timeKeeper.getTime();
  }

  public boolean isUpgrading() {
    return upgradeCoordinator.getStatus() != UpgradeCoordinator.UpgradeStatus.COMPLETE;
  }

  private void initializeBalancer() {
    String configuredBalancerClass = getConfiguration().get(Property.MANAGER_TABLET_BALANCER);
    try {
      if (tabletBalancer == null
          || !tabletBalancer.getClass().getName().equals(configuredBalancerClass)) {
        log.debug("Attempting to initialize balancer using class {}, was {}",
            configuredBalancerClass,
            tabletBalancer == null ? "null" : tabletBalancer.getClass().getName());
        var localTabletBalancer = Property.createInstanceFromPropertyName(getConfiguration(),
            Property.MANAGER_TABLET_BALANCER, TabletBalancer.class, new DoNothingBalancer());
        localTabletBalancer.init(balancerEnvironment);
        tabletBalancer = localTabletBalancer;
        log.info("tablet balancer changed to {}", localTabletBalancer.getClass().getName());
      }
    } catch (Exception e) {
      log.warn("Failed to create balancer {} using {} instead", configuredBalancerClass,
          DoNothingBalancer.class, e);
      var localTabletBalancer = new DoNothingBalancer();
      localTabletBalancer.init(balancerEnvironment);
      tabletBalancer = localTabletBalancer;
    }
  }

  void getAssignments(SortedMap<TServerInstance,TabletServerStatus> currentStatus,
      Map<String,Set<TServerInstance>> currentTServerGroups,
      Map<KeyExtent,UnassignedTablet> unassigned, Map<KeyExtent,TServerInstance> assignedOut) {
    AssignmentParamsImpl params =
        AssignmentParamsImpl.fromThrift(currentStatus, currentTServerGroups,
            unassigned.entrySet().stream().collect(HashMap::new,
                (m, e) -> m.put(e.getKey(),
                    e.getValue().getLastLocation() == null ? null
                        : e.getValue().getLastLocation().getServerInstance()),
                Map::putAll),
            assignedOut);
    tabletBalancer.getAssignments(params);
  }

  public TabletStateStore getTabletStateStore(DataLevel level) {
    switch (level) {
      case METADATA:
        return this.metadataTabletStore;
      case ROOT:
        return this.rootTabletStore;
      case USER:
        return this.userTabletStore;
      default:
        throw new IllegalStateException("Unhandled DataLevel value: " + level);
    }
  }

  @Override
  public void registerMetrics(MeterRegistry registry) {
    super.registerMetrics(registry);
    compactionCoordinator.registerMetrics(registry);
  }

  private Map<FateInstanceType,Fate<Manager>> getFateRefs() {
    var fateRefs = this.fateRefs.get();
    Preconditions.checkState(fateRefs != null, "Unexpected null fate references map");
    return fateRefs;
  }

  @Override
  public ServiceLock getLock() {
    return managerLock;
  }

  private long numMigrations() {
    long count = 0;
    for (DataLevel dl : DataLevel.values()) {
      // prev row needed for the extent
      try (var tabletsMetadata = getContext().getAmple().readTablets().forLevel(dl)
          .fetch(TabletMetadata.ColumnType.PREV_ROW, TabletMetadata.ColumnType.MIGRATION).build()) {
        count += tabletsMetadata.stream()
            .filter(tabletMetadata -> tabletMetadata.getMigration() != null).count();
      }
    }
    return count;
  }
}<|MERGE_RESOLUTION|>--- conflicted
+++ resolved
@@ -1171,16 +1171,7 @@
     Thread statusThread = Threads.createCriticalThread("Status Thread", new StatusThread());
     statusThread.start();
 
-<<<<<<< HEAD
     tserverSet.startListeningForTabletServerChanges();
-=======
-    Threads.createCriticalThread("Migration Cleanup Thread", new MigrationCleanupThread()).start();
-
-    tserverSet.startListeningForTabletServerChanges();
-
-    Threads.createCriticalThread("ScanServer Cleanup Thread", new ScanServerZKCleaner()).start();
-
->>>>>>> 2ecf4f69
     try {
       blockForTservers();
     } catch (InterruptedException ex) {
@@ -1324,8 +1315,8 @@
     metricsInfo.init(MetricsInfo.serviceTags(getContext().getInstanceName(), getApplicationName(),
         sa.getAddress(), getResourceGroup()));
 
-    Threads.createThread("Migration Cleanup Thread", new MigrationCleanupThread()).start();
-    Threads.createThread("ScanServer Cleanup Thread", new ScanServerZKCleaner()).start();
+    Threads.createCriticalThread("Migration Cleanup Thread", new MigrationCleanupThread()).start();
+    Threads.createCriticalThread("ScanServer Cleanup Thread", new ScanServerZKCleaner()).start();
 
     // Don't call start the CompactionCoordinator until we have tservers and upgrade is complete.
     compactionCoordinator.start();
@@ -1574,47 +1565,6 @@
     }
   }
 
-<<<<<<< HEAD
-=======
-  @Deprecated
-  private TServer setupReplication()
-      throws UnknownHostException, KeeperException, InterruptedException {
-    ServerContext context = getContext();
-    // Start the replication coordinator which assigns tservers to service replication requests
-    var impl = new org.apache.accumulo.manager.replication.ManagerReplicationCoordinator(this);
-    ReplicationCoordinator.Iface haReplicationProxy =
-        HighlyAvailableServiceWrapper.service(impl, this);
-
-    var processor =
-        ThriftProcessorTypes.getReplicationCoordinatorTProcessor(haReplicationProxy, getContext());
-
-    var maxMessageSizeProperty = getConfiguration().resolve(Property.RPC_MAX_MESSAGE_SIZE,
-        Property.GENERAL_MAX_MESSAGE_SIZE);
-
-    ServerAddress replAddress = TServerUtils.startServer(context, getHostname(),
-        Property.MANAGER_REPLICATION_COORDINATOR_PORT, processor, "Manager Replication Coordinator",
-        "Replication Coordinator", null, Property.MANAGER_REPLICATION_COORDINATOR_MINTHREADS, null,
-        Property.MANAGER_REPLICATION_COORDINATOR_THREADCHECK, maxMessageSizeProperty);
-
-    log.info("Started replication coordinator service at " + replAddress.address);
-    // Start the daemon to scan the replication table and make units of work
-    replicationWorkThread = Threads.createNonCriticalThread("Replication Driver",
-        new org.apache.accumulo.manager.replication.ReplicationDriver(this));
-    replicationWorkThread.start();
-
-    // Start the daemon to assign work to tservers to replicate to our peers
-    var wd = new org.apache.accumulo.manager.replication.WorkDriver(this);
-    replicationAssignerThread = Threads.createNonCriticalThread(wd.getName(), wd);
-    replicationAssignerThread.start();
-
-    // Advertise that port we used so peers don't have to be told what it is
-    context.getZooReaderWriter().putPersistentData(
-        getZooKeeperRoot() + Constants.ZMANAGER_REPLICATION_COORDINATOR_ADDR,
-        replAddress.address.toString().getBytes(UTF_8), NodeExistsPolicy.OVERWRITE);
-    return replAddress.server;
-  }
-
->>>>>>> 2ecf4f69
   private long remaining(long deadline) {
     return Math.max(1, deadline - System.currentTimeMillis());
   }
