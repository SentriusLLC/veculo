/*
 * Licensed to the Apache Software Foundation (ASF) under one
 * or more contributor license agreements.  See the NOTICE file
 * distributed with this work for additional information
 * regarding copyright ownership.  The ASF licenses this file
 * to you under the Apache License, Version 2.0 (the
 * "License"); you may not use this file except in compliance
 * with the License.  You may obtain a copy of the License at
 *
 *   https://www.apache.org/licenses/LICENSE-2.0
 *
 * Unless required by applicable law or agreed to in writing,
 * software distributed under the License is distributed on an
 * "AS IS" BASIS, WITHOUT WARRANTIES OR CONDITIONS OF ANY
 * KIND, either express or implied.  See the License for the
 * specific language governing permissions and limitations
 * under the License.
 */
package org.apache.accumulo.manager;

import static com.google.common.util.concurrent.Uninterruptibles.sleepUninterruptibly;
import static java.nio.charset.StandardCharsets.UTF_8;
import static java.util.Collections.emptyMap;
import static java.util.Collections.emptySortedMap;
import static java.util.concurrent.TimeUnit.MILLISECONDS;
import static java.util.concurrent.TimeUnit.MINUTES;
import static java.util.concurrent.TimeUnit.NANOSECONDS;
import static java.util.concurrent.TimeUnit.SECONDS;

import java.io.IOException;
import java.net.UnknownHostException;
import java.time.Duration;
import java.util.ArrayList;
import java.util.Collection;
import java.util.Collections;
import java.util.EnumMap;
import java.util.HashMap;
import java.util.HashSet;
import java.util.Iterator;
import java.util.List;
import java.util.Map;
import java.util.Map.Entry;
import java.util.Optional;
import java.util.Set;
import java.util.SortedMap;
import java.util.TreeMap;
import java.util.UUID;
import java.util.concurrent.ConcurrentSkipListMap;
import java.util.concurrent.CountDownLatch;
import java.util.concurrent.ExecutionException;
import java.util.concurrent.ExecutorService;
import java.util.concurrent.Future;
import java.util.concurrent.ThreadPoolExecutor;
import java.util.concurrent.atomic.AtomicBoolean;
import java.util.concurrent.atomic.AtomicInteger;
import java.util.concurrent.atomic.AtomicReference;
import java.util.function.Function;
import java.util.function.Predicate;
import java.util.stream.Collectors;

import org.apache.accumulo.core.Constants;
import org.apache.accumulo.core.cli.ConfigOpts;
import org.apache.accumulo.core.client.admin.CompactionConfig;
import org.apache.accumulo.core.clientImpl.ClientContext;
import org.apache.accumulo.core.clientImpl.thrift.TableOperation;
import org.apache.accumulo.core.clientImpl.thrift.TableOperationExceptionType;
import org.apache.accumulo.core.clientImpl.thrift.ThriftTableOperationException;
import org.apache.accumulo.core.conf.AccumuloConfiguration;
import org.apache.accumulo.core.conf.Property;
import org.apache.accumulo.core.conf.SiteConfiguration;
import org.apache.accumulo.core.data.TableId;
import org.apache.accumulo.core.dataImpl.KeyExtent;
import org.apache.accumulo.core.fate.Fate;
import org.apache.accumulo.core.fate.FateCleaner;
import org.apache.accumulo.core.fate.FateId;
import org.apache.accumulo.core.fate.FateInstanceType;
import org.apache.accumulo.core.fate.FateStore;
import org.apache.accumulo.core.fate.user.UserFateStore;
import org.apache.accumulo.core.fate.zookeeper.MetaFateStore;
import org.apache.accumulo.core.fate.zookeeper.ZooCache.ZcStat;
import org.apache.accumulo.core.fate.zookeeper.ZooReaderWriter;
import org.apache.accumulo.core.fate.zookeeper.ZooUtil;
import org.apache.accumulo.core.fate.zookeeper.ZooUtil.NodeExistsPolicy;
import org.apache.accumulo.core.lock.ServiceLock;
import org.apache.accumulo.core.lock.ServiceLockData;
import org.apache.accumulo.core.lock.ServiceLockData.ServiceDescriptor;
import org.apache.accumulo.core.lock.ServiceLockData.ServiceDescriptors;
import org.apache.accumulo.core.lock.ServiceLockData.ThriftService;
import org.apache.accumulo.core.lock.ServiceLockPaths.AddressSelector;
import org.apache.accumulo.core.lock.ServiceLockPaths.ServiceLockPath;
import org.apache.accumulo.core.lock.ServiceLockSupport.HAServiceLockWatcher;
import org.apache.accumulo.core.manager.balancer.AssignmentParamsImpl;
import org.apache.accumulo.core.manager.balancer.BalanceParamsImpl;
import org.apache.accumulo.core.manager.balancer.TServerStatusImpl;
import org.apache.accumulo.core.manager.balancer.TabletServerIdImpl;
import org.apache.accumulo.core.manager.state.tables.TableState;
import org.apache.accumulo.core.manager.thrift.BulkImportState;
import org.apache.accumulo.core.manager.thrift.ManagerClientService;
import org.apache.accumulo.core.manager.thrift.ManagerGoalState;
import org.apache.accumulo.core.manager.thrift.ManagerMonitorInfo;
import org.apache.accumulo.core.manager.thrift.ManagerState;
import org.apache.accumulo.core.manager.thrift.TableInfo;
import org.apache.accumulo.core.manager.thrift.TabletServerStatus;
import org.apache.accumulo.core.metadata.AccumuloTable;
import org.apache.accumulo.core.metadata.TServerInstance;
import org.apache.accumulo.core.metadata.schema.Ample.DataLevel;
import org.apache.accumulo.core.metadata.schema.TabletMetadata;
import org.apache.accumulo.core.metrics.MetricsInfo;
import org.apache.accumulo.core.metrics.MetricsProducer;
import org.apache.accumulo.core.spi.balancer.BalancerEnvironment;
import org.apache.accumulo.core.spi.balancer.SimpleLoadBalancer;
import org.apache.accumulo.core.spi.balancer.TabletBalancer;
import org.apache.accumulo.core.spi.balancer.data.TServerStatus;
import org.apache.accumulo.core.spi.balancer.data.TabletMigration;
import org.apache.accumulo.core.spi.balancer.data.TabletServerId;
import org.apache.accumulo.core.trace.TraceUtil;
import org.apache.accumulo.core.util.Retry;
import org.apache.accumulo.core.util.Timer;
import org.apache.accumulo.core.util.threads.ThreadPools;
import org.apache.accumulo.core.util.threads.Threads;
import org.apache.accumulo.core.util.time.SteadyTime;
import org.apache.accumulo.manager.compaction.coordinator.CompactionCoordinator;
import org.apache.accumulo.manager.metrics.BalancerMetrics;
import org.apache.accumulo.manager.metrics.ManagerMetrics;
import org.apache.accumulo.manager.recovery.RecoveryManager;
import org.apache.accumulo.manager.split.Splitter;
import org.apache.accumulo.manager.state.TableCounts;
import org.apache.accumulo.manager.tableOps.TraceRepo;
import org.apache.accumulo.manager.upgrade.PreUpgradeValidation;
import org.apache.accumulo.manager.upgrade.UpgradeCoordinator;
import org.apache.accumulo.server.AbstractServer;
import org.apache.accumulo.server.HighlyAvailableService;
import org.apache.accumulo.server.ServerContext;
import org.apache.accumulo.server.compaction.CompactionConfigStorage;
import org.apache.accumulo.server.fs.VolumeManager;
import org.apache.accumulo.server.manager.LiveTServerSet;
import org.apache.accumulo.server.manager.LiveTServerSet.LiveTServersSnapshot;
import org.apache.accumulo.server.manager.LiveTServerSet.TServerConnection;
import org.apache.accumulo.server.manager.balancer.BalancerEnvironmentImpl;
import org.apache.accumulo.server.manager.state.DeadServerList;
import org.apache.accumulo.server.manager.state.TabletServerState;
import org.apache.accumulo.server.manager.state.TabletStateStore;
import org.apache.accumulo.server.manager.state.UnassignedTablet;
import org.apache.accumulo.server.rpc.HighlyAvailableServiceWrapper;
import org.apache.accumulo.server.rpc.ServerAddress;
import org.apache.accumulo.server.rpc.TServerUtils;
import org.apache.accumulo.server.rpc.ThriftProcessorTypes;
import org.apache.accumulo.server.security.SecurityOperation;
import org.apache.accumulo.server.security.delegation.AuthenticationTokenKeyManager;
import org.apache.accumulo.server.security.delegation.ZooAuthenticationKeyDistributor;
import org.apache.accumulo.server.tables.TableManager;
import org.apache.accumulo.server.tables.TableObserver;
import org.apache.accumulo.server.util.ScanServerMetadataEntries;
import org.apache.accumulo.server.util.ServerBulkImportStatus;
import org.apache.accumulo.server.util.TableInfoUtil;
import org.apache.thrift.TException;
import org.apache.thrift.server.TServer;
import org.apache.thrift.transport.TTransportException;
import org.apache.zookeeper.KeeperException;
import org.apache.zookeeper.WatchedEvent;
import org.apache.zookeeper.Watcher;
import org.slf4j.Logger;
import org.slf4j.LoggerFactory;

import com.google.common.base.Preconditions;
import com.google.common.collect.Comparators;
import com.google.common.collect.ImmutableSortedMap;
import com.google.common.collect.Maps;
import com.google.common.util.concurrent.RateLimiter;
import com.google.common.util.concurrent.Uninterruptibles;

import edu.umd.cs.findbugs.annotations.SuppressFBWarnings;
import io.micrometer.core.instrument.MeterRegistry;
import io.opentelemetry.api.trace.Span;
import io.opentelemetry.context.Scope;

/**
 * The Manager is responsible for assigning and balancing tablets to tablet servers.
 * <p>
 * The manager will also coordinate log recoveries and reports general status.
 */
public class Manager extends AbstractServer
    implements LiveTServerSet.Listener, TableObserver, HighlyAvailableService {

  static final Logger log = LoggerFactory.getLogger(Manager.class);

  static final int ONE_SECOND = 1000;
  private static final long CLEANUP_INTERVAL_MINUTES = 5;
  static final long WAIT_BETWEEN_ERRORS = ONE_SECOND;
  private static final long DEFAULT_WAIT_FOR_WATCHER = 10 * ONE_SECOND;
  private static final int MAX_CLEANUP_WAIT_TIME = ONE_SECOND;
  private static final int TIME_TO_WAIT_BETWEEN_LOCK_CHECKS = ONE_SECOND;
  static final int MAX_TSERVER_WORK_CHUNK = 5000;
  private static final int MAX_BAD_STATUS_COUNT = 3;
  private static final double MAX_SHUTDOWNS_PER_SEC = 10D / 60D;

  private final Object balancedNotifier = new Object();
  final LiveTServerSet tserverSet;
  private final List<TabletGroupWatcher> watchers = new ArrayList<>();
  final SecurityOperation security;
  final Map<TServerInstance,AtomicInteger> badServers =
      Collections.synchronizedMap(new HashMap<>());
  final Set<TServerInstance> serversToShutdown = Collections.synchronizedSet(new HashSet<>());
  final SortedMap<KeyExtent,TServerInstance> migrations =
      Collections.synchronizedSortedMap(new TreeMap<>());
  final EventCoordinator nextEvent = new EventCoordinator();
  RecoveryManager recoveryManager = null;
  private final ManagerTime timeKeeper;

  // Delegation Token classes
  private final boolean delegationTokensAvailable;
  private ZooAuthenticationKeyDistributor keyDistributor;
  private AuthenticationTokenKeyManager authenticationTokenKeyManager;

  ServiceLock managerLock = null;
  private TServer clientService = null;
  protected volatile TabletBalancer tabletBalancer;
  private final BalancerEnvironment balancerEnvironment;
  private final BalancerMetrics balancerMetrics = new BalancerMetrics();

  private ManagerState state = ManagerState.INITIAL;

  // fateReadyLatch and fateRefs go together; when this latch is ready, then the fate references
  // should already have been set; ConcurrentHashMap will guarantee that all threads will see
  // the initialized fate references after the latch is ready
  private final CountDownLatch fateReadyLatch = new CountDownLatch(1);
  private final AtomicReference<Map<FateInstanceType,Fate<Manager>>> fateRefs =
      new AtomicReference<>();

  volatile SortedMap<TServerInstance,TabletServerStatus> tserverStatus = emptySortedMap();
  volatile Map<String,Set<TServerInstance>> tServerGroupingForBalancer = emptyMap();

  final ServerBulkImportStatus bulkImportStatus = new ServerBulkImportStatus();

  private final AtomicBoolean managerInitialized = new AtomicBoolean(false);

  private final long timeToCacheRecoveryWalExistence;
  private ExecutorService tableInformationStatusPool = null;
  private ThreadPoolExecutor tabletRefreshThreadPool;

  private final TabletStateStore rootTabletStore;
  private final TabletStateStore metadataTabletStore;
  private final TabletStateStore userTabletStore;

  public synchronized ManagerState getManagerState() {
    return state;
  }

  public Map<FateId,Map<String,String>> getCompactionHints(DataLevel level) {
    Predicate<TableId> tablePredicate = (tableId) -> DataLevel.of(tableId) == level;
    Map<FateId,CompactionConfig> allConfig;
    try {
      allConfig = CompactionConfigStorage.getAllConfig(getContext(), tablePredicate);
    } catch (InterruptedException | KeeperException e) {
      throw new RuntimeException(e);
    }
    return Maps.transformValues(allConfig, CompactionConfig::getExecutionHints);
  }

  public boolean stillManager() {
    return getManagerState() != ManagerState.STOP;
  }

  /**
   * Retrieve the Fate object, blocking until it is ready. This could cause problems if Fate
   * operations are attempted to be used prior to the Manager being ready for them. If these
   * operations are triggered by a client side request from a tserver or client, it should be safe
   * to wait to handle those until Fate is ready, but if it occurs during an upgrade, or some other
   * time in the Manager before Fate is started, that may result in a deadlock and will need to be
   * fixed.
   *
   * @return the Fate object, only after the fate components are running and ready
   */
  public Fate<Manager> fate(FateInstanceType type) {
    try {
      // block up to 30 seconds until it's ready; if it's still not ready, introduce some logging
      if (!fateReadyLatch.await(30, SECONDS)) {
        String msgPrefix = "Unexpected use of fate in thread " + Thread.currentThread().getName()
            + " at time " + System.currentTimeMillis();
        // include stack trace so we know where it's coming from, in case we need to troubleshoot it
        log.warn("{} blocked until fate starts", msgPrefix,
            new IllegalStateException("Attempted fate action before manager finished starting up; "
                + "if this doesn't make progress, please report it as a bug to the developers"));
        int minutes = 0;
        while (!fateReadyLatch.await(5, MINUTES)) {
          minutes += 5;
          log.warn("{} still blocked after {} minutes; this is getting weird", msgPrefix, minutes);
        }
        log.debug("{} no longer blocked", msgPrefix);
      }
    } catch (InterruptedException e) {
      Thread.currentThread().interrupt();
      throw new IllegalStateException("Thread was interrupted; cannot proceed");
    }
    return getFateRefs().get(type);
  }

  static final boolean X = true;
  static final boolean O = false;
  // @formatter:off
  static final boolean[][] transitionOK = {
      //                            INITIAL HAVE_LOCK SAFE_MODE NORMAL UNLOAD_META UNLOAD_ROOT STOP
      /* INITIAL */                 {X, X, O, O, O, O, X},
      /* HAVE_LOCK */               {O, X, X, X, O, O, X},
      /* SAFE_MODE */               {O, O, X, X, X, O, X},
      /* NORMAL */                  {O, O, X, X, X, O, X},
      /* UNLOAD_METADATA_TABLETS */ {O, O, X, X, X, X, X},
      /* UNLOAD_ROOT_TABLET */      {O, O, O, X, X, X, X},
      /* STOP */                    {O, O, O, O, O, X, X}};
  //@formatter:on
  synchronized void setManagerState(final ManagerState newState) {
    if (state == newState) {
      return;
    }
    if (!transitionOK[state.ordinal()][newState.ordinal()]) {
      throw new IllegalStateException(String.format(
          "Programmer error: manager should not transition from %s to %s", state, newState));
    }
    final ManagerState oldState = state;
    state = newState;
    nextEvent.event("State changed from %s to %s", oldState, newState);
    switch (newState) {
      case STOP:
        // Give the server a little time before shutdown so the client
        // thread requesting the stop can return
        final var future = getContext().getScheduledExecutor().scheduleWithFixedDelay(() -> {
          // This frees the main thread and will cause the manager to exit
          clientService.stop();
          Manager.this.nextEvent.event("stopped event loop");
        }, 100L, 1000L, MILLISECONDS);
        ThreadPools.watchNonCriticalScheduledTask(future);
        break;
      case HAVE_LOCK:
        if (isUpgrading()) {
          new PreUpgradeValidation().validate(getContext(), nextEvent);
          upgradeCoordinator.upgradeZookeeper(getContext(), nextEvent);
        }
        break;
      case NORMAL:
        if (isUpgrading()) {
          upgradeMetadataFuture = upgradeCoordinator.upgradeMetadata(getContext(), nextEvent);
        }
        break;
      default:
        break;
    }
  }

  private final UpgradeCoordinator upgradeCoordinator = new UpgradeCoordinator();

  private Future<Void> upgradeMetadataFuture;

  private FateServiceHandler fateServiceHandler;
  private ManagerClientServiceHandler managerClientHandler;
  private CompactionCoordinator compactionCoordinator;

  private int assignedOrHosted(TableId tableId) {
    int result = 0;
    for (TabletGroupWatcher watcher : watchers) {
      TableCounts count = watcher.getStats(tableId);
      result += count.hosted() + count.assigned();
    }
    return result;
  }

  private int totalAssignedOrHosted() {
    int result = 0;
    for (TabletGroupWatcher watcher : watchers) {
      for (Entry<TableId,TableCounts> entry : watcher.getStats().entrySet()) {
        var tableId = entry.getKey();
        var counts = entry.getValue();
        log.debug(
            "Watcher: {}: TableId: {}, Assigned Tablets: {}, Hosted Tablets:{}, "
                + " Unassigned Tablets: {}, Dead tserver assignments: {}, Suspended Tablets: {}",
            watcher.getName(), tableId, counts.assigned(), counts.hosted(), counts.unassigned(),
            counts.assignedToDeadServers(), counts.suspended());
        result += counts.assigned() + counts.hosted();
      }
    }
    return result;
  }

  private int nonMetaDataTabletsAssignedOrHosted() {
    return totalAssignedOrHosted() - assignedOrHosted(AccumuloTable.METADATA.tableId())
        - assignedOrHosted(AccumuloTable.ROOT.tableId());
  }

  private int notHosted() {
    int result = 0;
    for (TabletGroupWatcher watcher : watchers) {
      for (TableCounts counts : watcher.getStats().values()) {
        result += counts.assigned() + counts.assignedToDeadServers() + counts.suspended();
      }
    }
    return result;
  }

  // The number of unassigned tablets that should be assigned: displayed on the monitor page
  int displayUnassigned() {
    int result = 0;
    switch (getManagerState()) {
      case NORMAL:
        // Count offline tablets for online tables
        for (TabletGroupWatcher watcher : watchers) {
          TableManager manager = getContext().getTableManager();
          for (Entry<TableId,TableCounts> entry : watcher.getStats().entrySet()) {
            TableId tableId = entry.getKey();
            TableCounts counts = entry.getValue();
            if (manager.getTableState(tableId) == TableState.ONLINE) {
              result += counts.unassigned() + counts.assignedToDeadServers() + counts.assigned()
                  + counts.suspended();
            }
          }
        }
        break;
      case SAFE_MODE:
        // Count offline tablets for the metadata table
        for (TabletGroupWatcher watcher : watchers) {
          TableCounts counts = watcher.getStats(AccumuloTable.METADATA.tableId());
          result += counts.unassigned() + counts.suspended();
        }
        break;
      case UNLOAD_METADATA_TABLETS:
      case UNLOAD_ROOT_TABLET:
        for (TabletGroupWatcher watcher : watchers) {
          TableCounts counts = watcher.getStats(AccumuloTable.METADATA.tableId());
          result += counts.unassigned() + counts.suspended();
        }
        break;
      default:
        break;
    }
    return result;
  }

  public void mustBeOnline(final TableId tableId) throws ThriftTableOperationException {
    ServerContext context = getContext();
    context.clearTableListCache();
    if (context.getTableState(tableId) != TableState.ONLINE) {
      throw new ThriftTableOperationException(tableId.canonical(), null, TableOperation.MERGE,
          TableOperationExceptionType.OFFLINE, "table is not online");
    }
  }

  public TableManager getTableManager() {
    return getContext().getTableManager();
  }

  public ThreadPoolExecutor getTabletRefreshThreadPool() {
    return tabletRefreshThreadPool;
  }

  public static void main(String[] args) throws Exception {
    try (Manager manager = new Manager(new ConfigOpts(), ServerContext::new, args)) {
      manager.runServer();
    }
  }

  protected Manager(ConfigOpts opts, Function<SiteConfiguration,ServerContext> serverContextFactory,
      String[] args) throws IOException {
    super("manager", opts, serverContextFactory, args);
    ServerContext context = super.getContext();
    balancerEnvironment = new BalancerEnvironmentImpl(context);

    AccumuloConfiguration aconf = context.getConfiguration();

    log.info("Version {}", Constants.VERSION);
    log.info("Instance {}", context.getInstanceID());
    timeKeeper = new ManagerTime(this, aconf);
    tserverSet = new LiveTServerSet(context, this);
    initializeBalancer();

    this.security = context.getSecurityOperation();

    final long tokenLifetime = aconf.getTimeInMillis(Property.GENERAL_DELEGATION_TOKEN_LIFETIME);

    this.rootTabletStore = TabletStateStore.getStoreForLevel(DataLevel.ROOT, context);
    this.metadataTabletStore = TabletStateStore.getStoreForLevel(DataLevel.METADATA, context);
    this.userTabletStore = TabletStateStore.getStoreForLevel(DataLevel.USER, context);

    authenticationTokenKeyManager = null;
    keyDistributor = null;
    if (getConfiguration().getBoolean(Property.INSTANCE_RPC_SASL_ENABLED)) {
      // SASL is enabled, create the key distributor (ZooKeeper) and manager (generates/rolls secret
      // keys)
      log.info("SASL is enabled, creating delegation token key manager and distributor");
      final long tokenUpdateInterval =
          aconf.getTimeInMillis(Property.GENERAL_DELEGATION_TOKEN_UPDATE_INTERVAL);
      keyDistributor = new ZooAuthenticationKeyDistributor(context.getZooSession(),
          context.getZooKeeperRoot() + Constants.ZDELEGATION_TOKEN_KEYS);
      authenticationTokenKeyManager = new AuthenticationTokenKeyManager(context.getSecretManager(),
          keyDistributor, tokenUpdateInterval, tokenLifetime);
      delegationTokensAvailable = true;
    } else {
      log.info("SASL is not enabled, delegation tokens will not be available");
      delegationTokensAvailable = false;
    }
    this.timeToCacheRecoveryWalExistence =
        aconf.getTimeInMillis(Property.MANAGER_RECOVERY_WAL_EXISTENCE_CACHE_TIME);
  }

  public TServerConnection getConnection(TServerInstance server) {
    return tserverSet.getConnection(server);
  }

<<<<<<< HEAD
=======
  public MergeInfo getMergeInfo(TableId tableId) {
    ServerContext context = getContext();
    synchronized (mergeLock) {
      try {
        String path = context.getZooKeeperRoot() + Constants.ZTABLES + "/" + tableId + "/merge";
        if (!context.getZooSession().asReaderWriter().exists(path)) {
          return new MergeInfo();
        }
        byte[] data = context.getZooSession().asReaderWriter().getData(path);
        DataInputBuffer in = new DataInputBuffer();
        in.reset(data, data.length);
        MergeInfo info = new MergeInfo();
        info.readFields(in);
        return info;
      } catch (KeeperException.NoNodeException ex) {
        log.info("Error reading merge state, it probably just finished");
        return new MergeInfo();
      } catch (Exception ex) {
        log.warn("Unexpected error reading merge state", ex);
        return new MergeInfo();
      }
    }
  }

  public void setMergeState(MergeInfo info, MergeState state)
      throws KeeperException, InterruptedException {
    ServerContext context = getContext();
    synchronized (mergeLock) {
      String path = context.getZooKeeperRoot() + Constants.ZTABLES + "/"
          + info.getExtent().tableId() + "/merge";
      info.setState(state);
      if (state.equals(MergeState.NONE)) {
        context.getZooSession().asReaderWriter().recursiveDelete(path, NodeMissingPolicy.SKIP);
      } else {
        DataOutputBuffer out = new DataOutputBuffer();
        try {
          info.write(out);
        } catch (IOException ex) {
          throw new AssertionError("Unlikely", ex);
        }
        context.getZooSession().asReaderWriter().putPersistentData(path, out.getData(),
            state.equals(MergeState.STARTED) ? ZooUtil.NodeExistsPolicy.FAIL
                : ZooUtil.NodeExistsPolicy.OVERWRITE);
      }
      mergeLock.notifyAll();
    }
    nextEvent.event("Merge state of %s set to %s", info.getExtent(), state);
  }

  public void clearMergeState(TableId tableId) throws KeeperException, InterruptedException {
    synchronized (mergeLock) {
      String path = getContext().getZooKeeperRoot() + Constants.ZTABLES + "/" + tableId + "/merge";
      getContext().getZooSession().asReaderWriter().recursiveDelete(path, NodeMissingPolicy.SKIP);
      mergeLock.notifyAll();
    }
    nextEvent.event("Merge state of %s cleared", tableId);
  }

>>>>>>> be22deed
  void setManagerGoalState(ManagerGoalState state) {
    try {
      getContext().getZooSession().asReaderWriter().putPersistentData(
          getContext().getZooKeeperRoot() + Constants.ZMANAGER_GOAL_STATE,
          state.name().getBytes(UTF_8), NodeExistsPolicy.OVERWRITE);
    } catch (Exception ex) {
      log.error("Unable to set manager goal state in zookeeper");
    }
  }

  ManagerGoalState getManagerGoalState() {
    while (true) {
      try {
        byte[] data = getContext().getZooSession().asReaderWriter()
            .getData(getContext().getZooKeeperRoot() + Constants.ZMANAGER_GOAL_STATE);
        return ManagerGoalState.valueOf(new String(data, UTF_8));
      } catch (Exception e) {
        log.error("Problem getting real goal state from zookeeper: ", e);
        sleepUninterruptibly(1, SECONDS);
      }
    }
  }

  public void clearMigrations(TableId tableId) {
    synchronized (migrations) {
      migrations.keySet().removeIf(extent -> extent.tableId().equals(tableId));
    }
  }

  private Splitter splitter;

  public Splitter getSplitter() {
    return splitter;
  }

  public MetricsProducer getBalancerMetrics() {
    return balancerMetrics;
  }

  public UpgradeCoordinator.UpgradeStatus getUpgradeStatus() {
    return upgradeCoordinator.getStatus();
  }

  public CompactionCoordinator getCompactionCoordinator() {
    return compactionCoordinator;
  }

  public void hostOndemand(List<KeyExtent> extents) {
    extents.forEach(e -> Preconditions.checkArgument(DataLevel.of(e.tableId()) == DataLevel.USER));

    for (var watcher : watchers) {
      if (watcher.getLevel() == DataLevel.USER) {
        watcher.hostOndemand(extents);
      }
    }
  }

  private class MigrationCleanupThread implements Runnable {

    @Override
    public void run() {
      while (stillManager()) {
        if (!migrations.isEmpty()) {
          try {
            cleanupOfflineMigrations();
            cleanupNonexistentMigrations(getContext());
          } catch (Exception ex) {
            log.error("Error cleaning up migrations", ex);
          }
        }
        sleepUninterruptibly(CLEANUP_INTERVAL_MINUTES, MINUTES);
      }
    }

    /**
     * If a migrating tablet splits, and the tablet dies before sending the manager a message, the
     * migration will refer to a non-existing tablet, so it can never complete. Periodically scan
     * the metadata table and remove any migrating tablets that no longer exist.
     */
    private void cleanupNonexistentMigrations(final ClientContext clientContext) {

      Map<DataLevel,Set<KeyExtent>> notSeen;

      synchronized (migrations) {
        notSeen = partitionMigrations(migrations.keySet());
      }

      // for each level find the set of migrating tablets that do not exists in metadata store
      for (DataLevel dataLevel : DataLevel.values()) {
        var notSeenForLevel = notSeen.getOrDefault(dataLevel, Set.of());
        if (notSeenForLevel.isEmpty() || dataLevel == DataLevel.ROOT) {
          // No need to scan this level if there are no migrations. The root tablet is always
          // expected to exists, so no need to read its metadata.
          continue;
        }

        try (var tablets = clientContext.getAmple().readTablets().forLevel(dataLevel)
            .fetch(TabletMetadata.ColumnType.PREV_ROW).build()) {
          // A goal of this code is to avoid reading all extents in the metadata table into memory
          // when finding extents that exists in the migrating set and not in the metadata table.
          tablets.forEach(tabletMeta -> notSeenForLevel.remove(tabletMeta.getExtent()));
        }

        // remove any tablets that previously existed in migrations for this level but were not seen
        // in the metadata table for the level
        migrations.keySet().removeAll(notSeenForLevel);
      }
    }

    /**
     * If migrating a tablet for a table that is offline, the migration can never succeed because no
     * tablet server will load the tablet. check for offline tables and remove their migrations.
     */
    private void cleanupOfflineMigrations() {
      ServerContext context = getContext();
      TableManager manager = context.getTableManager();
      for (TableId tableId : context.getTableIdToNameMap().keySet()) {
        TableState state = manager.getTableState(tableId);
        if (state == TableState.OFFLINE) {
          clearMigrations(tableId);
        }
      }
    }
  }

  private class ScanServerZKCleaner implements Runnable {

    @Override
    public void run() {

<<<<<<< HEAD
      final ZooReaderWriter zrw = getContext().getZooReaderWriter();
=======
      final ZooReaderWriter zrw = getContext().getZooSession().asReaderWriter();
      final String sserverZNodePath = getContext().getZooKeeperRoot() + Constants.ZSSERVERS;
>>>>>>> be22deed

      while (stillManager()) {
        try {
          Set<ServiceLockPath> scanServerPaths =
              getContext().getServerPaths().getScanServer(rg -> true, AddressSelector.all(), false);
          for (ServiceLockPath path : scanServerPaths) {

            ZcStat stat = new ZcStat();
            Optional<ServiceLockData> lockData =
                ServiceLock.getLockData(getContext().getZooCache(), path, stat);

            if (lockData.isEmpty()) {
              try {
                log.debug("Deleting empty ScanServer ZK node {}", path);
                zrw.delete(path.toString());
              } catch (KeeperException.NotEmptyException e) {
                log.debug(
                    "Failed to delete ScanServer ZK node {} its not empty, likely an expected race condition.",
                    path);
              }
            }
          }
        } catch (KeeperException e) {
          log.error("Exception trying to delete empty scan server ZNodes, will retry", e);
        } catch (InterruptedException e) {
          Thread.interrupted();
          log.error("Interrupted trying to delete empty scan server ZNodes, will retry", e);
        } finally {
          // sleep for 5 mins
          sleepUninterruptibly(CLEANUP_INTERVAL_MINUTES, MINUTES);
        }
      }
    }

  }

  /**
   * balanceTablets() balances tables by DataLevel. Return the current set of migrations partitioned
   * by DataLevel
   */
  private static Map<DataLevel,Set<KeyExtent>>
      partitionMigrations(final Set<KeyExtent> migrations) {
    final Map<DataLevel,Set<KeyExtent>> partitionedMigrations = new EnumMap<>(DataLevel.class);
    // populate to prevent NPE
    for (DataLevel dl : DataLevel.values()) {
      partitionedMigrations.put(dl, new HashSet<>());
    }
    migrations.forEach(ke -> {
      partitionedMigrations.get(DataLevel.of(ke.tableId())).add(ke);
    });
    return partitionedMigrations;
  }

  private class StatusThread implements Runnable {

    private boolean goodStats() {
      int start;
      switch (getManagerState()) {
        case UNLOAD_METADATA_TABLETS:
          start = 1;
          break;
        case UNLOAD_ROOT_TABLET:
          start = 2;
          break;
        default:
          start = 0;
      }
      for (int i = start; i < watchers.size(); i++) {
        TabletGroupWatcher watcher = watchers.get(i);
        if (watcher.stats.getLastManagerState() != getManagerState()) {
          log.debug("{}: {} != {}", watcher.getName(), watcher.stats.getLastManagerState(),
              getManagerState());
          return false;
        }
      }
      return true;
    }

    @Override
    public void run() {
      EventCoordinator.Tracker eventTracker = nextEvent.getTracker();
      while (stillManager()) {
        long wait;
        try {
          switch (getManagerGoalState()) {
            case NORMAL:
              setManagerState(ManagerState.NORMAL);
              break;
            case SAFE_MODE:
              if (getManagerState() == ManagerState.NORMAL
                  || getManagerState() == ManagerState.HAVE_LOCK) {
                setManagerState(ManagerState.SAFE_MODE);
              }
              break;
            case CLEAN_STOP:
              switch (getManagerState()) {
                case NORMAL:
                  // USER fate stores its data in a user table and its operations may interact with
                  // all tables, need to completely shut it down before unloading user tablets
                  fate(FateInstanceType.USER).shutdown(1, MINUTES);
                  setManagerState(ManagerState.SAFE_MODE);
                  break;
                case SAFE_MODE: {
                  // META fate stores its data in Zookeeper and its operations interact with
                  // metadata and root tablets, need to completely shut it down before unloading
                  // metadata and root tablets
                  fate(FateInstanceType.META).shutdown(1, MINUTES);
                  int count = nonMetaDataTabletsAssignedOrHosted();
                  log.debug(
                      String.format("There are %d non-metadata tablets assigned or hosted", count));
                  if (count == 0 && goodStats()) {
                    setManagerState(ManagerState.UNLOAD_METADATA_TABLETS);
                  }
                }
                  break;
                case UNLOAD_METADATA_TABLETS: {
                  int count = assignedOrHosted(AccumuloTable.METADATA.tableId());
                  log.debug(
                      String.format("There are %d metadata tablets assigned or hosted", count));
                  if (count == 0 && goodStats()) {
                    setManagerState(ManagerState.UNLOAD_ROOT_TABLET);
                  }
                }
                  break;
                case UNLOAD_ROOT_TABLET:
                  int count = assignedOrHosted(AccumuloTable.METADATA.tableId());
                  if (count > 0 && goodStats()) {
                    log.debug(String.format("%d metadata tablets online", count));
                    setManagerState(ManagerState.UNLOAD_ROOT_TABLET);
                  }
                  int root_count = assignedOrHosted(AccumuloTable.ROOT.tableId());
                  if (root_count > 0 && goodStats()) {
                    log.debug("The root tablet is still assigned or hosted");
                  }
                  if (count + root_count == 0 && goodStats()) {
                    Set<TServerInstance> currentServers = tserverSet.getCurrentServers();
                    log.debug("stopping {} tablet servers", currentServers.size());
                    for (TServerInstance server : currentServers) {
                      try {
                        serversToShutdown.add(server);
                        tserverSet.getConnection(server).fastHalt(managerLock);
                      } catch (TException e) {
                        // its probably down, and we don't care
                      } finally {
                        tserverSet.remove(server);
                      }
                    }
                    if (currentServers.isEmpty()) {
                      setManagerState(ManagerState.STOP);
                    }
                  }
                  break;
                default:
                  break;
              }
          }
        } catch (Exception t) {
          log.error("Error occurred reading / switching manager goal state. Will"
              + " continue with attempt to update status", t);
        }

        Span span = TraceUtil.startSpan(this.getClass(), "run::updateStatus");
        try (Scope scope = span.makeCurrent()) {
          wait = updateStatus();
          eventTracker.waitForEvents(wait);
        } catch (Exception t) {
          TraceUtil.setException(span, t, false);
          log.error("Error balancing tablets, will wait for {} (seconds) and then retry ",
              WAIT_BETWEEN_ERRORS / ONE_SECOND, t);
          sleepUninterruptibly(WAIT_BETWEEN_ERRORS, MILLISECONDS);
        } finally {
          span.end();
        }
      }
    }

    private long updateStatus() {
      var tseversSnapshot = tserverSet.getSnapshot();
      tserverStatus = gatherTableInformation(tseversSnapshot.getTservers());
      tServerGroupingForBalancer = tseversSnapshot.getTserverGroups();

      checkForHeldServer(tserverStatus);

      if (!badServers.isEmpty()) {
        log.debug("not balancing because the balance information is out-of-date {}",
            badServers.keySet());
      } else if (getManagerGoalState() == ManagerGoalState.CLEAN_STOP) {
        log.debug("not balancing because the manager is attempting to stop cleanly");
      } else if (!serversToShutdown.isEmpty()) {
        log.debug("not balancing while shutting down servers {}", serversToShutdown);
      } else {
        for (TabletGroupWatcher tgw : watchers) {
          if (!tgw.isSameTserversAsLastScan(tseversSnapshot.getTservers())) {
            log.debug("not balancing just yet, as collection of live tservers is in flux");
            return DEFAULT_WAIT_FOR_WATCHER;
          }
        }
        return balanceTablets();
      }
      return DEFAULT_WAIT_FOR_WATCHER;
    }

    private void checkForHeldServer(SortedMap<TServerInstance,TabletServerStatus> tserverStatus) {
      TServerInstance instance = null;
      int crazyHoldTime = 0;
      int someHoldTime = 0;
      final long maxWait = getConfiguration().getTimeInMillis(Property.TSERV_HOLD_TIME_SUICIDE);
      for (Entry<TServerInstance,TabletServerStatus> entry : tserverStatus.entrySet()) {
        if (entry.getValue().getHoldTime() > 0) {
          someHoldTime++;
          if (entry.getValue().getHoldTime() > maxWait) {
            instance = entry.getKey();
            crazyHoldTime++;
          }
        }
      }
      if (crazyHoldTime == 1 && someHoldTime == 1 && tserverStatus.size() > 1) {
        log.warn("Tablet server {} exceeded maximum hold time: attempting to kill it", instance);
        try {
          TServerConnection connection = tserverSet.getConnection(instance);
          if (connection != null) {
            connection.fastHalt(managerLock);
          }
        } catch (TException e) {
          log.error("{}", e.getMessage(), e);
        }
        badServers.putIfAbsent(instance, new AtomicInteger(1));
      }
    }

    /**
     * Given the current tserverStatus map and a DataLevel, return a view of the tserverStatus map
     * that only contains entries for tables in the DataLevel
     */
    private SortedMap<TServerInstance,TabletServerStatus> createTServerStatusView(
        final DataLevel dl, final SortedMap<TServerInstance,TabletServerStatus> status) {
      final SortedMap<TServerInstance,TabletServerStatus> tserverStatusForLevel = new TreeMap<>();
      status.forEach((tsi, tss) -> {
        final TabletServerStatus copy = tss.deepCopy();
        final Map<String,TableInfo> oldTableMap = copy.getTableMap();
        final Map<String,TableInfo> newTableMap =
            new HashMap<>(dl == DataLevel.USER ? oldTableMap.size() : 1);
        if (dl == DataLevel.ROOT) {
          if (oldTableMap.containsKey(AccumuloTable.ROOT.tableName())) {
            newTableMap.put(AccumuloTable.ROOT.tableName(),
                oldTableMap.get(AccumuloTable.ROOT.tableName()));
          }
        } else if (dl == DataLevel.METADATA) {
          if (oldTableMap.containsKey(AccumuloTable.METADATA.tableName())) {
            newTableMap.put(AccumuloTable.METADATA.tableName(),
                oldTableMap.get(AccumuloTable.METADATA.tableName()));
          }
        } else if (dl == DataLevel.USER) {
          if (!oldTableMap.containsKey(AccumuloTable.METADATA.tableName())
              && !oldTableMap.containsKey(AccumuloTable.ROOT.tableName())) {
            newTableMap.putAll(oldTableMap);
          } else {
            oldTableMap.forEach((table, info) -> {
              if (!table.equals(AccumuloTable.ROOT.tableName())
                  && !table.equals(AccumuloTable.METADATA.tableName())) {
                newTableMap.put(table, info);
              }
            });
          }
        } else {
          throw new IllegalArgumentException("Unhandled DataLevel value: " + dl);
        }
        copy.setTableMap(newTableMap);
        tserverStatusForLevel.put(tsi, copy);
      });
      return tserverStatusForLevel;
    }

    private long balanceTablets() {

      final int tabletsNotHosted = notHosted();
      BalanceParamsImpl params = null;
      long wait = 0;
      long totalMigrationsOut = 0;
      final Map<DataLevel,Set<KeyExtent>> partitionedMigrations =
          partitionMigrations(migrationsSnapshot().keySet());
      int levelsCompleted = 0;

      for (DataLevel dl : DataLevel.values()) {
        if (dl == DataLevel.USER && tabletsNotHosted > 0) {
          log.debug("not balancing user tablets because there are {} unhosted tablets",
              tabletsNotHosted);
          continue;
        }
        // Create a view of the tserver status such that it only contains the tables
        // for this level in the tableMap.
        SortedMap<TServerInstance,TabletServerStatus> tserverStatusForLevel =
            createTServerStatusView(dl, tserverStatus);
        // Construct the Thrift variant of the map above for the BalancerParams
        final SortedMap<TabletServerId,TServerStatus> tserverStatusForBalancerLevel =
            new TreeMap<>();
        tserverStatusForLevel.forEach((tsi, status) -> tserverStatusForBalancerLevel
            .put(new TabletServerIdImpl(tsi), TServerStatusImpl.fromThrift(status)));

        long migrationsOutForLevel = 0;
        int attemptNum = 0;
        do {
          log.debug("Balancing for tables at level {}, times-in-loop: {}", dl, ++attemptNum);

          SortedMap<TabletServerId,TServerStatus> statusForBalancerLevel =
              tserverStatusForBalancerLevel;
          if (attemptNum > 1 && (dl == DataLevel.ROOT || dl == DataLevel.METADATA)) {
            // If we are still migrating then perform a re-check on the tablet
            // servers to make sure non of them have failed.
            Set<TServerInstance> currentServers = tserverSet.getCurrentServers();
            tserverStatus = gatherTableInformation(currentServers);
            // Create a view of the tserver status such that it only contains the tables
            // for this level in the tableMap.
            tserverStatusForLevel = createTServerStatusView(dl, tserverStatus);
            final SortedMap<TabletServerId,TServerStatus> tserverStatusForBalancerLevel2 =
                new TreeMap<>();
            tserverStatusForLevel.forEach((tsi, status) -> tserverStatusForBalancerLevel2
                .put(new TabletServerIdImpl(tsi), TServerStatusImpl.fromThrift(status)));
            statusForBalancerLevel = tserverStatusForBalancerLevel2;
          }

          params = BalanceParamsImpl.fromThrift(statusForBalancerLevel, tServerGroupingForBalancer,
              tserverStatusForLevel, partitionedMigrations.get(dl), dl);
          wait = Math.max(tabletBalancer.balance(params), wait);
          migrationsOutForLevel = 0;
          for (TabletMigration m : checkMigrationSanity(statusForBalancerLevel.keySet(),
              params.migrationsOut(), dl)) {
            final KeyExtent ke = KeyExtent.fromTabletId(m.getTablet());
            if (migrations.containsKey(ke)) {
              log.warn("balancer requested migration more than once, skipping {}", m);
              continue;
            }
            migrationsOutForLevel++;
            migrations.put(ke, TabletServerIdImpl.toThrift(m.getNewTabletServer()));
            log.debug("migration {}", m);
          }
        } while (migrationsOutForLevel > 0 && (dl == DataLevel.ROOT || dl == DataLevel.METADATA));
        totalMigrationsOut += migrationsOutForLevel;

        // increment this at end of loop to signal complete run w/o any continue
        levelsCompleted++;
      }
      balancerMetrics.assignMigratingCount(migrations::size);

      if (totalMigrationsOut == 0 && levelsCompleted == DataLevel.values().length) {
        synchronized (balancedNotifier) {
          balancedNotifier.notifyAll();
        }
      } else if (totalMigrationsOut > 0) {
        nextEvent.event("Migrating %d more tablets, %d total", totalMigrationsOut,
            migrations.size());
      }
      return wait;
    }

    private List<TabletMigration> checkMigrationSanity(Set<TabletServerId> current,
        List<TabletMigration> migrations, DataLevel level) {
      return migrations.stream().filter(m -> {
        boolean includeMigration = false;
        if (m.getTablet() == null) {
          log.error("Balancer gave back a null tablet {}", m);
        } else if (DataLevel.of(m.getTablet().getTable()) != level) {
          log.trace(
              "Balancer wants to move a tablet ({}) outside of the current processing level ({}), "
                  + "ignoring and should be processed at the correct level ({})",
              m.getTablet(), level, DataLevel.of(m.getTablet().getTable()));
        } else if (m.getNewTabletServer() == null) {
          log.error("Balancer did not set the destination {}", m);
        } else if (m.getOldTabletServer() == null) {
          log.error("Balancer did not set the source {}", m);
        } else if (!current.contains(m.getOldTabletServer())) {
          log.warn("Balancer wants to move a tablet from a server that is not current: {}", m);
        } else if (!current.contains(m.getNewTabletServer())) {
          log.warn("Balancer wants to move a tablet to a server that is not current: {}", m);
        } else {
          includeMigration = true;
        }
        return includeMigration;
      }).collect(Collectors.toList());
    }

  }

  private SortedMap<TServerInstance,TabletServerStatus>
      gatherTableInformation(Set<TServerInstance> currentServers) {
    final long rpcTimeout = getConfiguration().getTimeInMillis(Property.GENERAL_RPC_TIMEOUT);
    int threads = getConfiguration().getCount(Property.MANAGER_STATUS_THREAD_POOL_SIZE);
    long start = System.currentTimeMillis();
    final SortedMap<TServerInstance,TabletServerStatus> result = new ConcurrentSkipListMap<>();
    final RateLimiter shutdownServerRateLimiter = RateLimiter.create(MAX_SHUTDOWNS_PER_SEC);
    final ArrayList<Future<?>> tasks = new ArrayList<>();
    for (TServerInstance serverInstance : currentServers) {
      final TServerInstance server = serverInstance;
      if (threads == 0) {
        // Since an unbounded thread pool is being used, rate limit how fast task are added to the
        // executor. This prevents the threads from growing large unless there are lots of
        // unresponsive tservers.
        sleepUninterruptibly(Math.max(1, rpcTimeout / 120_000), MILLISECONDS);
      }
      tasks.add(tableInformationStatusPool.submit(() -> {
        try {
          Thread t = Thread.currentThread();
          String oldName = t.getName();
          try {
            String message = "Getting status from " + server;
            t.setName(message);
            long startForServer = System.currentTimeMillis();
            log.trace(message);
            TServerConnection connection1 = tserverSet.getConnection(server);
            if (connection1 == null) {
              throw new IOException("No connection to " + server);
            }
            TabletServerStatus status = connection1.getTableMap(false);
            result.put(server, status);

            long duration = System.currentTimeMillis() - startForServer;
            log.trace("Got status from {} in {} ms", server, duration);

          } finally {
            t.setName(oldName);
          }
        } catch (Exception ex) {
          log.error("unable to get tablet server status {} {}", server, ex.toString());
          log.debug("unable to get tablet server status {}", server, ex);
          // Attempt to shutdown server only if able to acquire. If unable, this tablet server
          // will be removed from the badServers set below and status will be reattempted again
          // MAX_BAD_STATUS_COUNT times
          if (badServers.computeIfAbsent(server, k -> new AtomicInteger(0)).incrementAndGet()
              > MAX_BAD_STATUS_COUNT) {
            if (shutdownServerRateLimiter.tryAcquire()) {
              log.warn("attempting to stop {}", server);
              try {
                TServerConnection connection2 = tserverSet.getConnection(server);
                if (connection2 != null) {
                  connection2.halt(managerLock);
                }
              } catch (TTransportException e1) {
                // ignore: it's probably down
              } catch (Exception e2) {
                log.info("error talking to troublesome tablet server", e2);
              }
            } else {
              log.warn("Unable to shutdown {} as over the shutdown limit of {} per minute", server,
                  MAX_SHUTDOWNS_PER_SEC * 60);
            }
            badServers.remove(server);
          }
        }
      }));
    }
    // wait at least 10 seconds
    final Duration timeToWait =
        Comparators.max(Duration.ofSeconds(10), Duration.ofMillis(rpcTimeout / 3));
    final Timer startTime = Timer.startNew();
    // Wait for all tasks to complete
    while (!tasks.isEmpty()) {
      boolean cancel = startTime.hasElapsed(timeToWait);
      Iterator<Future<?>> iter = tasks.iterator();
      while (iter.hasNext()) {
        Future<?> f = iter.next();
        if (f.isDone()) {
          iter.remove();
        } else if (cancel) {
          f.cancel(true);
        }
      }
      Uninterruptibles.sleepUninterruptibly(1, MILLISECONDS);
    }

    // Threads may still modify map after shutdownNow is called, so create an immutable snapshot.
    SortedMap<TServerInstance,TabletServerStatus> info = ImmutableSortedMap.copyOf(result);

    synchronized (badServers) {
      badServers.keySet().retainAll(currentServers);
      badServers.keySet().removeAll(info.keySet());
    }
    log.debug(String.format("Finished gathering information from %d of %d servers in %.2f seconds",
        info.size(), currentServers.size(), (System.currentTimeMillis() - start) / 1000.));

    return info;
  }

  @Override
  public void run() {
    final ServerContext context = getContext();
    final String zroot = context.getZooKeeperRoot();

    // ACCUMULO-4424 Put up the Thrift servers before getting the lock as a sign of process health
    // when a hot-standby
    //
    // Start the Manager's Fate Service
    fateServiceHandler = new FateServiceHandler(this);
    managerClientHandler = new ManagerClientServiceHandler(this);
    compactionCoordinator = new CompactionCoordinator(context, security, fateRefs, this);

    // Start the Manager's Client service
    // Ensure that calls before the manager gets the lock fail
    ManagerClientService.Iface haProxy =
        HighlyAvailableServiceWrapper.service(managerClientHandler, this);

    ServerAddress sa;
    var processor = ThriftProcessorTypes.getManagerTProcessor(fateServiceHandler,
        compactionCoordinator.getThriftService(), haProxy, getContext());

    try {
      sa = TServerUtils.startServer(context, getHostname(), Property.MANAGER_CLIENTPORT, processor,
          "Manager", "Manager Client Service Handler", null, Property.MANAGER_MINTHREADS,
          Property.MANAGER_MINTHREADS_TIMEOUT, Property.MANAGER_THREADCHECK);
    } catch (UnknownHostException e) {
      throw new IllegalStateException("Unable to start server on host " + getHostname(), e);
    }
    clientService = sa.server;
    log.info("Started Manager client service at {}", sa.address);

    // block until we can obtain the ZK lock for the manager
    ServiceLockData sld;
    try {
      sld = getManagerLock(context.getServerPaths().createManagerPath());
    } catch (KeeperException | InterruptedException e) {
      throw new IllegalStateException("Exception getting manager lock", e);
    }

    MetricsInfo metricsInfo = getContext().getMetricsInfo();
    ManagerMetrics managerMetrics = new ManagerMetrics(getConfiguration(), this);
    var producers = managerMetrics.getProducers(getConfiguration(), this);
    producers.add(balancerMetrics);

    metricsInfo.addMetricsProducers(producers.toArray(new MetricsProducer[0]));
    metricsInfo.init(MetricsInfo.serviceTags(getContext().getInstanceName(), getApplicationName(),
        sa.getAddress(), getResourceGroup()));

    recoveryManager = new RecoveryManager(this, timeToCacheRecoveryWalExistence);

    context.getTableManager().addObserver(this);

    tableInformationStatusPool = ThreadPools.getServerThreadPools()
        .createExecutorService(getConfiguration(), Property.MANAGER_STATUS_THREAD_POOL_SIZE, false);

    tabletRefreshThreadPool = ThreadPools.getServerThreadPools().getPoolBuilder("Tablet refresh ")
        .numCoreThreads(getConfiguration().getCount(Property.MANAGER_TABLET_REFRESH_MINTHREADS))
        .numMaxThreads(getConfiguration().getCount(Property.MANAGER_TABLET_REFRESH_MAXTHREADS))
        .build();

    Thread statusThread = Threads.createThread("Status Thread", new StatusThread());
    statusThread.start();

    Threads.createThread("Migration Cleanup Thread", new MigrationCleanupThread()).start();

    tserverSet.startListeningForTabletServerChanges();

    Threads.createThread("ScanServer Cleanup Thread", new ScanServerZKCleaner()).start();

    try {
      blockForTservers();
    } catch (InterruptedException ex) {
      Thread.currentThread().interrupt();
    }

<<<<<<< HEAD
    // Don't call start the CompactionCoordinator until we have tservers.
    compactionCoordinator.start();

    ZooReaderWriter zReaderWriter = context.getZooReaderWriter();
=======
    ZooReaderWriter zReaderWriter = context.getZooSession().asReaderWriter();
>>>>>>> be22deed

    try {
      zReaderWriter.getChildren(zroot + Constants.ZRECOVERY, new Watcher() {
        @Override
        public void process(WatchedEvent event) {
          nextEvent.event("Noticed recovery changes %s", event.getType());
          try {
            // watcher only fires once, add it back
            zReaderWriter.getChildren(zroot + Constants.ZRECOVERY, this);
          } catch (Exception e) {
            log.error("Failed to add log recovery watcher back", e);
          }
        }
      });
    } catch (KeeperException | InterruptedException e) {
      throw new IllegalStateException("Unable to read " + zroot + Constants.ZRECOVERY, e);
    }

    this.splitter = new Splitter(context);
    this.splitter.start();

    watchers.add(new TabletGroupWatcher(this, this.userTabletStore, null, managerMetrics) {
      @Override
      boolean canSuspendTablets() {
        // Always allow user data tablets to enter suspended state.
        return true;
      }
    });

    watchers.add(
        new TabletGroupWatcher(this, this.metadataTabletStore, watchers.get(0), managerMetrics) {
          @Override
          boolean canSuspendTablets() {
            // Allow metadata tablets to enter suspended state only if so configured. Generally
            // we'll want metadata tablets to
            // be immediately reassigned, even if there's a global table.suspension.duration
            // setting.
            return getConfiguration().getBoolean(Property.MANAGER_METADATA_SUSPENDABLE);
          }
        });

    watchers
        .add(new TabletGroupWatcher(this, this.rootTabletStore, watchers.get(1), managerMetrics) {
          @Override
          boolean canSuspendTablets() {
            // Never allow root tablet to enter suspended state.
            return false;
          }
        });
    for (TabletGroupWatcher watcher : watchers) {
      watcher.start();
    }

    // Once we are sure the upgrade is complete, we can safely allow fate use.
    try {
      // wait for metadata upgrade running in background to complete
      if (upgradeMetadataFuture != null) {
        upgradeMetadataFuture.get();
      }
    } catch (ExecutionException | InterruptedException e) {
      throw new IllegalStateException("Metadata upgrade failed", e);
    }

    // Everything should be fully upgraded by this point, but check before starting fate
    if (isUpgrading()) {
      throw new IllegalStateException("Upgrade coordinator is unexpectedly not complete");
    }
    try {
<<<<<<< HEAD
      Predicate<ZooUtil.LockID> isLockHeld =
          lock -> ServiceLock.isLockHeld(context.getZooCache(), lock);
      var metaInstance = initializeFateInstance(context,
          new MetaFateStore<>(context.getZooKeeperRoot() + Constants.ZFATE,
              context.getZooReaderWriter(), managerLock.getLockID(), isLockHeld));
      var userInstance = initializeFateInstance(context, new UserFateStore<>(context,
          AccumuloTable.FATE.tableName(), managerLock.getLockID(), isLockHeld));

      if (!fateRefs.compareAndSet(null,
          Map.of(FateInstanceType.META, metaInstance, FateInstanceType.USER, userInstance))) {
        throw new IllegalStateException(
            "Unexpected previous fate reference map already initialized");
      }
=======
      final AgeOffStore<Manager> store =
          new AgeOffStore<>(
              new org.apache.accumulo.core.fate.ZooStore<>(
                  context.getZooKeeperRoot() + Constants.ZFATE, context.getZooSession()),
              HOURS.toMillis(8), System::currentTimeMillis);

      Fate<Manager> f = initializeFateInstance(store, getConfiguration());
      fateRef.set(f);
>>>>>>> be22deed
      fateReadyLatch.countDown();
    } catch (KeeperException | InterruptedException e) {
      throw new IllegalStateException("Exception setting up FaTE cleanup thread", e);
    }

    ThreadPools.watchCriticalScheduledTask(context.getScheduledExecutor()
        .scheduleWithFixedDelay(() -> ScanServerMetadataEntries.clean(context), 10, 10, MINUTES));

    // Make sure that we have a secret key (either a new one or an old one from ZK) before we start
    // the manager client service.
    Thread authenticationTokenKeyManagerThread = null;
    if (authenticationTokenKeyManager != null && keyDistributor != null) {
      log.info("Starting delegation-token key manager");
      try {
        keyDistributor.initialize();
      } catch (KeeperException | InterruptedException e) {
        throw new IllegalStateException("Exception setting up delegation-token key manager", e);
      }
      authenticationTokenKeyManagerThread =
          Threads.createThread("Delegation Token Key Manager", authenticationTokenKeyManager);
      authenticationTokenKeyManagerThread.start();
      boolean logged = false;
      while (!authenticationTokenKeyManager.isInitialized()) {
        // Print out a status message when we start waiting for the key manager to get initialized
        if (!logged) {
          log.info("Waiting for AuthenticationTokenKeyManager to be initialized");
          logged = true;
        }
        sleepUninterruptibly(200, MILLISECONDS);
      }
      // And log when we are initialized
      log.info("AuthenticationTokenSecretManager is initialized");
    }

    String address = sa.address.toString();
    UUID uuid = sld.getServerUUID(ThriftService.MANAGER);
    ServiceDescriptors descriptors = new ServiceDescriptors();
    for (ThriftService svc : new ThriftService[] {ThriftService.MANAGER, ThriftService.COORDINATOR,
        ThriftService.FATE}) {
      descriptors.addService(new ServiceDescriptor(uuid, svc, address, this.getResourceGroup()));
    }

    sld = new ServiceLockData(descriptors);
    log.info("Setting manager lock data to {}", sld);
    try {
      managerLock.replaceLockData(sld);
    } catch (KeeperException | InterruptedException e) {
      throw new IllegalStateException("Exception updating manager lock", e);
    }

    while (!clientService.isServing()) {
      sleepUninterruptibly(100, MILLISECONDS);
    }

    // The manager is fully initialized. Clients are allowed to connect now.
    managerInitialized.set(true);

    while (clientService.isServing()) {
      sleepUninterruptibly(500, MILLISECONDS);
    }
    log.info("Shutting down fate.");
    getFateRefs().keySet().forEach(type -> fate(type).shutdown(0, MINUTES));

    splitter.stop();

    final long deadline = System.currentTimeMillis() + MAX_CLEANUP_WAIT_TIME;
    try {
      statusThread.join(remaining(deadline));
    } catch (InterruptedException e) {
      throw new IllegalStateException("Exception stopping status thread", e);
    }

    tableInformationStatusPool.shutdownNow();
    tabletRefreshThreadPool.shutdownNow();

    compactionCoordinator.shutdown();

    // Signal that we want it to stop, and wait for it to do so.
    if (authenticationTokenKeyManager != null) {
      authenticationTokenKeyManager.gracefulStop();
      try {
        if (null != authenticationTokenKeyManagerThread) {
          authenticationTokenKeyManagerThread.join(remaining(deadline));
        }
      } catch (InterruptedException e) {
        throw new IllegalStateException("Exception waiting on delegation-token key manager", e);
      }
    }

    // quit, even if the tablet servers somehow jam up and the watchers
    // don't stop
    for (TabletGroupWatcher watcher : watchers) {
      try {
        watcher.join(remaining(deadline));
      } catch (InterruptedException e) {
        throw new IllegalStateException("Exception waiting on watcher", e);
      }
    }
    log.info("exiting");
  }

  protected Fate<Manager> initializeFateInstance(ServerContext context, FateStore<Manager> store) {

    final Fate<Manager> fateInstance =
        new Fate<>(this, store, true, TraceRepo::toLogString, getConfiguration());

    var fateCleaner = new FateCleaner<>(store, Duration.ofHours(8), this::getSteadyTime);
    ThreadPools.watchCriticalScheduledTask(context.getScheduledExecutor()
        .scheduleWithFixedDelay(fateCleaner::ageOff, 10, 4 * 60, MINUTES));

    return fateInstance;
  }

  /**
   * Allows property configuration to block manager start-up waiting for a minimum number of
   * tservers to register in zookeeper. It also accepts a maximum time to wait - if the time
   * expires, the start-up will continue with any tservers available. This check is only performed
   * at manager initialization, when the manager acquires the lock. The following properties are
   * used to control the behaviour:
   * <ul>
   * <li>MANAGER_STARTUP_TSERVER_AVAIL_MIN_COUNT - when set to 0 or less, no blocking occurs
   * (default behaviour) otherwise will block until the number of tservers are available.</li>
   * <li>MANAGER_STARTUP_TSERVER_AVAIL_MAX_WAIT - time to wait in milliseconds. When set to 0 or
   * less, will block indefinitely.</li>
   * </ul>
   *
   * @throws InterruptedException if interrupted while blocking, propagated for caller to handle.
   */
  private void blockForTservers() throws InterruptedException {
    long waitStart = System.nanoTime();

    long minTserverCount =
        getConfiguration().getCount(Property.MANAGER_STARTUP_TSERVER_AVAIL_MIN_COUNT);

    if (minTserverCount <= 0) {
      log.info("tserver availability check disabled, continuing with-{} servers. To enable, set {}",
          tserverSet.size(), Property.MANAGER_STARTUP_TSERVER_AVAIL_MIN_COUNT.getKey());
      return;
    }
    long userWait = MILLISECONDS.toSeconds(
        getConfiguration().getTimeInMillis(Property.MANAGER_STARTUP_TSERVER_AVAIL_MAX_WAIT));

    // Setting retry values for defined wait timeouts
    long retries = 10;
    // Set these to the same value so the max possible wait time always matches the provided maxWait
    long initialWait = userWait / retries;
    long maxWaitPeriod = initialWait;
    long waitIncrement = 0;

    if (userWait <= 0) {
      log.info("tserver availability check set to block indefinitely, To change, set {} > 0.",
          Property.MANAGER_STARTUP_TSERVER_AVAIL_MAX_WAIT.getKey());
      userWait = Long.MAX_VALUE;

      // If indefinitely blocking, change retry values to support incremental backoff and logging.
      retries = userWait;
      initialWait = 1;
      maxWaitPeriod = 30;
      waitIncrement = 5;
    }

    Retry tserverRetry = Retry.builder().maxRetries(retries)
        .retryAfter(Duration.ofSeconds(initialWait)).incrementBy(Duration.ofSeconds(waitIncrement))
        .maxWait(Duration.ofSeconds(maxWaitPeriod)).backOffFactor(1)
        .logInterval(Duration.ofSeconds(30)).createRetry();

    log.info("Checking for tserver availability - need to reach {} servers. Have {}",
        minTserverCount, tserverSet.size());

    boolean needTservers = tserverSet.size() < minTserverCount;

    while (needTservers && tserverRetry.canRetry()) {

      tserverRetry.waitForNextAttempt(log, "block until minimum tservers reached");

      needTservers = tserverSet.size() < minTserverCount;

      // suppress last message once threshold reached.
      if (needTservers) {
        tserverRetry.logRetry(log, String.format(
            "Blocking for tserver availability - need to reach %s servers. Have %s Time spent blocking %s seconds.",
            minTserverCount, tserverSet.size(),
            NANOSECONDS.toSeconds(System.nanoTime() - waitStart)));
      }
      tserverRetry.useRetry();
    }

    if (tserverSet.size() < minTserverCount) {
      log.warn(
          "tserver availability check time expired - continuing. Requested {}, have {} tservers on line. "
              + " Time waiting {} sec",
          tserverSet.size(), minTserverCount, NANOSECONDS.toSeconds(System.nanoTime() - waitStart));

    } else {
      log.info(
          "tserver availability check completed. Requested {}, have {} tservers on line. "
              + " Time waiting {} sec",
          tserverSet.size(), minTserverCount, NANOSECONDS.toSeconds(System.nanoTime() - waitStart));
    }
  }

  private long remaining(long deadline) {
    return Math.max(1, deadline - System.currentTimeMillis());
  }

  public ServiceLock getManagerLock() {
    return managerLock;
  }

  private ServiceLockData getManagerLock(final ServiceLockPath zManagerLoc)
      throws KeeperException, InterruptedException {
    var zooKeeper = getContext().getZooSession();
    log.info("trying to get manager lock");

    final String managerClientAddress =
        getHostname() + ":" + getConfiguration().getPort(Property.MANAGER_CLIENTPORT)[0];

    UUID zooLockUUID = UUID.randomUUID();

    ServiceDescriptors descriptors = new ServiceDescriptors();
    descriptors.addService(new ServiceDescriptor(zooLockUUID, ThriftService.MANAGER,
        managerClientAddress, this.getResourceGroup()));

    ServiceLockData sld = new ServiceLockData(descriptors);

    managerLock = new ServiceLock(zooKeeper, zManagerLoc, zooLockUUID);

    while (true) {

      HAServiceLockWatcher managerLockWatcher = new HAServiceLockWatcher("manager");
      managerLock.lock(managerLockWatcher, sld);

      managerLockWatcher.waitForChange();

      if (managerLockWatcher.isLockAcquired()) {
        startServiceLockVerificationThread();
        break;
      }

      if (!managerLockWatcher.isFailedToAcquireLock()) {
        throw new IllegalStateException("manager lock in unknown state");
      }

      managerLock.tryToCancelAsyncLockOrUnlock();

      sleepUninterruptibly(TIME_TO_WAIT_BETWEEN_LOCK_CHECKS, MILLISECONDS);
    }

    this.getContext().setServiceLock(getManagerLock());
    setManagerState(ManagerState.HAVE_LOCK);
    return sld;
  }

  @Override
  public void update(LiveTServerSet current, Set<TServerInstance> deleted,
      Set<TServerInstance> added) {

    // if we have deleted or added tservers, then adjust our dead server list
    if (!deleted.isEmpty() || !added.isEmpty()) {
      DeadServerList obit = new DeadServerList(getContext());
      if (!added.isEmpty()) {
        log.info("New servers: {}", added);
        for (TServerInstance up : added) {
          obit.delete(up.getHostPort());
        }
      }
      for (TServerInstance dead : deleted) {
        String cause = "unexpected failure";
        if (serversToShutdown.contains(dead)) {
          cause = "clean shutdown"; // maybe an incorrect assumption
        }
        if (!getManagerGoalState().equals(ManagerGoalState.CLEAN_STOP)) {
          obit.post(dead.getHostPort(), cause);
        }
      }

      Set<TServerInstance> unexpected = new HashSet<>(deleted);
      unexpected.removeAll(this.serversToShutdown);
      if (!unexpected.isEmpty()
          && (stillManager() && !getManagerGoalState().equals(ManagerGoalState.CLEAN_STOP))) {
        log.warn("Lost servers {}", unexpected);
      }
      serversToShutdown.removeAll(deleted);
      badServers.keySet().removeAll(deleted);
      // clear out any bad server with the same host/port as a new server
      synchronized (badServers) {
        cleanListByHostAndPort(badServers.keySet(), deleted, added);
      }
      synchronized (serversToShutdown) {
        cleanListByHostAndPort(serversToShutdown, deleted, added);
      }

      synchronized (migrations) {
        Iterator<Entry<KeyExtent,TServerInstance>> iter = migrations.entrySet().iterator();
        while (iter.hasNext()) {
          Entry<KeyExtent,TServerInstance> entry = iter.next();
          if (deleted.contains(entry.getValue())) {
            log.info("Canceling migration of {} to {}", entry.getKey(), entry.getValue());
            iter.remove();
          }
        }
      }
      nextEvent.event("There are now %d tablet servers", current.size());
    }

    // clear out any servers that are no longer current
    // this is needed when we are using a fate operation to shutdown a tserver as it
    // will continue to add the server to the serversToShutdown (ACCUMULO-4410)
    serversToShutdown.retainAll(current.getCurrentServers());
  }

  private static void cleanListByHostAndPort(Collection<TServerInstance> badServers,
      Set<TServerInstance> deleted, Set<TServerInstance> added) {
    Iterator<TServerInstance> badIter = badServers.iterator();
    while (badIter.hasNext()) {
      TServerInstance bad = badIter.next();
      for (TServerInstance add : added) {
        if (bad.getHostPort().equals(add.getHostPort())) {
          badIter.remove();
          break;
        }
      }
      for (TServerInstance del : deleted) {
        if (bad.getHostPort().equals(del.getHostPort())) {
          badIter.remove();
          break;
        }
      }
    }
  }

  @Override
  public void stateChanged(TableId tableId, TableState state) {
    nextEvent.event(tableId, "Table state in zookeeper changed for %s to %s", tableId, state);
    if (state == TableState.OFFLINE) {
      clearMigrations(tableId);
    }
  }

  @Override
  public void initialize() {}

  @Override
  public void sessionExpired() {}

  public Set<TableId> onlineTables() {
    Set<TableId> result = new HashSet<>();
    if (getManagerState() != ManagerState.NORMAL) {
      if (getManagerState() != ManagerState.UNLOAD_METADATA_TABLETS) {
        result.add(AccumuloTable.METADATA.tableId());
      }
      if (getManagerState() != ManagerState.UNLOAD_ROOT_TABLET) {
        result.add(AccumuloTable.ROOT.tableId());
      }
      return result;
    }
    ServerContext context = getContext();
    TableManager manager = context.getTableManager();

    for (TableId tableId : context.getTableIdToNameMap().keySet()) {
      TableState state = manager.getTableState(tableId);
      if (state == TableState.ONLINE) {
        result.add(tableId);
      }
    }
    return result;
  }

  public Set<TServerInstance> onlineTabletServers() {
    return tserverSet.getSnapshot().getTservers();
  }

  public LiveTServersSnapshot tserversSnapshot() {
    return tserverSet.getSnapshot();
  }

  // recovers state from the persistent transaction to shutdown a server
  public void shutdownTServer(TServerInstance server) {
    nextEvent.event("Tablet Server shutdown requested for %s", server);
    serversToShutdown.add(server);
  }

  public EventCoordinator getEventCoordinator() {
    return nextEvent;
  }

  public VolumeManager getVolumeManager() {
    return getContext().getVolumeManager();
  }

  public void assignedTablet(KeyExtent extent) {
    if (extent.isMeta() && getManagerState() == ManagerState.UNLOAD_ROOT_TABLET) {
      setManagerState(ManagerState.UNLOAD_METADATA_TABLETS);
    }
    // probably too late, but try anyhow
    if (extent.isRootTablet() && getManagerState() == ManagerState.STOP) {
      setManagerState(ManagerState.UNLOAD_ROOT_TABLET);
    }
  }

  @SuppressFBWarnings(value = "UW_UNCOND_WAIT", justification = "TODO needs triage")
  public void waitForBalance() {
    synchronized (balancedNotifier) {
      long eventCounter;
      do {
        eventCounter = nextEvent.waitForEvents(0, 0);
        try {
          balancedNotifier.wait();
        } catch (InterruptedException e) {
          log.debug(e.toString(), e);
        }
      } while (displayUnassigned() > 0 || !migrations.isEmpty()
          || eventCounter != nextEvent.waitForEvents(0, 0));
    }
  }

  public ManagerMonitorInfo getManagerMonitorInfo() {
    final ManagerMonitorInfo result = new ManagerMonitorInfo();

    result.tServerInfo = new ArrayList<>();
    result.tableMap = new HashMap<>();
    for (Entry<TServerInstance,TabletServerStatus> serverEntry : tserverStatus.entrySet()) {
      final TabletServerStatus status = serverEntry.getValue();
      result.tServerInfo.add(status);
      for (Entry<String,TableInfo> entry : status.tableMap.entrySet()) {
        TableInfoUtil.add(result.tableMap.computeIfAbsent(entry.getKey(), k -> new TableInfo()),
            entry.getValue());
      }
    }
    result.badTServers = new HashMap<>();
    synchronized (badServers) {
      for (TServerInstance bad : badServers.keySet()) {
        result.badTServers.put(bad.getHostPort(), TabletServerState.UNRESPONSIVE.getId());
      }
    }
    result.state = getManagerState();
    result.goalState = getManagerGoalState();
    result.unassignedTablets = displayUnassigned();
    result.serversShuttingDown = new HashSet<>();
    synchronized (serversToShutdown) {
      for (TServerInstance server : serversToShutdown) {
        result.serversShuttingDown.add(server.getHostPort());
      }
    }
    DeadServerList obit = new DeadServerList(getContext());
    result.deadTabletServers = obit.getList();
    result.bulkImports = bulkImportStatus.getBulkLoadStatus();
    return result;
  }

  /**
   * Can delegation tokens be generated for users
   */
  public boolean delegationTokensAvailable() {
    return delegationTokensAvailable;
  }

  public Map<KeyExtent,TServerInstance> migrationsSnapshot() {
    synchronized (migrations) {
      return Map.copyOf(migrations);
    }
  }

  public Set<TServerInstance> shutdownServers() {
    synchronized (serversToShutdown) {
      return Set.copyOf(serversToShutdown);
    }
  }

  public void updateBulkImportStatus(String directory, BulkImportState state) {
    bulkImportStatus.updateBulkImportStatus(Collections.singletonList(directory), state);
  }

  public void removeBulkImportStatus(String directory) {
    bulkImportStatus.removeBulkImportStatus(Collections.singletonList(directory));
  }

  /**
   * Return how long there has been a manager overseeing this cluster. This is an approximately
   * monotonic clock, which will be approximately consistent between different managers or different
   * runs of the same manager. SteadyTime supports both nanoseconds and milliseconds.
   */
  public SteadyTime getSteadyTime() {
    return timeKeeper.getTime();
  }

  @Override
  public boolean isActiveService() {
    return managerInitialized.get();
  }

  @Override
  public boolean isUpgrading() {
    return upgradeCoordinator.getStatus() != UpgradeCoordinator.UpgradeStatus.COMPLETE;
  }

  void initializeBalancer() {
    var localTabletBalancer = Property.createInstanceFromPropertyName(getConfiguration(),
        Property.MANAGER_TABLET_BALANCER, TabletBalancer.class, new SimpleLoadBalancer());
    localTabletBalancer.init(balancerEnvironment);
    tabletBalancer = localTabletBalancer;
  }

  Class<?> getBalancerClass() {
    return tabletBalancer.getClass();
  }

  void getAssignments(SortedMap<TServerInstance,TabletServerStatus> currentStatus,
      Map<String,Set<TServerInstance>> currentTServerGroups,
      Map<KeyExtent,UnassignedTablet> unassigned, Map<KeyExtent,TServerInstance> assignedOut) {
    AssignmentParamsImpl params =
        AssignmentParamsImpl.fromThrift(currentStatus, currentTServerGroups,
            unassigned.entrySet().stream().collect(HashMap::new,
                (m, e) -> m.put(e.getKey(),
                    e.getValue().getLastLocation() == null ? null
                        : e.getValue().getLastLocation().getServerInstance()),
                Map::putAll),
            assignedOut);
    tabletBalancer.getAssignments(params);
  }

  public TabletStateStore getTabletStateStore(DataLevel level) {
    switch (level) {
      case METADATA:
        return this.metadataTabletStore;
      case ROOT:
        return this.rootTabletStore;
      case USER:
        return this.userTabletStore;
      default:
        throw new IllegalStateException("Unhandled DataLevel value: " + level);
    }
  }

  @Override
  public void registerMetrics(MeterRegistry registry) {
    super.registerMetrics(registry);
    compactionCoordinator.registerMetrics(registry);
  }

  private Map<FateInstanceType,Fate<Manager>> getFateRefs() {
    var fateRefs = this.fateRefs.get();
    Preconditions.checkState(fateRefs != null, "Unexpected null fate references map");
    return fateRefs;
  }

  @Override
  public ServiceLock getLock() {
    return managerLock;
  }
}<|MERGE_RESOLUTION|>--- conflicted
+++ resolved
@@ -503,67 +503,6 @@
     return tserverSet.getConnection(server);
   }
 
-<<<<<<< HEAD
-=======
-  public MergeInfo getMergeInfo(TableId tableId) {
-    ServerContext context = getContext();
-    synchronized (mergeLock) {
-      try {
-        String path = context.getZooKeeperRoot() + Constants.ZTABLES + "/" + tableId + "/merge";
-        if (!context.getZooSession().asReaderWriter().exists(path)) {
-          return new MergeInfo();
-        }
-        byte[] data = context.getZooSession().asReaderWriter().getData(path);
-        DataInputBuffer in = new DataInputBuffer();
-        in.reset(data, data.length);
-        MergeInfo info = new MergeInfo();
-        info.readFields(in);
-        return info;
-      } catch (KeeperException.NoNodeException ex) {
-        log.info("Error reading merge state, it probably just finished");
-        return new MergeInfo();
-      } catch (Exception ex) {
-        log.warn("Unexpected error reading merge state", ex);
-        return new MergeInfo();
-      }
-    }
-  }
-
-  public void setMergeState(MergeInfo info, MergeState state)
-      throws KeeperException, InterruptedException {
-    ServerContext context = getContext();
-    synchronized (mergeLock) {
-      String path = context.getZooKeeperRoot() + Constants.ZTABLES + "/"
-          + info.getExtent().tableId() + "/merge";
-      info.setState(state);
-      if (state.equals(MergeState.NONE)) {
-        context.getZooSession().asReaderWriter().recursiveDelete(path, NodeMissingPolicy.SKIP);
-      } else {
-        DataOutputBuffer out = new DataOutputBuffer();
-        try {
-          info.write(out);
-        } catch (IOException ex) {
-          throw new AssertionError("Unlikely", ex);
-        }
-        context.getZooSession().asReaderWriter().putPersistentData(path, out.getData(),
-            state.equals(MergeState.STARTED) ? ZooUtil.NodeExistsPolicy.FAIL
-                : ZooUtil.NodeExistsPolicy.OVERWRITE);
-      }
-      mergeLock.notifyAll();
-    }
-    nextEvent.event("Merge state of %s set to %s", info.getExtent(), state);
-  }
-
-  public void clearMergeState(TableId tableId) throws KeeperException, InterruptedException {
-    synchronized (mergeLock) {
-      String path = getContext().getZooKeeperRoot() + Constants.ZTABLES + "/" + tableId + "/merge";
-      getContext().getZooSession().asReaderWriter().recursiveDelete(path, NodeMissingPolicy.SKIP);
-      mergeLock.notifyAll();
-    }
-    nextEvent.event("Merge state of %s cleared", tableId);
-  }
-
->>>>>>> be22deed
   void setManagerGoalState(ManagerGoalState state) {
     try {
       getContext().getZooSession().asReaderWriter().putPersistentData(
@@ -694,12 +633,7 @@
     @Override
     public void run() {
 
-<<<<<<< HEAD
-      final ZooReaderWriter zrw = getContext().getZooReaderWriter();
-=======
       final ZooReaderWriter zrw = getContext().getZooSession().asReaderWriter();
-      final String sserverZNodePath = getContext().getZooKeeperRoot() + Constants.ZSSERVERS;
->>>>>>> be22deed
 
       while (stillManager()) {
         try {
@@ -1258,14 +1192,10 @@
       Thread.currentThread().interrupt();
     }
 
-<<<<<<< HEAD
     // Don't call start the CompactionCoordinator until we have tservers.
     compactionCoordinator.start();
 
-    ZooReaderWriter zReaderWriter = context.getZooReaderWriter();
-=======
     ZooReaderWriter zReaderWriter = context.getZooSession().asReaderWriter();
->>>>>>> be22deed
 
     try {
       zReaderWriter.getChildren(zroot + Constants.ZRECOVERY, new Watcher() {
@@ -1334,12 +1264,11 @@
       throw new IllegalStateException("Upgrade coordinator is unexpectedly not complete");
     }
     try {
-<<<<<<< HEAD
       Predicate<ZooUtil.LockID> isLockHeld =
           lock -> ServiceLock.isLockHeld(context.getZooCache(), lock);
       var metaInstance = initializeFateInstance(context,
-          new MetaFateStore<>(context.getZooKeeperRoot() + Constants.ZFATE,
-              context.getZooReaderWriter(), managerLock.getLockID(), isLockHeld));
+          new MetaFateStore<>(context.getZooKeeperRoot() + Constants.ZFATE, context.getZooSession(),
+              managerLock.getLockID(), isLockHeld));
       var userInstance = initializeFateInstance(context, new UserFateStore<>(context,
           AccumuloTable.FATE.tableName(), managerLock.getLockID(), isLockHeld));
 
@@ -1348,16 +1277,6 @@
         throw new IllegalStateException(
             "Unexpected previous fate reference map already initialized");
       }
-=======
-      final AgeOffStore<Manager> store =
-          new AgeOffStore<>(
-              new org.apache.accumulo.core.fate.ZooStore<>(
-                  context.getZooKeeperRoot() + Constants.ZFATE, context.getZooSession()),
-              HOURS.toMillis(8), System::currentTimeMillis);
-
-      Fate<Manager> f = initializeFateInstance(store, getConfiguration());
-      fateRef.set(f);
->>>>>>> be22deed
       fateReadyLatch.countDown();
     } catch (KeeperException | InterruptedException e) {
       throw new IllegalStateException("Exception setting up FaTE cleanup thread", e);
