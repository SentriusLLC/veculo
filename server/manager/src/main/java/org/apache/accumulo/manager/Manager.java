/*
 * Licensed to the Apache Software Foundation (ASF) under one
 * or more contributor license agreements.  See the NOTICE file
 * distributed with this work for additional information
 * regarding copyright ownership.  The ASF licenses this file
 * to you under the Apache License, Version 2.0 (the
 * "License"); you may not use this file except in compliance
 * with the License.  You may obtain a copy of the License at
 *
 *   https://www.apache.org/licenses/LICENSE-2.0
 *
 * Unless required by applicable law or agreed to in writing,
 * software distributed under the License is distributed on an
 * "AS IS" BASIS, WITHOUT WARRANTIES OR CONDITIONS OF ANY
 * KIND, either express or implied.  See the License for the
 * specific language governing permissions and limitations
 * under the License.
 */
package org.apache.accumulo.manager;

import static com.google.common.util.concurrent.Uninterruptibles.sleepUninterruptibly;
import static java.nio.charset.StandardCharsets.UTF_8;
import static java.util.Collections.emptyMap;
import static java.util.Collections.emptySortedMap;
import static java.util.concurrent.TimeUnit.MILLISECONDS;
import static java.util.concurrent.TimeUnit.MINUTES;
import static java.util.concurrent.TimeUnit.NANOSECONDS;
import static java.util.concurrent.TimeUnit.SECONDS;

import java.io.IOException;
import java.net.UnknownHostException;
import java.time.Duration;
import java.util.ArrayList;
import java.util.Collection;
import java.util.Collections;
import java.util.EnumMap;
import java.util.HashMap;
import java.util.HashSet;
import java.util.Iterator;
import java.util.List;
import java.util.Map;
import java.util.Map.Entry;
import java.util.Optional;
import java.util.Set;
import java.util.SortedMap;
import java.util.TreeMap;
import java.util.UUID;
import java.util.concurrent.ConcurrentSkipListMap;
import java.util.concurrent.CountDownLatch;
import java.util.concurrent.ExecutionException;
import java.util.concurrent.ExecutorService;
import java.util.concurrent.Future;
import java.util.concurrent.ThreadPoolExecutor;
import java.util.concurrent.atomic.AtomicBoolean;
import java.util.concurrent.atomic.AtomicInteger;
import java.util.concurrent.atomic.AtomicReference;
import java.util.function.Function;
import java.util.function.Predicate;
import java.util.stream.Collectors;

import org.apache.accumulo.core.Constants;
import org.apache.accumulo.core.cli.ConfigOpts;
import org.apache.accumulo.core.client.admin.CompactionConfig;
import org.apache.accumulo.core.client.admin.servers.ServerId.Type;
import org.apache.accumulo.core.clientImpl.ClientContext;
import org.apache.accumulo.core.clientImpl.thrift.TableOperation;
import org.apache.accumulo.core.clientImpl.thrift.TableOperationExceptionType;
import org.apache.accumulo.core.clientImpl.thrift.ThriftTableOperationException;
import org.apache.accumulo.core.conf.AccumuloConfiguration;
import org.apache.accumulo.core.conf.Property;
import org.apache.accumulo.core.conf.SiteConfiguration;
import org.apache.accumulo.core.data.TableId;
import org.apache.accumulo.core.dataImpl.KeyExtent;
import org.apache.accumulo.core.fate.Fate;
import org.apache.accumulo.core.fate.FateCleaner;
import org.apache.accumulo.core.fate.FateId;
import org.apache.accumulo.core.fate.FateInstanceType;
import org.apache.accumulo.core.fate.FateStore;
import org.apache.accumulo.core.fate.user.UserFateStore;
import org.apache.accumulo.core.fate.zookeeper.MetaFateStore;
import org.apache.accumulo.core.fate.zookeeper.ZooCache.ZcStat;
import org.apache.accumulo.core.fate.zookeeper.ZooReaderWriter;
import org.apache.accumulo.core.fate.zookeeper.ZooUtil;
import org.apache.accumulo.core.fate.zookeeper.ZooUtil.NodeExistsPolicy;
import org.apache.accumulo.core.lock.ServiceLock;
import org.apache.accumulo.core.lock.ServiceLockData;
import org.apache.accumulo.core.lock.ServiceLockData.ServiceDescriptor;
import org.apache.accumulo.core.lock.ServiceLockData.ServiceDescriptors;
import org.apache.accumulo.core.lock.ServiceLockData.ThriftService;
import org.apache.accumulo.core.lock.ServiceLockPaths.AddressSelector;
import org.apache.accumulo.core.lock.ServiceLockPaths.ServiceLockPath;
import org.apache.accumulo.core.lock.ServiceLockSupport.HAServiceLockWatcher;
import org.apache.accumulo.core.manager.balancer.AssignmentParamsImpl;
import org.apache.accumulo.core.manager.balancer.BalanceParamsImpl;
import org.apache.accumulo.core.manager.balancer.TServerStatusImpl;
import org.apache.accumulo.core.manager.balancer.TabletServerIdImpl;
import org.apache.accumulo.core.manager.state.tables.TableState;
import org.apache.accumulo.core.manager.thrift.BulkImportState;
import org.apache.accumulo.core.manager.thrift.ManagerClientService;
import org.apache.accumulo.core.manager.thrift.ManagerGoalState;
import org.apache.accumulo.core.manager.thrift.ManagerMonitorInfo;
import org.apache.accumulo.core.manager.thrift.ManagerState;
import org.apache.accumulo.core.manager.thrift.TableInfo;
import org.apache.accumulo.core.manager.thrift.TabletServerStatus;
import org.apache.accumulo.core.metadata.AccumuloTable;
import org.apache.accumulo.core.metadata.TServerInstance;
import org.apache.accumulo.core.metadata.schema.Ample.DataLevel;
import org.apache.accumulo.core.metadata.schema.TabletMetadata;
import org.apache.accumulo.core.metrics.MetricsInfo;
import org.apache.accumulo.core.metrics.MetricsProducer;
import org.apache.accumulo.core.process.thrift.ServerProcessService;
import org.apache.accumulo.core.spi.balancer.BalancerEnvironment;
import org.apache.accumulo.core.spi.balancer.SimpleLoadBalancer;
import org.apache.accumulo.core.spi.balancer.TabletBalancer;
import org.apache.accumulo.core.spi.balancer.data.TServerStatus;
import org.apache.accumulo.core.spi.balancer.data.TabletMigration;
import org.apache.accumulo.core.spi.balancer.data.TabletServerId;
import org.apache.accumulo.core.trace.TraceUtil;
import org.apache.accumulo.core.util.Retry;
import org.apache.accumulo.core.util.Timer;
import org.apache.accumulo.core.util.threads.ThreadPools;
import org.apache.accumulo.core.util.threads.Threads;
import org.apache.accumulo.core.util.time.SteadyTime;
import org.apache.accumulo.manager.compaction.coordinator.CompactionCoordinator;
import org.apache.accumulo.manager.metrics.BalancerMetrics;
import org.apache.accumulo.manager.metrics.ManagerMetrics;
import org.apache.accumulo.manager.recovery.RecoveryManager;
import org.apache.accumulo.manager.split.Splitter;
import org.apache.accumulo.manager.state.TableCounts;
import org.apache.accumulo.manager.tableOps.TraceRepo;
import org.apache.accumulo.manager.upgrade.PreUpgradeValidation;
import org.apache.accumulo.manager.upgrade.UpgradeCoordinator;
import org.apache.accumulo.server.AbstractServer;
import org.apache.accumulo.server.HighlyAvailableService;
import org.apache.accumulo.server.ServerContext;
import org.apache.accumulo.server.compaction.CompactionConfigStorage;
import org.apache.accumulo.server.fs.VolumeManager;
import org.apache.accumulo.server.manager.LiveTServerSet;
import org.apache.accumulo.server.manager.LiveTServerSet.LiveTServersSnapshot;
import org.apache.accumulo.server.manager.LiveTServerSet.TServerConnection;
import org.apache.accumulo.server.manager.balancer.BalancerEnvironmentImpl;
import org.apache.accumulo.server.manager.state.DeadServerList;
import org.apache.accumulo.server.manager.state.TabletServerState;
import org.apache.accumulo.server.manager.state.TabletStateStore;
import org.apache.accumulo.server.manager.state.UnassignedTablet;
import org.apache.accumulo.server.rpc.HighlyAvailableServiceWrapper;
import org.apache.accumulo.server.rpc.ServerAddress;
import org.apache.accumulo.server.rpc.TServerUtils;
import org.apache.accumulo.server.rpc.ThriftProcessorTypes;
import org.apache.accumulo.server.security.SecurityOperation;
import org.apache.accumulo.server.security.delegation.AuthenticationTokenKeyManager;
import org.apache.accumulo.server.security.delegation.ZooAuthenticationKeyDistributor;
import org.apache.accumulo.server.tables.TableManager;
import org.apache.accumulo.server.tables.TableObserver;
import org.apache.accumulo.server.util.ScanServerMetadataEntries;
import org.apache.accumulo.server.util.ServerBulkImportStatus;
import org.apache.accumulo.server.util.TableInfoUtil;
import org.apache.thrift.TException;
import org.apache.thrift.server.TServer;
import org.apache.thrift.transport.TTransportException;
import org.apache.zookeeper.KeeperException;
import org.apache.zookeeper.WatchedEvent;
import org.apache.zookeeper.Watcher;
import org.slf4j.Logger;
import org.slf4j.LoggerFactory;

import com.google.common.base.Preconditions;
import com.google.common.collect.Comparators;
import com.google.common.collect.ImmutableSortedMap;
import com.google.common.collect.Maps;
import com.google.common.util.concurrent.RateLimiter;
import com.google.common.util.concurrent.Uninterruptibles;

import edu.umd.cs.findbugs.annotations.SuppressFBWarnings;
import io.micrometer.core.instrument.MeterRegistry;
import io.opentelemetry.api.trace.Span;
import io.opentelemetry.context.Scope;

/**
 * The Manager is responsible for assigning and balancing tablets to tablet servers.
 * <p>
 * The manager will also coordinate log recoveries and reports general status.
 */
<<<<<<< HEAD
public class Manager extends AbstractServer
    implements LiveTServerSet.Listener, TableObserver, HighlyAvailableService {
=======
public class Manager extends AbstractServer implements LiveTServerSet.Listener, TableObserver,
    CurrentState, HighlyAvailableService, ServerProcessService.Iface {
>>>>>>> 9fee5991

  static final Logger log = LoggerFactory.getLogger(Manager.class);

  static final int ONE_SECOND = 1000;
  private static final long CLEANUP_INTERVAL_MINUTES = 5;
  static final long WAIT_BETWEEN_ERRORS = ONE_SECOND;
  private static final long DEFAULT_WAIT_FOR_WATCHER = 10 * ONE_SECOND;
  private static final int MAX_CLEANUP_WAIT_TIME = ONE_SECOND;
  private static final int TIME_TO_WAIT_BETWEEN_LOCK_CHECKS = ONE_SECOND;
  static final int MAX_TSERVER_WORK_CHUNK = 5000;
  private static final int MAX_BAD_STATUS_COUNT = 3;
  private static final double MAX_SHUTDOWNS_PER_SEC = 10D / 60D;

  private final Object balancedNotifier = new Object();
  final LiveTServerSet tserverSet;
  private final List<TabletGroupWatcher> watchers = new ArrayList<>();
  final SecurityOperation security;
  final Map<TServerInstance,AtomicInteger> badServers =
      Collections.synchronizedMap(new HashMap<>());
  final Set<TServerInstance> serversToShutdown = Collections.synchronizedSet(new HashSet<>());
  final SortedMap<KeyExtent,TServerInstance> migrations =
      Collections.synchronizedSortedMap(new TreeMap<>());
  final EventCoordinator nextEvent = new EventCoordinator();
  RecoveryManager recoveryManager = null;
  private final ManagerTime timeKeeper;

  // Delegation Token classes
  private final boolean delegationTokensAvailable;
  private ZooAuthenticationKeyDistributor keyDistributor;
  private AuthenticationTokenKeyManager authenticationTokenKeyManager;

  ServiceLock managerLock = null;
  private TServer clientService = null;
  protected volatile TabletBalancer tabletBalancer;
  private final BalancerEnvironment balancerEnvironment;
  private final BalancerMetrics balancerMetrics = new BalancerMetrics();

  private ManagerState state = ManagerState.INITIAL;

  // fateReadyLatch and fateRefs go together; when this latch is ready, then the fate references
  // should already have been set; ConcurrentHashMap will guarantee that all threads will see
  // the initialized fate references after the latch is ready
  private final CountDownLatch fateReadyLatch = new CountDownLatch(1);
  private final AtomicReference<Map<FateInstanceType,Fate<Manager>>> fateRefs =
      new AtomicReference<>();

  volatile SortedMap<TServerInstance,TabletServerStatus> tserverStatus = emptySortedMap();
  volatile Map<String,Set<TServerInstance>> tServerGroupingForBalancer = emptyMap();

  final ServerBulkImportStatus bulkImportStatus = new ServerBulkImportStatus();

  private final AtomicBoolean managerInitialized = new AtomicBoolean(false);

  private final long timeToCacheRecoveryWalExistence;
  private ExecutorService tableInformationStatusPool = null;
  private ThreadPoolExecutor tabletRefreshThreadPool;

  private final TabletStateStore rootTabletStore;
  private final TabletStateStore metadataTabletStore;
  private final TabletStateStore userTabletStore;

  public synchronized ManagerState getManagerState() {
    return state;
  }

  public Map<FateId,Map<String,String>> getCompactionHints(DataLevel level) {
    Predicate<TableId> tablePredicate = (tableId) -> DataLevel.of(tableId) == level;
    Map<FateId,CompactionConfig> allConfig;
    try {
      allConfig = CompactionConfigStorage.getAllConfig(getContext(), tablePredicate);
    } catch (InterruptedException | KeeperException e) {
      throw new RuntimeException(e);
    }
    return Maps.transformValues(allConfig, CompactionConfig::getExecutionHints);
  }

  public boolean stillManager() {
    return getManagerState() != ManagerState.STOP;
  }

  /**
   * Retrieve the Fate object, blocking until it is ready. This could cause problems if Fate
   * operations are attempted to be used prior to the Manager being ready for them. If these
   * operations are triggered by a client side request from a tserver or client, it should be safe
   * to wait to handle those until Fate is ready, but if it occurs during an upgrade, or some other
   * time in the Manager before Fate is started, that may result in a deadlock and will need to be
   * fixed.
   *
   * @return the Fate object, only after the fate components are running and ready
   */
  public Fate<Manager> fate(FateInstanceType type) {
    try {
      // block up to 30 seconds until it's ready; if it's still not ready, introduce some logging
      if (!fateReadyLatch.await(30, SECONDS)) {
        String msgPrefix = "Unexpected use of fate in thread " + Thread.currentThread().getName()
            + " at time " + System.currentTimeMillis();
        // include stack trace so we know where it's coming from, in case we need to troubleshoot it
        log.warn("{} blocked until fate starts", msgPrefix,
            new IllegalStateException("Attempted fate action before manager finished starting up; "
                + "if this doesn't make progress, please report it as a bug to the developers"));
        int minutes = 0;
        while (!fateReadyLatch.await(5, MINUTES)) {
          minutes += 5;
          log.warn("{} still blocked after {} minutes; this is getting weird", msgPrefix, minutes);
        }
        log.debug("{} no longer blocked", msgPrefix);
      }
    } catch (InterruptedException e) {
      Thread.currentThread().interrupt();
      throw new IllegalStateException("Thread was interrupted; cannot proceed");
    }
    return getFateRefs().get(type);
  }

  static final boolean X = true;
  static final boolean O = false;
  // @formatter:off
  static final boolean[][] transitionOK = {
      //                            INITIAL HAVE_LOCK SAFE_MODE NORMAL UNLOAD_META UNLOAD_ROOT STOP
      /* INITIAL */                 {X, X, O, O, O, O, X},
      /* HAVE_LOCK */               {O, X, X, X, O, O, X},
      /* SAFE_MODE */               {O, O, X, X, X, O, X},
      /* NORMAL */                  {O, O, X, X, X, O, X},
      /* UNLOAD_METADATA_TABLETS */ {O, O, X, X, X, X, X},
      /* UNLOAD_ROOT_TABLET */      {O, O, O, X, X, X, X},
      /* STOP */                    {O, O, O, O, O, X, X}};
  //@formatter:on
  synchronized void setManagerState(final ManagerState newState) {
    if (state == newState) {
      return;
    }
    if (!transitionOK[state.ordinal()][newState.ordinal()]) {
      throw new IllegalStateException(String.format(
          "Programmer error: manager should not transition from %s to %s", state, newState));
    }
    final ManagerState oldState = state;
    state = newState;
    nextEvent.event("State changed from %s to %s", oldState, newState);
    switch (newState) {
      case STOP:
        // Give the server a little time before shutdown so the client
        // thread requesting the stop can return
        final var future = getContext().getScheduledExecutor().scheduleWithFixedDelay(() -> {
          // This frees the main thread and will cause the manager to exit
          clientService.stop();
          Manager.this.nextEvent.event("stopped event loop");
        }, 100L, 1000L, MILLISECONDS);
        ThreadPools.watchNonCriticalScheduledTask(future);
        break;
      case HAVE_LOCK:
        if (isUpgrading()) {
          new PreUpgradeValidation().validate(getContext(), nextEvent);
          upgradeCoordinator.upgradeZookeeper(getContext(), nextEvent);
        }
        break;
      case NORMAL:
        if (isUpgrading()) {
          upgradeMetadataFuture = upgradeCoordinator.upgradeMetadata(getContext(), nextEvent);
        }
        break;
      default:
        break;
    }
  }

  private final UpgradeCoordinator upgradeCoordinator = new UpgradeCoordinator();

  private Future<Void> upgradeMetadataFuture;

  private FateServiceHandler fateServiceHandler;
  private ManagerClientServiceHandler managerClientHandler;
  private CompactionCoordinator compactionCoordinator;

  private int assignedOrHosted(TableId tableId) {
    int result = 0;
    for (TabletGroupWatcher watcher : watchers) {
      TableCounts count = watcher.getStats(tableId);
      result += count.hosted() + count.assigned();
    }
    return result;
  }

  private int totalAssignedOrHosted() {
    int result = 0;
    for (TabletGroupWatcher watcher : watchers) {
      for (Entry<TableId,TableCounts> entry : watcher.getStats().entrySet()) {
        var tableId = entry.getKey();
        var counts = entry.getValue();
        log.debug(
            "Watcher: {}: TableId: {}, Assigned Tablets: {}, Hosted Tablets:{}, "
                + " Unassigned Tablets: {}, Dead tserver assignments: {}, Suspended Tablets: {}",
            watcher.getName(), tableId, counts.assigned(), counts.hosted(), counts.unassigned(),
            counts.assignedToDeadServers(), counts.suspended());
        result += counts.assigned() + counts.hosted();
      }
    }
    return result;
  }

  private int nonMetaDataTabletsAssignedOrHosted() {
    return totalAssignedOrHosted() - assignedOrHosted(AccumuloTable.METADATA.tableId())
        - assignedOrHosted(AccumuloTable.ROOT.tableId());
  }

  private int notHosted() {
    int result = 0;
    for (TabletGroupWatcher watcher : watchers) {
      for (TableCounts counts : watcher.getStats().values()) {
        result += counts.assigned() + counts.assignedToDeadServers() + counts.suspended();
      }
    }
    return result;
  }

  // The number of unassigned tablets that should be assigned: displayed on the monitor page
  int displayUnassigned() {
    int result = 0;
    switch (getManagerState()) {
      case NORMAL:
        // Count offline tablets for online tables
        for (TabletGroupWatcher watcher : watchers) {
          TableManager manager = getContext().getTableManager();
          for (Entry<TableId,TableCounts> entry : watcher.getStats().entrySet()) {
            TableId tableId = entry.getKey();
            TableCounts counts = entry.getValue();
            if (manager.getTableState(tableId) == TableState.ONLINE) {
              result += counts.unassigned() + counts.assignedToDeadServers() + counts.assigned()
                  + counts.suspended();
            }
          }
        }
        break;
      case SAFE_MODE:
        // Count offline tablets for the metadata table
        for (TabletGroupWatcher watcher : watchers) {
          TableCounts counts = watcher.getStats(AccumuloTable.METADATA.tableId());
          result += counts.unassigned() + counts.suspended();
        }
        break;
      case UNLOAD_METADATA_TABLETS:
      case UNLOAD_ROOT_TABLET:
        for (TabletGroupWatcher watcher : watchers) {
          TableCounts counts = watcher.getStats(AccumuloTable.METADATA.tableId());
          result += counts.unassigned() + counts.suspended();
        }
        break;
      default:
        break;
    }
    return result;
  }

  public void mustBeOnline(final TableId tableId) throws ThriftTableOperationException {
    ServerContext context = getContext();
    context.clearTableListCache();
    if (context.getTableState(tableId) != TableState.ONLINE) {
      throw new ThriftTableOperationException(tableId.canonical(), null, TableOperation.MERGE,
          TableOperationExceptionType.OFFLINE, "table is not online");
    }
  }

  public TableManager getTableManager() {
    return getContext().getTableManager();
  }

  public ThreadPoolExecutor getTabletRefreshThreadPool() {
    return tabletRefreshThreadPool;
  }

  public static void main(String[] args) throws Exception {
    try (Manager manager = new Manager(new ConfigOpts(), ServerContext::new, args)) {
      manager.runServer();
    }
  }

  protected Manager(ConfigOpts opts, Function<SiteConfiguration,ServerContext> serverContextFactory,
      String[] args) throws IOException {
    super("manager", opts, serverContextFactory, args);
    ServerContext context = super.getContext();
    balancerEnvironment = new BalancerEnvironmentImpl(context);

    AccumuloConfiguration aconf = context.getConfiguration();

    log.info("Version {}", Constants.VERSION);
    log.info("Instance {}", context.getInstanceID());
    timeKeeper = new ManagerTime(this, aconf);
    tserverSet = new LiveTServerSet(context, this);
    initializeBalancer();

    this.security = context.getSecurityOperation();

    final long tokenLifetime = aconf.getTimeInMillis(Property.GENERAL_DELEGATION_TOKEN_LIFETIME);

    this.rootTabletStore = TabletStateStore.getStoreForLevel(DataLevel.ROOT, context);
    this.metadataTabletStore = TabletStateStore.getStoreForLevel(DataLevel.METADATA, context);
    this.userTabletStore = TabletStateStore.getStoreForLevel(DataLevel.USER, context);

    authenticationTokenKeyManager = null;
    keyDistributor = null;
    if (getConfiguration().getBoolean(Property.INSTANCE_RPC_SASL_ENABLED)) {
      // SASL is enabled, create the key distributor (ZooKeeper) and manager (generates/rolls secret
      // keys)
      log.info("SASL is enabled, creating delegation token key manager and distributor");
      final long tokenUpdateInterval =
          aconf.getTimeInMillis(Property.GENERAL_DELEGATION_TOKEN_UPDATE_INTERVAL);
      keyDistributor = new ZooAuthenticationKeyDistributor(context.getZooSession(),
          context.getZooKeeperRoot() + Constants.ZDELEGATION_TOKEN_KEYS);
      authenticationTokenKeyManager = new AuthenticationTokenKeyManager(context.getSecretManager(),
          keyDistributor, tokenUpdateInterval, tokenLifetime);
      delegationTokensAvailable = true;
    } else {
      log.info("SASL is not enabled, delegation tokens will not be available");
      delegationTokensAvailable = false;
    }
    this.timeToCacheRecoveryWalExistence =
        aconf.getTimeInMillis(Property.MANAGER_RECOVERY_WAL_EXISTENCE_CACHE_TIME);
  }

  public TServerConnection getConnection(TServerInstance server) {
    return tserverSet.getConnection(server);
  }

  void setManagerGoalState(ManagerGoalState state) {
    try {
      getContext().getZooSession().asReaderWriter().putPersistentData(
          getContext().getZooKeeperRoot() + Constants.ZMANAGER_GOAL_STATE,
          state.name().getBytes(UTF_8), NodeExistsPolicy.OVERWRITE);
    } catch (Exception ex) {
      log.error("Unable to set manager goal state in zookeeper");
    }
  }

  ManagerGoalState getManagerGoalState() {
    while (true) {
      try {
        byte[] data = getContext().getZooSession().asReaderWriter()
            .getData(getContext().getZooKeeperRoot() + Constants.ZMANAGER_GOAL_STATE);
        return ManagerGoalState.valueOf(new String(data, UTF_8));
      } catch (Exception e) {
        log.error("Problem getting real goal state from zookeeper: ", e);
        sleepUninterruptibly(1, SECONDS);
      }
    }
  }

  public void clearMigrations(TableId tableId) {
    synchronized (migrations) {
      migrations.keySet().removeIf(extent -> extent.tableId().equals(tableId));
    }
  }

  private Splitter splitter;

  public Splitter getSplitter() {
    return splitter;
  }

  public MetricsProducer getBalancerMetrics() {
    return balancerMetrics;
  }

  public UpgradeCoordinator.UpgradeStatus getUpgradeStatus() {
    return upgradeCoordinator.getStatus();
  }

  public CompactionCoordinator getCompactionCoordinator() {
    return compactionCoordinator;
  }

  public void hostOndemand(List<KeyExtent> extents) {
    extents.forEach(e -> Preconditions.checkArgument(DataLevel.of(e.tableId()) == DataLevel.USER));

    for (var watcher : watchers) {
      if (watcher.getLevel() == DataLevel.USER) {
        watcher.hostOndemand(extents);
      }
    }
  }

  private class MigrationCleanupThread implements Runnable {

    @Override
    public void run() {
      while (stillManager()) {
        if (!migrations.isEmpty()) {
          try {
            cleanupOfflineMigrations();
            cleanupNonexistentMigrations(getContext());
          } catch (Exception ex) {
            log.error("Error cleaning up migrations", ex);
          }
        }
        sleepUninterruptibly(CLEANUP_INTERVAL_MINUTES, MINUTES);
      }
    }

    /**
     * If a migrating tablet splits, and the tablet dies before sending the manager a message, the
     * migration will refer to a non-existing tablet, so it can never complete. Periodically scan
     * the metadata table and remove any migrating tablets that no longer exist.
     */
    private void cleanupNonexistentMigrations(final ClientContext clientContext) {

      Map<DataLevel,Set<KeyExtent>> notSeen;

      synchronized (migrations) {
        notSeen = partitionMigrations(migrations.keySet());
      }

      // for each level find the set of migrating tablets that do not exists in metadata store
      for (DataLevel dataLevel : DataLevel.values()) {
        var notSeenForLevel = notSeen.getOrDefault(dataLevel, Set.of());
        if (notSeenForLevel.isEmpty() || dataLevel == DataLevel.ROOT) {
          // No need to scan this level if there are no migrations. The root tablet is always
          // expected to exists, so no need to read its metadata.
          continue;
        }

        try (var tablets = clientContext.getAmple().readTablets().forLevel(dataLevel)
            .fetch(TabletMetadata.ColumnType.PREV_ROW).build()) {
          // A goal of this code is to avoid reading all extents in the metadata table into memory
          // when finding extents that exists in the migrating set and not in the metadata table.
          tablets.forEach(tabletMeta -> notSeenForLevel.remove(tabletMeta.getExtent()));
        }

        // remove any tablets that previously existed in migrations for this level but were not seen
        // in the metadata table for the level
        migrations.keySet().removeAll(notSeenForLevel);
      }
    }

    /**
     * If migrating a tablet for a table that is offline, the migration can never succeed because no
     * tablet server will load the tablet. check for offline tables and remove their migrations.
     */
    private void cleanupOfflineMigrations() {
      ServerContext context = getContext();
      TableManager manager = context.getTableManager();
      for (TableId tableId : context.getTableIdToNameMap().keySet()) {
        TableState state = manager.getTableState(tableId);
        if (state == TableState.OFFLINE) {
          clearMigrations(tableId);
        }
      }
    }
  }

  private class ScanServerZKCleaner implements Runnable {

    @Override
    public void run() {

      final ZooReaderWriter zrw = getContext().getZooSession().asReaderWriter();

      while (stillManager()) {
        try {
          Set<ServiceLockPath> scanServerPaths =
              getContext().getServerPaths().getScanServer(rg -> true, AddressSelector.all(), false);
          for (ServiceLockPath path : scanServerPaths) {

            ZcStat stat = new ZcStat();
            Optional<ServiceLockData> lockData =
                ServiceLock.getLockData(getContext().getZooCache(), path, stat);

            if (lockData.isEmpty()) {
              try {
                log.debug("Deleting empty ScanServer ZK node {}", path);
                zrw.delete(path.toString());
              } catch (KeeperException.NotEmptyException e) {
                log.debug(
                    "Failed to delete ScanServer ZK node {} its not empty, likely an expected race condition.",
                    path);
              }
            }
          }
        } catch (KeeperException e) {
          log.error("Exception trying to delete empty scan server ZNodes, will retry", e);
        } catch (InterruptedException e) {
          Thread.interrupted();
          log.error("Interrupted trying to delete empty scan server ZNodes, will retry", e);
        } finally {
          // sleep for 5 mins
          sleepUninterruptibly(CLEANUP_INTERVAL_MINUTES, MINUTES);
        }
      }
    }

  }

  /**
   * balanceTablets() balances tables by DataLevel. Return the current set of migrations partitioned
   * by DataLevel
   */
  private static Map<DataLevel,Set<KeyExtent>>
      partitionMigrations(final Set<KeyExtent> migrations) {
    final Map<DataLevel,Set<KeyExtent>> partitionedMigrations = new EnumMap<>(DataLevel.class);
    // populate to prevent NPE
    for (DataLevel dl : DataLevel.values()) {
      partitionedMigrations.put(dl, new HashSet<>());
    }
    migrations.forEach(ke -> {
      partitionedMigrations.get(DataLevel.of(ke.tableId())).add(ke);
    });
    return partitionedMigrations;
  }

  private class StatusThread implements Runnable {

    private boolean goodStats() {
      int start;
      switch (getManagerState()) {
        case UNLOAD_METADATA_TABLETS:
          start = 1;
          break;
        case UNLOAD_ROOT_TABLET:
          start = 2;
          break;
        default:
          start = 0;
      }
      for (int i = start; i < watchers.size(); i++) {
        TabletGroupWatcher watcher = watchers.get(i);
        if (watcher.stats.getLastManagerState() != getManagerState()) {
          log.debug("{}: {} != {}", watcher.getName(), watcher.stats.getLastManagerState(),
              getManagerState());
          return false;
        }
      }
      return true;
    }

    @Override
    public void run() {
      EventCoordinator.Tracker eventTracker = nextEvent.getTracker();
      while (stillManager()) {
        long wait;
        try {
          switch (getManagerGoalState()) {
            case NORMAL:
              setManagerState(ManagerState.NORMAL);
              break;
            case SAFE_MODE:
              if (getManagerState() == ManagerState.NORMAL
                  || getManagerState() == ManagerState.HAVE_LOCK) {
                setManagerState(ManagerState.SAFE_MODE);
              }
              break;
            case CLEAN_STOP:
              switch (getManagerState()) {
                case NORMAL:
                  // USER fate stores its data in a user table and its operations may interact with
                  // all tables, need to completely shut it down before unloading user tablets
                  fate(FateInstanceType.USER).shutdown(1, MINUTES);
                  setManagerState(ManagerState.SAFE_MODE);
                  break;
                case SAFE_MODE: {
                  // META fate stores its data in Zookeeper and its operations interact with
                  // metadata and root tablets, need to completely shut it down before unloading
                  // metadata and root tablets
                  fate(FateInstanceType.META).shutdown(1, MINUTES);
                  int count = nonMetaDataTabletsAssignedOrHosted();
                  log.debug(
                      String.format("There are %d non-metadata tablets assigned or hosted", count));
                  if (count == 0 && goodStats()) {
                    setManagerState(ManagerState.UNLOAD_METADATA_TABLETS);
                  }
                }
                  break;
                case UNLOAD_METADATA_TABLETS: {
                  int count = assignedOrHosted(AccumuloTable.METADATA.tableId());
                  log.debug(
                      String.format("There are %d metadata tablets assigned or hosted", count));
                  if (count == 0 && goodStats()) {
                    setManagerState(ManagerState.UNLOAD_ROOT_TABLET);
                  }
                }
                  break;
                case UNLOAD_ROOT_TABLET:
                  int count = assignedOrHosted(AccumuloTable.METADATA.tableId());
                  if (count > 0 && goodStats()) {
                    log.debug(String.format("%d metadata tablets online", count));
                    setManagerState(ManagerState.UNLOAD_ROOT_TABLET);
                  }
                  int root_count = assignedOrHosted(AccumuloTable.ROOT.tableId());
                  if (root_count > 0 && goodStats()) {
                    log.debug("The root tablet is still assigned or hosted");
                  }
                  if (count + root_count == 0 && goodStats()) {
                    Set<TServerInstance> currentServers = tserverSet.getCurrentServers();
                    log.debug("stopping {} tablet servers", currentServers.size());
                    for (TServerInstance server : currentServers) {
                      try {
                        serversToShutdown.add(server);
                        tserverSet.getConnection(server).fastHalt(managerLock);
                      } catch (TException e) {
                        // its probably down, and we don't care
                      } finally {
                        tserverSet.remove(server);
                      }
                    }
                    if (currentServers.isEmpty()) {
                      setManagerState(ManagerState.STOP);
                    }
                  }
                  break;
                default:
                  break;
              }
          }
        } catch (Exception t) {
          log.error("Error occurred reading / switching manager goal state. Will"
              + " continue with attempt to update status", t);
        }

        Span span = TraceUtil.startSpan(this.getClass(), "run::updateStatus");
        try (Scope scope = span.makeCurrent()) {
          wait = updateStatus();
          eventTracker.waitForEvents(wait);
        } catch (Exception t) {
          TraceUtil.setException(span, t, false);
          log.error("Error balancing tablets, will wait for {} (seconds) and then retry ",
              WAIT_BETWEEN_ERRORS / ONE_SECOND, t);
          sleepUninterruptibly(WAIT_BETWEEN_ERRORS, MILLISECONDS);
        } finally {
          span.end();
        }
      }
    }

    private long updateStatus() {
      var tseversSnapshot = tserverSet.getSnapshot();
      tserverStatus = gatherTableInformation(tseversSnapshot.getTservers());
      tServerGroupingForBalancer = tseversSnapshot.getTserverGroups();

      checkForHeldServer(tserverStatus);

      if (!badServers.isEmpty()) {
        log.debug("not balancing because the balance information is out-of-date {}",
            badServers.keySet());
      } else if (getManagerGoalState() == ManagerGoalState.CLEAN_STOP) {
        log.debug("not balancing because the manager is attempting to stop cleanly");
      } else if (!serversToShutdown.isEmpty()) {
        log.debug("not balancing while shutting down servers {}", serversToShutdown);
      } else {
        for (TabletGroupWatcher tgw : watchers) {
          if (!tgw.isSameTserversAsLastScan(tseversSnapshot.getTservers())) {
            log.debug("not balancing just yet, as collection of live tservers is in flux");
            return DEFAULT_WAIT_FOR_WATCHER;
          }
        }
        return balanceTablets();
      }
      return DEFAULT_WAIT_FOR_WATCHER;
    }

    private void checkForHeldServer(SortedMap<TServerInstance,TabletServerStatus> tserverStatus) {
      TServerInstance instance = null;
      int crazyHoldTime = 0;
      int someHoldTime = 0;
      final long maxWait = getConfiguration().getTimeInMillis(Property.TSERV_HOLD_TIME_SUICIDE);
      for (Entry<TServerInstance,TabletServerStatus> entry : tserverStatus.entrySet()) {
        if (entry.getValue().getHoldTime() > 0) {
          someHoldTime++;
          if (entry.getValue().getHoldTime() > maxWait) {
            instance = entry.getKey();
            crazyHoldTime++;
          }
        }
      }
      if (crazyHoldTime == 1 && someHoldTime == 1 && tserverStatus.size() > 1) {
        log.warn("Tablet server {} exceeded maximum hold time: attempting to kill it", instance);
        try {
          TServerConnection connection = tserverSet.getConnection(instance);
          if (connection != null) {
            connection.fastHalt(managerLock);
          }
        } catch (TException e) {
          log.error("{}", e.getMessage(), e);
        }
        badServers.putIfAbsent(instance, new AtomicInteger(1));
      }
    }

    /**
     * Given the current tserverStatus map and a DataLevel, return a view of the tserverStatus map
     * that only contains entries for tables in the DataLevel
     */
    private SortedMap<TServerInstance,TabletServerStatus> createTServerStatusView(
        final DataLevel dl, final SortedMap<TServerInstance,TabletServerStatus> status) {
      final SortedMap<TServerInstance,TabletServerStatus> tserverStatusForLevel = new TreeMap<>();
      status.forEach((tsi, tss) -> {
        final TabletServerStatus copy = tss.deepCopy();
        final Map<String,TableInfo> oldTableMap = copy.getTableMap();
        final Map<String,TableInfo> newTableMap =
            new HashMap<>(dl == DataLevel.USER ? oldTableMap.size() : 1);
        if (dl == DataLevel.ROOT) {
          if (oldTableMap.containsKey(AccumuloTable.ROOT.tableName())) {
            newTableMap.put(AccumuloTable.ROOT.tableName(),
                oldTableMap.get(AccumuloTable.ROOT.tableName()));
          }
        } else if (dl == DataLevel.METADATA) {
          if (oldTableMap.containsKey(AccumuloTable.METADATA.tableName())) {
            newTableMap.put(AccumuloTable.METADATA.tableName(),
                oldTableMap.get(AccumuloTable.METADATA.tableName()));
          }
        } else if (dl == DataLevel.USER) {
          if (!oldTableMap.containsKey(AccumuloTable.METADATA.tableName())
              && !oldTableMap.containsKey(AccumuloTable.ROOT.tableName())) {
            newTableMap.putAll(oldTableMap);
          } else {
            oldTableMap.forEach((table, info) -> {
              if (!table.equals(AccumuloTable.ROOT.tableName())
                  && !table.equals(AccumuloTable.METADATA.tableName())) {
                newTableMap.put(table, info);
              }
            });
          }
        } else {
          throw new IllegalArgumentException("Unhandled DataLevel value: " + dl);
        }
        copy.setTableMap(newTableMap);
        tserverStatusForLevel.put(tsi, copy);
      });
      return tserverStatusForLevel;
    }

    private long balanceTablets() {

      final int tabletsNotHosted = notHosted();
      BalanceParamsImpl params = null;
      long wait = 0;
      long totalMigrationsOut = 0;
      final Map<DataLevel,Set<KeyExtent>> partitionedMigrations =
          partitionMigrations(migrationsSnapshot().keySet());
      int levelsCompleted = 0;

      for (DataLevel dl : DataLevel.values()) {
        if (dl == DataLevel.USER && tabletsNotHosted > 0) {
          log.debug("not balancing user tablets because there are {} unhosted tablets",
              tabletsNotHosted);
          continue;
        }
        // Create a view of the tserver status such that it only contains the tables
        // for this level in the tableMap.
        SortedMap<TServerInstance,TabletServerStatus> tserverStatusForLevel =
            createTServerStatusView(dl, tserverStatus);
        // Construct the Thrift variant of the map above for the BalancerParams
        final SortedMap<TabletServerId,TServerStatus> tserverStatusForBalancerLevel =
            new TreeMap<>();
        tserverStatusForLevel.forEach((tsi, status) -> tserverStatusForBalancerLevel
            .put(new TabletServerIdImpl(tsi), TServerStatusImpl.fromThrift(status)));

        long migrationsOutForLevel = 0;
        int attemptNum = 0;
        do {
          log.debug("Balancing for tables at level {}, times-in-loop: {}", dl, ++attemptNum);

          SortedMap<TabletServerId,TServerStatus> statusForBalancerLevel =
              tserverStatusForBalancerLevel;
          if (attemptNum > 1 && (dl == DataLevel.ROOT || dl == DataLevel.METADATA)) {
            // If we are still migrating then perform a re-check on the tablet
            // servers to make sure non of them have failed.
            Set<TServerInstance> currentServers = tserverSet.getCurrentServers();
            tserverStatus = gatherTableInformation(currentServers);
            // Create a view of the tserver status such that it only contains the tables
            // for this level in the tableMap.
            tserverStatusForLevel = createTServerStatusView(dl, tserverStatus);
            final SortedMap<TabletServerId,TServerStatus> tserverStatusForBalancerLevel2 =
                new TreeMap<>();
            tserverStatusForLevel.forEach((tsi, status) -> tserverStatusForBalancerLevel2
                .put(new TabletServerIdImpl(tsi), TServerStatusImpl.fromThrift(status)));
            statusForBalancerLevel = tserverStatusForBalancerLevel2;
          }

          params = BalanceParamsImpl.fromThrift(statusForBalancerLevel, tServerGroupingForBalancer,
              tserverStatusForLevel, partitionedMigrations.get(dl), dl);
          wait = Math.max(tabletBalancer.balance(params), wait);
          migrationsOutForLevel = 0;
          for (TabletMigration m : checkMigrationSanity(statusForBalancerLevel.keySet(),
              params.migrationsOut(), dl)) {
            final KeyExtent ke = KeyExtent.fromTabletId(m.getTablet());
            if (migrations.containsKey(ke)) {
              log.warn("balancer requested migration more than once, skipping {}", m);
              continue;
            }
            migrationsOutForLevel++;
            migrations.put(ke, TabletServerIdImpl.toThrift(m.getNewTabletServer()));
            log.debug("migration {}", m);
          }
        } while (migrationsOutForLevel > 0 && (dl == DataLevel.ROOT || dl == DataLevel.METADATA));
        totalMigrationsOut += migrationsOutForLevel;

        // increment this at end of loop to signal complete run w/o any continue
        levelsCompleted++;
      }
      balancerMetrics.assignMigratingCount(migrations::size);

      if (totalMigrationsOut == 0 && levelsCompleted == DataLevel.values().length) {
        synchronized (balancedNotifier) {
          balancedNotifier.notifyAll();
        }
      } else if (totalMigrationsOut > 0) {
        nextEvent.event("Migrating %d more tablets, %d total", totalMigrationsOut,
            migrations.size());
      }
      return wait;
    }

    private List<TabletMigration> checkMigrationSanity(Set<TabletServerId> current,
        List<TabletMigration> migrations, DataLevel level) {
      return migrations.stream().filter(m -> {
        boolean includeMigration = false;
        if (m.getTablet() == null) {
          log.error("Balancer gave back a null tablet {}", m);
        } else if (DataLevel.of(m.getTablet().getTable()) != level) {
          log.trace(
              "Balancer wants to move a tablet ({}) outside of the current processing level ({}), "
                  + "ignoring and should be processed at the correct level ({})",
              m.getTablet(), level, DataLevel.of(m.getTablet().getTable()));
        } else if (m.getNewTabletServer() == null) {
          log.error("Balancer did not set the destination {}", m);
        } else if (m.getOldTabletServer() == null) {
          log.error("Balancer did not set the source {}", m);
        } else if (!current.contains(m.getOldTabletServer())) {
          log.warn("Balancer wants to move a tablet from a server that is not current: {}", m);
        } else if (!current.contains(m.getNewTabletServer())) {
          log.warn("Balancer wants to move a tablet to a server that is not current: {}", m);
        } else {
          includeMigration = true;
        }
        return includeMigration;
      }).collect(Collectors.toList());
    }

  }

  private SortedMap<TServerInstance,TabletServerStatus>
      gatherTableInformation(Set<TServerInstance> currentServers) {
    final long rpcTimeout = getConfiguration().getTimeInMillis(Property.GENERAL_RPC_TIMEOUT);
    int threads = getConfiguration().getCount(Property.MANAGER_STATUS_THREAD_POOL_SIZE);
    long start = System.currentTimeMillis();
    final SortedMap<TServerInstance,TabletServerStatus> result = new ConcurrentSkipListMap<>();
    final RateLimiter shutdownServerRateLimiter = RateLimiter.create(MAX_SHUTDOWNS_PER_SEC);
    final ArrayList<Future<?>> tasks = new ArrayList<>();
    for (TServerInstance serverInstance : currentServers) {
      final TServerInstance server = serverInstance;
      if (threads == 0) {
        // Since an unbounded thread pool is being used, rate limit how fast task are added to the
        // executor. This prevents the threads from growing large unless there are lots of
        // unresponsive tservers.
        sleepUninterruptibly(Math.max(1, rpcTimeout / 120_000), MILLISECONDS);
      }
      tasks.add(tableInformationStatusPool.submit(() -> {
        try {
          Thread t = Thread.currentThread();
          String oldName = t.getName();
          try {
            String message = "Getting status from " + server;
            t.setName(message);
            long startForServer = System.currentTimeMillis();
            log.trace(message);
            TServerConnection connection1 = tserverSet.getConnection(server);
            if (connection1 == null) {
              throw new IOException("No connection to " + server);
            }
            TabletServerStatus status = connection1.getTableMap(false);
            result.put(server, status);

            long duration = System.currentTimeMillis() - startForServer;
            log.trace("Got status from {} in {} ms", server, duration);

          } finally {
            t.setName(oldName);
          }
        } catch (Exception ex) {
          log.error("unable to get tablet server status {} {}", server, ex.toString());
          log.debug("unable to get tablet server status {}", server, ex);
          // Attempt to shutdown server only if able to acquire. If unable, this tablet server
          // will be removed from the badServers set below and status will be reattempted again
          // MAX_BAD_STATUS_COUNT times
          if (badServers.computeIfAbsent(server, k -> new AtomicInteger(0)).incrementAndGet()
              > MAX_BAD_STATUS_COUNT) {
            if (shutdownServerRateLimiter.tryAcquire()) {
              log.warn("attempting to stop {}", server);
              try {
                TServerConnection connection2 = tserverSet.getConnection(server);
                if (connection2 != null) {
                  connection2.halt(managerLock);
                }
              } catch (TTransportException e1) {
                // ignore: it's probably down
              } catch (Exception e2) {
                log.info("error talking to troublesome tablet server", e2);
              }
            } else {
              log.warn("Unable to shutdown {} as over the shutdown limit of {} per minute", server,
                  MAX_SHUTDOWNS_PER_SEC * 60);
            }
            badServers.remove(server);
          }
        }
      }));
    }
    // wait at least 10 seconds
    final Duration timeToWait =
        Comparators.max(Duration.ofSeconds(10), Duration.ofMillis(rpcTimeout / 3));
    final Timer startTime = Timer.startNew();
    // Wait for all tasks to complete
    while (!tasks.isEmpty()) {
      boolean cancel = startTime.hasElapsed(timeToWait);
      Iterator<Future<?>> iter = tasks.iterator();
      while (iter.hasNext()) {
        Future<?> f = iter.next();
        if (f.isDone()) {
          iter.remove();
        } else if (cancel) {
          f.cancel(true);
        }
      }
      Uninterruptibles.sleepUninterruptibly(1, MILLISECONDS);
    }

    // Threads may still modify map after shutdownNow is called, so create an immutable snapshot.
    SortedMap<TServerInstance,TabletServerStatus> info = ImmutableSortedMap.copyOf(result);

    synchronized (badServers) {
      badServers.keySet().retainAll(currentServers);
      badServers.keySet().removeAll(info.keySet());
    }
    log.debug(String.format("Finished gathering information from %d of %d servers in %.2f seconds",
        info.size(), currentServers.size(), (System.currentTimeMillis() - start) / 1000.));

    return info;
  }

  @Override
  public void run() {
    final ServerContext context = getContext();
    final String zroot = context.getZooKeeperRoot();

    // ACCUMULO-4424 Put up the Thrift servers before getting the lock as a sign of process health
    // when a hot-standby
    //
    // Start the Manager's Fate Service
    fateServiceHandler = new FateServiceHandler(this);
    managerClientHandler = new ManagerClientServiceHandler(this);
    compactionCoordinator = new CompactionCoordinator(context, security, fateRefs, this);

    // Start the Manager's Client service
    // Ensure that calls before the manager gets the lock fail
    ManagerClientService.Iface haProxy =
        HighlyAvailableServiceWrapper.service(managerClientHandler, this);

    ServerAddress sa;
<<<<<<< HEAD
    var processor = ThriftProcessorTypes.getManagerTProcessor(fateServiceHandler,
        compactionCoordinator.getThriftService(), haProxy, getContext());
=======
    var processor =
        ThriftProcessorTypes.getManagerTProcessor(this, fateServiceHandler, haProxy, getContext());
>>>>>>> 9fee5991

    try {
      sa = TServerUtils.startServer(context, getHostname(), Property.MANAGER_CLIENTPORT, processor,
          "Manager", "Manager Client Service Handler", null, Property.MANAGER_MINTHREADS,
          Property.MANAGER_MINTHREADS_TIMEOUT, Property.MANAGER_THREADCHECK);
    } catch (UnknownHostException e) {
      throw new IllegalStateException("Unable to start server on host " + getHostname(), e);
    }
    clientService = sa.server;
    log.info("Started Manager client service at {}", sa.address);

    // block until we can obtain the ZK lock for the manager
    ServiceLockData sld;
    try {
      sld = getManagerLock(context.getServerPaths().createManagerPath());
    } catch (KeeperException | InterruptedException e) {
      throw new IllegalStateException("Exception getting manager lock", e);
    }

    MetricsInfo metricsInfo = getContext().getMetricsInfo();
    ManagerMetrics managerMetrics = new ManagerMetrics(getConfiguration(), this);
    var producers = managerMetrics.getProducers(getConfiguration(), this);
    producers.add(balancerMetrics);

    metricsInfo.addMetricsProducers(producers.toArray(new MetricsProducer[0]));
    metricsInfo.init(MetricsInfo.serviceTags(getContext().getInstanceName(), getApplicationName(),
        sa.getAddress(), getResourceGroup()));

    recoveryManager = new RecoveryManager(this, timeToCacheRecoveryWalExistence);

    context.getTableManager().addObserver(this);

    tableInformationStatusPool = ThreadPools.getServerThreadPools()
        .createExecutorService(getConfiguration(), Property.MANAGER_STATUS_THREAD_POOL_SIZE, false);

    tabletRefreshThreadPool = ThreadPools.getServerThreadPools().getPoolBuilder("Tablet refresh ")
        .numCoreThreads(getConfiguration().getCount(Property.MANAGER_TABLET_REFRESH_MINTHREADS))
        .numMaxThreads(getConfiguration().getCount(Property.MANAGER_TABLET_REFRESH_MAXTHREADS))
        .build();

    Thread statusThread = Threads.createThread("Status Thread", new StatusThread());
    statusThread.start();

    Threads.createThread("Migration Cleanup Thread", new MigrationCleanupThread()).start();

    tserverSet.startListeningForTabletServerChanges();

    Threads.createThread("ScanServer Cleanup Thread", new ScanServerZKCleaner()).start();

    try {
      blockForTservers();
    } catch (InterruptedException ex) {
      Thread.currentThread().interrupt();
    }

    // Don't call start the CompactionCoordinator until we have tservers.
    compactionCoordinator.start();

    ZooReaderWriter zReaderWriter = context.getZooSession().asReaderWriter();

    try {
      zReaderWriter.getChildren(zroot + Constants.ZRECOVERY, new Watcher() {
        @Override
        public void process(WatchedEvent event) {
          nextEvent.event("Noticed recovery changes %s", event.getType());
          try {
            // watcher only fires once, add it back
            zReaderWriter.getChildren(zroot + Constants.ZRECOVERY, this);
          } catch (Exception e) {
            log.error("Failed to add log recovery watcher back", e);
          }
        }
      });
    } catch (KeeperException | InterruptedException e) {
      throw new IllegalStateException("Unable to read " + zroot + Constants.ZRECOVERY, e);
    }

    this.splitter = new Splitter(context);
    this.splitter.start();

    watchers.add(new TabletGroupWatcher(this, this.userTabletStore, null, managerMetrics) {
      @Override
      boolean canSuspendTablets() {
        // Always allow user data tablets to enter suspended state.
        return true;
      }
    });

    watchers.add(
        new TabletGroupWatcher(this, this.metadataTabletStore, watchers.get(0), managerMetrics) {
          @Override
          boolean canSuspendTablets() {
            // Allow metadata tablets to enter suspended state only if so configured. Generally
            // we'll want metadata tablets to
            // be immediately reassigned, even if there's a global table.suspension.duration
            // setting.
            return getConfiguration().getBoolean(Property.MANAGER_METADATA_SUSPENDABLE);
          }
        });

    watchers
        .add(new TabletGroupWatcher(this, this.rootTabletStore, watchers.get(1), managerMetrics) {
          @Override
          boolean canSuspendTablets() {
            // Never allow root tablet to enter suspended state.
            return false;
          }
        });
    for (TabletGroupWatcher watcher : watchers) {
      watcher.start();
    }

    // Once we are sure the upgrade is complete, we can safely allow fate use.
    try {
      // wait for metadata upgrade running in background to complete
      if (upgradeMetadataFuture != null) {
        upgradeMetadataFuture.get();
      }
    } catch (ExecutionException | InterruptedException e) {
      throw new IllegalStateException("Metadata upgrade failed", e);
    }

    // Everything should be fully upgraded by this point, but check before starting fate
    if (isUpgrading()) {
      throw new IllegalStateException("Upgrade coordinator is unexpectedly not complete");
    }
    try {
      Predicate<ZooUtil.LockID> isLockHeld =
          lock -> ServiceLock.isLockHeld(context.getZooCache(), lock);
      var metaInstance = initializeFateInstance(context,
          new MetaFateStore<>(context.getZooKeeperRoot() + Constants.ZFATE, context.getZooSession(),
              managerLock.getLockID(), isLockHeld));
      var userInstance = initializeFateInstance(context, new UserFateStore<>(context,
          AccumuloTable.FATE.tableName(), managerLock.getLockID(), isLockHeld));

      if (!fateRefs.compareAndSet(null,
          Map.of(FateInstanceType.META, metaInstance, FateInstanceType.USER, userInstance))) {
        throw new IllegalStateException(
            "Unexpected previous fate reference map already initialized");
      }
      fateReadyLatch.countDown();
    } catch (KeeperException | InterruptedException e) {
      throw new IllegalStateException("Exception setting up FaTE cleanup thread", e);
    }

    ThreadPools.watchCriticalScheduledTask(context.getScheduledExecutor()
        .scheduleWithFixedDelay(() -> ScanServerMetadataEntries.clean(context), 10, 10, MINUTES));

    // Make sure that we have a secret key (either a new one or an old one from ZK) before we start
    // the manager client service.
    Thread authenticationTokenKeyManagerThread = null;
    if (authenticationTokenKeyManager != null && keyDistributor != null) {
      log.info("Starting delegation-token key manager");
      try {
        keyDistributor.initialize();
      } catch (KeeperException | InterruptedException e) {
        throw new IllegalStateException("Exception setting up delegation-token key manager", e);
      }
      authenticationTokenKeyManagerThread =
          Threads.createThread("Delegation Token Key Manager", authenticationTokenKeyManager);
      authenticationTokenKeyManagerThread.start();
      boolean logged = false;
      while (!authenticationTokenKeyManager.isInitialized()) {
        // Print out a status message when we start waiting for the key manager to get initialized
        if (!logged) {
          log.info("Waiting for AuthenticationTokenKeyManager to be initialized");
          logged = true;
        }
        sleepUninterruptibly(200, MILLISECONDS);
      }
      // And log when we are initialized
      log.info("AuthenticationTokenSecretManager is initialized");
    }

    String address = sa.address.toString();
    UUID uuid = sld.getServerUUID(ThriftService.MANAGER);
    ServiceDescriptors descriptors = new ServiceDescriptors();
    for (ThriftService svc : new ThriftService[] {ThriftService.MANAGER, ThriftService.COORDINATOR,
        ThriftService.FATE}) {
      descriptors.addService(new ServiceDescriptor(uuid, svc, address, this.getResourceGroup()));
    }

    sld = new ServiceLockData(descriptors);
    log.info("Setting manager lock data to {}", sld);
    try {
      managerLock.replaceLockData(sld);
    } catch (KeeperException | InterruptedException e) {
      throw new IllegalStateException("Exception updating manager lock", e);
    }

    while (!clientService.isServing()) {
      sleepUninterruptibly(100, MILLISECONDS);
    }

    // The manager is fully initialized. Clients are allowed to connect now.
    managerInitialized.set(true);

    while (!isShutdownRequested() && clientService.isServing()) {
      if (Thread.currentThread().isInterrupted()) {
        LOG.info("Server process thread has been interrupted, shutting down");
        break;
      }
      try {
        Thread.sleep(500);
      } catch (InterruptedException e) {
        log.info("Interrupt Exception received, shutting down");
        gracefulShutdown(context.rpcCreds());
      }
    }
<<<<<<< HEAD
    log.info("Shutting down fate.");
    getFateRefs().keySet().forEach(type -> fate(type).shutdown(0, MINUTES));

    splitter.stop();
=======

    LOG.debug("Stopping Thrift Servers");
    sa.server.stop();

    log.debug("Shutting down fate.");
    fate().shutdown();
>>>>>>> 9fee5991

    final long deadline = System.currentTimeMillis() + MAX_CLEANUP_WAIT_TIME;
    try {
      statusThread.join(remaining(deadline));
    } catch (InterruptedException e) {
      throw new IllegalStateException("Exception stopping status thread", e);
    }

    tableInformationStatusPool.shutdownNow();
    tabletRefreshThreadPool.shutdownNow();

    compactionCoordinator.shutdown();

    // Signal that we want it to stop, and wait for it to do so.
    if (authenticationTokenKeyManager != null) {
      authenticationTokenKeyManager.gracefulStop();
      try {
        if (null != authenticationTokenKeyManagerThread) {
          authenticationTokenKeyManagerThread.join(remaining(deadline));
        }
      } catch (InterruptedException e) {
        throw new IllegalStateException("Exception waiting on delegation-token key manager", e);
      }
    }

    // quit, even if the tablet servers somehow jam up and the watchers
    // don't stop
    for (TabletGroupWatcher watcher : watchers) {
      try {
        watcher.join(remaining(deadline));
      } catch (InterruptedException e) {
        throw new IllegalStateException("Exception waiting on watcher", e);
      }
    }
    getShutdownComplete().set(true);
    log.info("stop requested. exiting ... ");
    try {
      managerLock.unlock();
    } catch (Exception e) {
      log.warn("Failed to release Manager lock", e);
    }
  }

  protected Fate<Manager> initializeFateInstance(ServerContext context, FateStore<Manager> store) {

    final Fate<Manager> fateInstance =
        new Fate<>(this, store, true, TraceRepo::toLogString, getConfiguration());

    var fateCleaner = new FateCleaner<>(store, Duration.ofHours(8), this::getSteadyTime);
    ThreadPools.watchCriticalScheduledTask(context.getScheduledExecutor()
        .scheduleWithFixedDelay(fateCleaner::ageOff, 10, 4 * 60, MINUTES));

    return fateInstance;
  }

  /**
   * Allows property configuration to block manager start-up waiting for a minimum number of
   * tservers to register in zookeeper. It also accepts a maximum time to wait - if the time
   * expires, the start-up will continue with any tservers available. This check is only performed
   * at manager initialization, when the manager acquires the lock. The following properties are
   * used to control the behaviour:
   * <ul>
   * <li>MANAGER_STARTUP_TSERVER_AVAIL_MIN_COUNT - when set to 0 or less, no blocking occurs
   * (default behaviour) otherwise will block until the number of tservers are available.</li>
   * <li>MANAGER_STARTUP_TSERVER_AVAIL_MAX_WAIT - time to wait in milliseconds. When set to 0 or
   * less, will block indefinitely.</li>
   * </ul>
   *
   * @throws InterruptedException if interrupted while blocking, propagated for caller to handle.
   */
  private void blockForTservers() throws InterruptedException {
    long waitStart = System.nanoTime();

    long minTserverCount =
        getConfiguration().getCount(Property.MANAGER_STARTUP_TSERVER_AVAIL_MIN_COUNT);

    if (minTserverCount <= 0) {
      log.info("tserver availability check disabled, continuing with-{} servers. To enable, set {}",
          tserverSet.size(), Property.MANAGER_STARTUP_TSERVER_AVAIL_MIN_COUNT.getKey());
      return;
    }
    long userWait = MILLISECONDS.toSeconds(
        getConfiguration().getTimeInMillis(Property.MANAGER_STARTUP_TSERVER_AVAIL_MAX_WAIT));

    // Setting retry values for defined wait timeouts
    long retries = 10;
    // Set these to the same value so the max possible wait time always matches the provided maxWait
    long initialWait = userWait / retries;
    long maxWaitPeriod = initialWait;
    long waitIncrement = 0;

    if (userWait <= 0) {
      log.info("tserver availability check set to block indefinitely, To change, set {} > 0.",
          Property.MANAGER_STARTUP_TSERVER_AVAIL_MAX_WAIT.getKey());
      userWait = Long.MAX_VALUE;

      // If indefinitely blocking, change retry values to support incremental backoff and logging.
      retries = userWait;
      initialWait = 1;
      maxWaitPeriod = 30;
      waitIncrement = 5;
    }

    Retry tserverRetry = Retry.builder().maxRetries(retries)
        .retryAfter(Duration.ofSeconds(initialWait)).incrementBy(Duration.ofSeconds(waitIncrement))
        .maxWait(Duration.ofSeconds(maxWaitPeriod)).backOffFactor(1)
        .logInterval(Duration.ofSeconds(30)).createRetry();

    log.info("Checking for tserver availability - need to reach {} servers. Have {}",
        minTserverCount, tserverSet.size());

    boolean needTservers = tserverSet.size() < minTserverCount;

    while (needTservers && tserverRetry.canRetry()) {

      tserverRetry.waitForNextAttempt(log, "block until minimum tservers reached");

      needTservers = tserverSet.size() < minTserverCount;

      // suppress last message once threshold reached.
      if (needTservers) {
        tserverRetry.logRetry(log, String.format(
            "Blocking for tserver availability - need to reach %s servers. Have %s Time spent blocking %s seconds.",
            minTserverCount, tserverSet.size(),
            NANOSECONDS.toSeconds(System.nanoTime() - waitStart)));
      }
      tserverRetry.useRetry();
    }

    if (tserverSet.size() < minTserverCount) {
      log.warn(
          "tserver availability check time expired - continuing. Requested {}, have {} tservers on line. "
              + " Time waiting {} sec",
          tserverSet.size(), minTserverCount, NANOSECONDS.toSeconds(System.nanoTime() - waitStart));

    } else {
      log.info(
          "tserver availability check completed. Requested {}, have {} tservers on line. "
              + " Time waiting {} sec",
          tserverSet.size(), minTserverCount, NANOSECONDS.toSeconds(System.nanoTime() - waitStart));
    }
  }

  private long remaining(long deadline) {
    return Math.max(1, deadline - System.currentTimeMillis());
  }

  public ServiceLock getManagerLock() {
    return managerLock;
  }

  private ServiceLockData getManagerLock(final ServiceLockPath zManagerLoc)
      throws KeeperException, InterruptedException {
    var zooKeeper = getContext().getZooSession();
    log.info("trying to get manager lock");

    final String managerClientAddress =
        getHostname() + ":" + getConfiguration().getPort(Property.MANAGER_CLIENTPORT)[0];

    UUID zooLockUUID = UUID.randomUUID();

    ServiceDescriptors descriptors = new ServiceDescriptors();
    descriptors.addService(new ServiceDescriptor(zooLockUUID, ThriftService.MANAGER,
        managerClientAddress, this.getResourceGroup()));
    ServiceLockData sld = new ServiceLockData(descriptors);
    managerLock = new ServiceLock(zooKeeper, zManagerLoc, zooLockUUID);
<<<<<<< HEAD
    HAServiceLockWatcher managerLockWatcher = new HAServiceLockWatcher(Type.MANAGER);
=======
    HAServiceLockWatcher managerLockWatcher =
        new HAServiceLockWatcher("manager", () -> getShutdownComplete().get());
>>>>>>> 9fee5991

    while (true) {

      managerLock.lock(managerLockWatcher, sld);

      managerLockWatcher.waitForChange();

      if (managerLockWatcher.isLockAcquired()) {
        startServiceLockVerificationThread();
        break;
      }

      if (!managerLockWatcher.isFailedToAcquireLock()) {
        throw new IllegalStateException("manager lock in unknown state");
      }

      managerLock.tryToCancelAsyncLockOrUnlock();

      sleepUninterruptibly(TIME_TO_WAIT_BETWEEN_LOCK_CHECKS, MILLISECONDS);
    }

    this.getContext().setServiceLock(getManagerLock());
    setManagerState(ManagerState.HAVE_LOCK);
    return sld;
  }

  @Override
  public void update(LiveTServerSet current, Set<TServerInstance> deleted,
      Set<TServerInstance> added) {

    // if we have deleted or added tservers, then adjust our dead server list
    if (!deleted.isEmpty() || !added.isEmpty()) {
      DeadServerList obit = new DeadServerList(getContext());
      if (!added.isEmpty()) {
        log.info("New servers: {}", added);
        for (TServerInstance up : added) {
          obit.delete(up.getHostPort());
        }
      }
      for (TServerInstance dead : deleted) {
        String cause = "unexpected failure";
        if (serversToShutdown.contains(dead)) {
          cause = "clean shutdown"; // maybe an incorrect assumption
        }
        if (!getManagerGoalState().equals(ManagerGoalState.CLEAN_STOP)) {
          obit.post(dead.getHostPort(), cause);
        }
      }

      Set<TServerInstance> unexpected = new HashSet<>(deleted);
      unexpected.removeAll(this.serversToShutdown);
      if (!unexpected.isEmpty()
          && (stillManager() && !getManagerGoalState().equals(ManagerGoalState.CLEAN_STOP))) {
        log.warn("Lost servers {}", unexpected);
      }
      serversToShutdown.removeAll(deleted);
      badServers.keySet().removeAll(deleted);
      // clear out any bad server with the same host/port as a new server
      synchronized (badServers) {
        cleanListByHostAndPort(badServers.keySet(), deleted, added);
      }
      synchronized (serversToShutdown) {
        cleanListByHostAndPort(serversToShutdown, deleted, added);
      }

      synchronized (migrations) {
        Iterator<Entry<KeyExtent,TServerInstance>> iter = migrations.entrySet().iterator();
        while (iter.hasNext()) {
          Entry<KeyExtent,TServerInstance> entry = iter.next();
          if (deleted.contains(entry.getValue())) {
            log.info("Canceling migration of {} to {}", entry.getKey(), entry.getValue());
            iter.remove();
          }
        }
      }
      nextEvent.event("There are now %d tablet servers", current.size());
    }

    // clear out any servers that are no longer current
    // this is needed when we are using a fate operation to shutdown a tserver as it
    // will continue to add the server to the serversToShutdown (ACCUMULO-4410)
    serversToShutdown.retainAll(current.getCurrentServers());
  }

  private static void cleanListByHostAndPort(Collection<TServerInstance> badServers,
      Set<TServerInstance> deleted, Set<TServerInstance> added) {
    Iterator<TServerInstance> badIter = badServers.iterator();
    while (badIter.hasNext()) {
      TServerInstance bad = badIter.next();
      for (TServerInstance add : added) {
        if (bad.getHostPort().equals(add.getHostPort())) {
          badIter.remove();
          break;
        }
      }
      for (TServerInstance del : deleted) {
        if (bad.getHostPort().equals(del.getHostPort())) {
          badIter.remove();
          break;
        }
      }
    }
  }

  @Override
  public void stateChanged(TableId tableId, TableState state) {
    nextEvent.event(tableId, "Table state in zookeeper changed for %s to %s", tableId, state);
    if (state == TableState.OFFLINE) {
      clearMigrations(tableId);
    }
  }

  @Override
  public void initialize() {}

  @Override
  public void sessionExpired() {}

  public Set<TableId> onlineTables() {
    Set<TableId> result = new HashSet<>();
    if (getManagerState() != ManagerState.NORMAL) {
      if (getManagerState() != ManagerState.UNLOAD_METADATA_TABLETS) {
        result.add(AccumuloTable.METADATA.tableId());
      }
      if (getManagerState() != ManagerState.UNLOAD_ROOT_TABLET) {
        result.add(AccumuloTable.ROOT.tableId());
      }
      return result;
    }
    ServerContext context = getContext();
    TableManager manager = context.getTableManager();

    for (TableId tableId : context.getTableIdToNameMap().keySet()) {
      TableState state = manager.getTableState(tableId);
      if (state == TableState.ONLINE) {
        result.add(tableId);
      }
    }
    return result;
  }

  public Set<TServerInstance> onlineTabletServers() {
    return tserverSet.getSnapshot().getTservers();
  }

  public LiveTServersSnapshot tserversSnapshot() {
    return tserverSet.getSnapshot();
  }

  // recovers state from the persistent transaction to shutdown a server
  public void shutdownTServer(TServerInstance server) {
    nextEvent.event("Tablet Server shutdown requested for %s", server);
    serversToShutdown.add(server);
  }

  public EventCoordinator getEventCoordinator() {
    return nextEvent;
  }

  public VolumeManager getVolumeManager() {
    return getContext().getVolumeManager();
  }

  public void assignedTablet(KeyExtent extent) {
    if (extent.isMeta() && getManagerState() == ManagerState.UNLOAD_ROOT_TABLET) {
      setManagerState(ManagerState.UNLOAD_METADATA_TABLETS);
    }
    // probably too late, but try anyhow
    if (extent.isRootTablet() && getManagerState() == ManagerState.STOP) {
      setManagerState(ManagerState.UNLOAD_ROOT_TABLET);
    }
  }

  @SuppressFBWarnings(value = "UW_UNCOND_WAIT", justification = "TODO needs triage")
  public void waitForBalance() {
    synchronized (balancedNotifier) {
      long eventCounter;
      do {
        eventCounter = nextEvent.waitForEvents(0, 0);
        try {
          balancedNotifier.wait();
        } catch (InterruptedException e) {
          log.debug(e.toString(), e);
        }
      } while (displayUnassigned() > 0 || !migrations.isEmpty()
          || eventCounter != nextEvent.waitForEvents(0, 0));
    }
  }

  public ManagerMonitorInfo getManagerMonitorInfo() {
    final ManagerMonitorInfo result = new ManagerMonitorInfo();

    result.tServerInfo = new ArrayList<>();
    result.tableMap = new HashMap<>();
    for (Entry<TServerInstance,TabletServerStatus> serverEntry : tserverStatus.entrySet()) {
      final TabletServerStatus status = serverEntry.getValue();
      result.tServerInfo.add(status);
      for (Entry<String,TableInfo> entry : status.tableMap.entrySet()) {
        TableInfoUtil.add(result.tableMap.computeIfAbsent(entry.getKey(), k -> new TableInfo()),
            entry.getValue());
      }
    }
    result.badTServers = new HashMap<>();
    synchronized (badServers) {
      for (TServerInstance bad : badServers.keySet()) {
        result.badTServers.put(bad.getHostPort(), TabletServerState.UNRESPONSIVE.getId());
      }
    }
    result.state = getManagerState();
    result.goalState = getManagerGoalState();
    result.unassignedTablets = displayUnassigned();
    result.serversShuttingDown = new HashSet<>();
    synchronized (serversToShutdown) {
      for (TServerInstance server : serversToShutdown) {
        result.serversShuttingDown.add(server.getHostPort());
      }
    }
    DeadServerList obit = new DeadServerList(getContext());
    result.deadTabletServers = obit.getList();
    result.bulkImports = bulkImportStatus.getBulkLoadStatus();
    return result;
  }

  /**
   * Can delegation tokens be generated for users
   */
  public boolean delegationTokensAvailable() {
    return delegationTokensAvailable;
  }

  public Map<KeyExtent,TServerInstance> migrationsSnapshot() {
    synchronized (migrations) {
      return Map.copyOf(migrations);
    }
  }

  public Set<TServerInstance> shutdownServers() {
    synchronized (serversToShutdown) {
      return Set.copyOf(serversToShutdown);
    }
  }

  public void updateBulkImportStatus(String directory, BulkImportState state) {
    bulkImportStatus.updateBulkImportStatus(Collections.singletonList(directory), state);
  }

  public void removeBulkImportStatus(String directory) {
    bulkImportStatus.removeBulkImportStatus(Collections.singletonList(directory));
  }

  /**
   * Return how long there has been a manager overseeing this cluster. This is an approximately
   * monotonic clock, which will be approximately consistent between different managers or different
   * runs of the same manager. SteadyTime supports both nanoseconds and milliseconds.
   */
  public SteadyTime getSteadyTime() {
    return timeKeeper.getTime();
  }

  @Override
  public boolean isActiveService() {
    return managerInitialized.get();
  }

  @Override
  public boolean isUpgrading() {
    return upgradeCoordinator.getStatus() != UpgradeCoordinator.UpgradeStatus.COMPLETE;
  }

  void initializeBalancer() {
    var localTabletBalancer = Property.createInstanceFromPropertyName(getConfiguration(),
        Property.MANAGER_TABLET_BALANCER, TabletBalancer.class, new SimpleLoadBalancer());
    localTabletBalancer.init(balancerEnvironment);
    tabletBalancer = localTabletBalancer;
  }

  Class<?> getBalancerClass() {
    return tabletBalancer.getClass();
  }

  void getAssignments(SortedMap<TServerInstance,TabletServerStatus> currentStatus,
      Map<String,Set<TServerInstance>> currentTServerGroups,
      Map<KeyExtent,UnassignedTablet> unassigned, Map<KeyExtent,TServerInstance> assignedOut) {
    AssignmentParamsImpl params =
        AssignmentParamsImpl.fromThrift(currentStatus, currentTServerGroups,
            unassigned.entrySet().stream().collect(HashMap::new,
                (m, e) -> m.put(e.getKey(),
                    e.getValue().getLastLocation() == null ? null
                        : e.getValue().getLastLocation().getServerInstance()),
                Map::putAll),
            assignedOut);
    tabletBalancer.getAssignments(params);
  }

  public TabletStateStore getTabletStateStore(DataLevel level) {
    switch (level) {
      case METADATA:
        return this.metadataTabletStore;
      case ROOT:
        return this.rootTabletStore;
      case USER:
        return this.userTabletStore;
      default:
        throw new IllegalStateException("Unhandled DataLevel value: " + level);
    }
  }

  @Override
  public void registerMetrics(MeterRegistry registry) {
    super.registerMetrics(registry);
    compactionCoordinator.registerMetrics(registry);
  }

  private Map<FateInstanceType,Fate<Manager>> getFateRefs() {
    var fateRefs = this.fateRefs.get();
    Preconditions.checkState(fateRefs != null, "Unexpected null fate references map");
    return fateRefs;
  }

  @Override
  public ServiceLock getLock() {
    return managerLock;
  }
}<|MERGE_RESOLUTION|>--- conflicted
+++ resolved
@@ -108,7 +108,6 @@
 import org.apache.accumulo.core.metadata.schema.TabletMetadata;
 import org.apache.accumulo.core.metrics.MetricsInfo;
 import org.apache.accumulo.core.metrics.MetricsProducer;
-import org.apache.accumulo.core.process.thrift.ServerProcessService;
 import org.apache.accumulo.core.spi.balancer.BalancerEnvironment;
 import org.apache.accumulo.core.spi.balancer.SimpleLoadBalancer;
 import org.apache.accumulo.core.spi.balancer.TabletBalancer;
@@ -181,13 +180,8 @@
  * <p>
  * The manager will also coordinate log recoveries and reports general status.
  */
-<<<<<<< HEAD
 public class Manager extends AbstractServer
     implements LiveTServerSet.Listener, TableObserver, HighlyAvailableService {
-=======
-public class Manager extends AbstractServer implements LiveTServerSet.Listener, TableObserver,
-    CurrentState, HighlyAvailableService, ServerProcessService.Iface {
->>>>>>> 9fee5991
 
   static final Logger log = LoggerFactory.getLogger(Manager.class);
 
@@ -1142,13 +1136,8 @@
         HighlyAvailableServiceWrapper.service(managerClientHandler, this);
 
     ServerAddress sa;
-<<<<<<< HEAD
-    var processor = ThriftProcessorTypes.getManagerTProcessor(fateServiceHandler,
+    var processor = ThriftProcessorTypes.getManagerTProcessor(this, fateServiceHandler,
         compactionCoordinator.getThriftService(), haProxy, getContext());
-=======
-    var processor =
-        ThriftProcessorTypes.getManagerTProcessor(this, fateServiceHandler, haProxy, getContext());
->>>>>>> 9fee5991
 
     try {
       sa = TServerUtils.startServer(context, getHostname(), Property.MANAGER_CLIENTPORT, processor,
@@ -1348,7 +1337,7 @@
 
     while (!isShutdownRequested() && clientService.isServing()) {
       if (Thread.currentThread().isInterrupted()) {
-        LOG.info("Server process thread has been interrupted, shutting down");
+        log.info("Server process thread has been interrupted, shutting down");
         break;
       }
       try {
@@ -1358,19 +1347,14 @@
         gracefulShutdown(context.rpcCreds());
       }
     }
-<<<<<<< HEAD
-    log.info("Shutting down fate.");
+
+    log.debug("Shutting down fate.");
     getFateRefs().keySet().forEach(type -> fate(type).shutdown(0, MINUTES));
 
     splitter.stop();
-=======
-
-    LOG.debug("Stopping Thrift Servers");
+
+    log.debug("Stopping Thrift Servers");
     sa.server.stop();
-
-    log.debug("Shutting down fate.");
-    fate().shutdown();
->>>>>>> 9fee5991
 
     final long deadline = System.currentTimeMillis() + MAX_CLEANUP_WAIT_TIME;
     try {
@@ -1537,12 +1521,8 @@
         managerClientAddress, this.getResourceGroup()));
     ServiceLockData sld = new ServiceLockData(descriptors);
     managerLock = new ServiceLock(zooKeeper, zManagerLoc, zooLockUUID);
-<<<<<<< HEAD
-    HAServiceLockWatcher managerLockWatcher = new HAServiceLockWatcher(Type.MANAGER);
-=======
     HAServiceLockWatcher managerLockWatcher =
-        new HAServiceLockWatcher("manager", () -> getShutdownComplete().get());
->>>>>>> 9fee5991
+        new HAServiceLockWatcher(Type.MANAGER, () -> getShutdownComplete().get());
 
     while (true) {
 
