/*
 * Licensed to the Apache Software Foundation (ASF) under one
 * or more contributor license agreements.  See the NOTICE file
 * distributed with this work for additional information
 * regarding copyright ownership.  The ASF licenses this file
 * to you under the Apache License, Version 2.0 (the
 * "License"); you may not use this file except in compliance
 * with the License.  You may obtain a copy of the License at
 *
 *   https://www.apache.org/licenses/LICENSE-2.0
 *
 * Unless required by applicable law or agreed to in writing,
 * software distributed under the License is distributed on an
 * "AS IS" BASIS, WITHOUT WARRANTIES OR CONDITIONS OF ANY
 * KIND, either express or implied.  See the License for the
 * specific language governing permissions and limitations
 * under the License.
 */
package org.apache.accumulo.manager;

import static com.google.common.util.concurrent.Uninterruptibles.sleepUninterruptibly;
import static java.lang.Thread.State.NEW;
import static java.nio.charset.StandardCharsets.UTF_8;
import static java.util.Collections.emptySortedMap;
import static java.util.concurrent.TimeUnit.MILLISECONDS;
import static java.util.concurrent.TimeUnit.MINUTES;
import static java.util.concurrent.TimeUnit.NANOSECONDS;
import static java.util.concurrent.TimeUnit.SECONDS;
import static org.apache.accumulo.core.util.threads.ThreadPoolNames.IMPORT_TABLE_RENAME_POOL;

import java.io.IOException;
import java.net.UnknownHostException;
import java.time.Duration;
import java.util.ArrayList;
import java.util.Collection;
import java.util.Collections;
import java.util.HashMap;
import java.util.HashSet;
import java.util.Iterator;
import java.util.List;
import java.util.Map;
import java.util.Map.Entry;
import java.util.Objects;
import java.util.Optional;
import java.util.Set;
import java.util.SortedMap;
import java.util.UUID;
import java.util.concurrent.ConcurrentSkipListMap;
import java.util.concurrent.CountDownLatch;
import java.util.concurrent.ExecutionException;
import java.util.concurrent.ExecutorService;
import java.util.concurrent.Future;
import java.util.concurrent.ThreadPoolExecutor;
import java.util.concurrent.atomic.AtomicInteger;
import java.util.concurrent.atomic.AtomicReference;
import java.util.function.Function;
import java.util.function.Predicate;

import org.apache.accumulo.core.Constants;
import org.apache.accumulo.core.cli.ConfigOpts;
import org.apache.accumulo.core.client.admin.CompactionConfig;
import org.apache.accumulo.core.client.admin.servers.ServerId;
import org.apache.accumulo.core.client.admin.servers.ServerId.Type;
import org.apache.accumulo.core.clientImpl.thrift.TableOperation;
import org.apache.accumulo.core.clientImpl.thrift.TableOperationExceptionType;
import org.apache.accumulo.core.clientImpl.thrift.ThriftTableOperationException;
import org.apache.accumulo.core.conf.AccumuloConfiguration;
import org.apache.accumulo.core.conf.Property;
import org.apache.accumulo.core.conf.SiteConfiguration;
import org.apache.accumulo.core.data.TableId;
import org.apache.accumulo.core.dataImpl.KeyExtent;
import org.apache.accumulo.core.fate.Fate;
import org.apache.accumulo.core.fate.FateCleaner;
import org.apache.accumulo.core.fate.FateId;
import org.apache.accumulo.core.fate.FateInstanceType;
import org.apache.accumulo.core.fate.FateStore;
import org.apache.accumulo.core.fate.user.UserFateStore;
import org.apache.accumulo.core.fate.zookeeper.MetaFateStore;
import org.apache.accumulo.core.fate.zookeeper.ZooReaderWriter;
import org.apache.accumulo.core.fate.zookeeper.ZooUtil;
import org.apache.accumulo.core.fate.zookeeper.ZooUtil.NodeExistsPolicy;
<<<<<<< HEAD
import org.apache.accumulo.core.lock.ServiceLock;
import org.apache.accumulo.core.lock.ServiceLockData;
import org.apache.accumulo.core.lock.ServiceLockData.ServiceDescriptor;
import org.apache.accumulo.core.lock.ServiceLockData.ServiceDescriptors;
import org.apache.accumulo.core.lock.ServiceLockData.ThriftService;
import org.apache.accumulo.core.lock.ServiceLockPaths.AddressSelector;
import org.apache.accumulo.core.lock.ServiceLockPaths.ServiceLockPath;
import org.apache.accumulo.core.lock.ServiceLockSupport.HAServiceLockWatcher;
=======
import org.apache.accumulo.core.fate.zookeeper.ZooUtil.NodeMissingPolicy;
import org.apache.accumulo.core.logging.ConditionalLogger.DeduplicatingLogger;
import org.apache.accumulo.core.manager.balancer.AssignmentParamsImpl;
import org.apache.accumulo.core.manager.balancer.BalanceParamsImpl;
import org.apache.accumulo.core.manager.balancer.TServerStatusImpl;
import org.apache.accumulo.core.manager.balancer.TabletServerIdImpl;
>>>>>>> 3a4ff420
import org.apache.accumulo.core.manager.state.tables.TableState;
import org.apache.accumulo.core.manager.thrift.BulkImportState;
import org.apache.accumulo.core.manager.thrift.ManagerGoalState;
import org.apache.accumulo.core.manager.thrift.ManagerMonitorInfo;
import org.apache.accumulo.core.manager.thrift.ManagerState;
import org.apache.accumulo.core.manager.thrift.TableInfo;
import org.apache.accumulo.core.manager.thrift.TabletServerStatus;
import org.apache.accumulo.core.metadata.SystemTables;
import org.apache.accumulo.core.metadata.TServerInstance;
import org.apache.accumulo.core.metadata.schema.Ample.DataLevel;
import org.apache.accumulo.core.metrics.MetricsInfo;
import org.apache.accumulo.core.metrics.MetricsProducer;
import org.apache.accumulo.core.trace.TraceUtil;
import org.apache.accumulo.core.util.Retry;
import org.apache.accumulo.core.util.Timer;
import org.apache.accumulo.core.util.UtilWaitThread;
import org.apache.accumulo.core.util.threads.ThreadPools;
import org.apache.accumulo.core.util.threads.Threads;
import org.apache.accumulo.core.util.time.SteadyTime;
import org.apache.accumulo.core.zookeeper.ZcStat;
import org.apache.accumulo.manager.compaction.coordinator.CompactionCoordinator;
import org.apache.accumulo.manager.merge.FindMergeableRangeTask;
import org.apache.accumulo.manager.metrics.ManagerMetrics;
import org.apache.accumulo.manager.recovery.RecoveryManager;
import org.apache.accumulo.manager.split.Splitter;
import org.apache.accumulo.manager.state.TableCounts;
import org.apache.accumulo.manager.tableOps.TraceRepo;
import org.apache.accumulo.manager.upgrade.UpgradeCoordinator;
import org.apache.accumulo.manager.upgrade.UpgradeCoordinator.UpgradeStatus;
import org.apache.accumulo.server.AbstractServer;
import org.apache.accumulo.server.ServerContext;
import org.apache.accumulo.server.compaction.CompactionConfigStorage;
import org.apache.accumulo.server.fs.VolumeManager;
import org.apache.accumulo.server.manager.LiveTServerSet;
import org.apache.accumulo.server.manager.LiveTServerSet.LiveTServersSnapshot;
import org.apache.accumulo.server.manager.LiveTServerSet.TServerConnection;
import org.apache.accumulo.server.manager.state.DeadServerList;
import org.apache.accumulo.server.manager.state.TabletServerState;
import org.apache.accumulo.server.manager.state.TabletStateStore;
import org.apache.accumulo.server.rpc.TServerUtils;
import org.apache.accumulo.server.rpc.ThriftProcessorTypes;
import org.apache.accumulo.server.security.delegation.AuthenticationTokenKeyManager;
import org.apache.accumulo.server.security.delegation.ZooAuthenticationKeyDistributor;
import org.apache.accumulo.server.tables.TableManager;
import org.apache.accumulo.server.util.ScanServerMetadataEntries;
import org.apache.accumulo.server.util.ServerBulkImportStatus;
import org.apache.accumulo.server.util.TableInfoUtil;
import org.apache.thrift.TException;
import org.apache.thrift.transport.TTransportException;
import org.apache.zookeeper.KeeperException;
import org.apache.zookeeper.WatchedEvent;
import org.apache.zookeeper.Watcher;
import org.slf4j.Logger;
import org.slf4j.LoggerFactory;

import com.google.common.base.Preconditions;
import com.google.common.collect.Comparators;
import com.google.common.collect.ImmutableSortedMap;
import com.google.common.collect.Maps;
import com.google.common.util.concurrent.RateLimiter;
import com.google.common.util.concurrent.Uninterruptibles;

import io.micrometer.core.instrument.MeterRegistry;
import io.opentelemetry.api.trace.Span;
import io.opentelemetry.context.Scope;

/**
 * The Manager is responsible for assigning and balancing tablets to tablet servers.
 * <p>
 * The manager will also coordinate log recoveries and reports general status.
 */
public class Manager extends AbstractServer implements LiveTServerSet.Listener {

  static final Logger log = LoggerFactory.getLogger(Manager.class);

  // When in safe mode totalAssignedOrHosted() is called every 10s
  // which logs 3 messages about assigned tablets, 1 message
  // per TabletGroupWatcher. This DeduplicatingLogger slows
  // down the log messages to once per minute.
  private static final DeduplicatingLogger DEDUPE_LOG =
      new DeduplicatingLogger(log, Duration.ofMinutes(1), 6);

  static final int ONE_SECOND = 1000;
  static final long CLEANUP_INTERVAL_MINUTES = 5;
  static final long WAIT_BETWEEN_ERRORS = ONE_SECOND;
  private static final long DEFAULT_WAIT_FOR_WATCHER = 10 * ONE_SECOND;
  private static final int MAX_CLEANUP_WAIT_TIME = ONE_SECOND;
  private static final int TIME_TO_WAIT_BETWEEN_LOCK_CHECKS = ONE_SECOND;
  static final int MAX_TSERVER_WORK_CHUNK = 5000;
  private static final int MAX_BAD_STATUS_COUNT = 3;
  private static final double MAX_SHUTDOWNS_PER_SEC = 10D / 60D;

  final LiveTServerSet tserverSet;
  private final List<TabletGroupWatcher> watchers = new ArrayList<>();
  final Map<TServerInstance,AtomicInteger> badServers =
      Collections.synchronizedMap(new HashMap<>());
  final Set<TServerInstance> serversToShutdown = Collections.synchronizedSet(new HashSet<>());
  final EventCoordinator nextEvent = new EventCoordinator();
  RecoveryManager recoveryManager = null;
  private final ManagerTime timeKeeper;

  // Delegation Token classes
  private final boolean delegationTokensAvailable;
  private ZooAuthenticationKeyDistributor keyDistributor;
  private AuthenticationTokenKeyManager authenticationTokenKeyManager;

  ServiceLock managerLock = null;
  private final BalanceManager balanceManager;

  private ManagerState state = ManagerState.INITIAL;

  // fateReadyLatch and fateRefs go together; when this latch is ready, then the fate references
  // should already have been set; ConcurrentHashMap will guarantee that all threads will see
  // the initialized fate references after the latch is ready
  private final CountDownLatch fateReadyLatch = new CountDownLatch(1);
  private final AtomicReference<Map<FateInstanceType,Fate<Manager>>> fateRefs =
      new AtomicReference<>();

  static class TServerStatus {
    // This is the set of tservers that an attempt to gather status from was made
    final LiveTServersSnapshot snapshot;
    // Tihs is the set of tservers that responded to the request for status, should be a subset of
    // snapshot
    final SortedMap<TServerInstance,TabletServerStatus> status;

    TServerStatus() {
      this.snapshot = new LiveTServersSnapshot(Map.of(), Map.of());
      this.status = emptySortedMap();
    }

    TServerStatus(LiveTServersSnapshot snapshot,
        SortedMap<TServerInstance,TabletServerStatus> tserverStatus) {
      this.snapshot = snapshot;
      this.status = tserverStatus;
    }
  }

  private final Object tserverStatusNtfyObj = new Object();
  private final AtomicReference<TServerStatus> tserverStatus =
      new AtomicReference<>(new TServerStatus());

  TServerStatus getTserverStatus() {
    return tserverStatus.get();
  }

  /**
   * Gets the tserver status waiting for it to change. Does not wait when last is null.
   */
  TServerStatus getTserverStatus(TServerStatus last) {
    synchronized (tserverStatusNtfyObj) {
      while (last != null && tserverStatus.get() == last) {
        try {
          tserverStatusNtfyObj.wait();
        } catch (InterruptedException e) {
          throw new IllegalStateException(e);
        }
      }
      return tserverStatus.get();
    }
  }

  void setTserverStatus(LiveTServersSnapshot snapshot,
      SortedMap<TServerInstance,TabletServerStatus> status) {
    synchronized (tserverStatusNtfyObj) {
      tserverStatus.set(new TServerStatus(snapshot, status));
      tserverStatusNtfyObj.notifyAll();
    }
  }

  final ServerBulkImportStatus bulkImportStatus = new ServerBulkImportStatus();

  private final long timeToCacheRecoveryWalExistence;
  private ExecutorService tableInformationStatusPool = null;
  private ThreadPoolExecutor tabletRefreshThreadPool;

  private final TabletStateStore rootTabletStore;
  private final TabletStateStore metadataTabletStore;
  private final TabletStateStore userTabletStore;
  private final ExecutorService renamePool;

  public synchronized ManagerState getManagerState() {
    return state;
  }

  public BalanceManager getBalanceManager() {
    return balanceManager;
  }

  public Map<FateId,Map<String,String>> getCompactionHints(DataLevel level) {
    Predicate<TableId> tablePredicate = (tableId) -> DataLevel.of(tableId) == level;
    Map<FateId,CompactionConfig> allConfig;
    try {
      allConfig = CompactionConfigStorage.getAllConfig(getContext(), tablePredicate);
    } catch (InterruptedException | KeeperException e) {
      throw new RuntimeException(e);
    }
    return Maps.transformValues(allConfig, CompactionConfig::getExecutionHints);
  }

  public boolean stillManager() {
    return getManagerState() != ManagerState.STOP;
  }

  /**
   * Retrieve the Fate object, blocking until it is ready. This could cause problems if Fate
   * operations are attempted to be used prior to the Manager being ready for them. If these
   * operations are triggered by a client side request from a tserver or client, it should be safe
   * to wait to handle those until Fate is ready, but if it occurs during an upgrade, or some other
   * time in the Manager before Fate is started, that may result in a deadlock and will need to be
   * fixed.
   *
   * @return the Fate object, only after the fate components are running and ready
   */
  public Fate<Manager> fate(FateInstanceType type) {
    try {
      // block up to 30 seconds until it's ready; if it's still not ready, introduce some logging
      if (!fateReadyLatch.await(30, SECONDS)) {
        String msgPrefix = "Unexpected use of fate in thread " + Thread.currentThread().getName()
            + " at time " + System.currentTimeMillis();
        // include stack trace so we know where it's coming from, in case we need to troubleshoot it
        log.warn("{} blocked until fate starts", msgPrefix,
            new IllegalStateException("Attempted fate action before manager finished starting up; "
                + "if this doesn't make progress, please report it as a bug to the developers"));
        int minutes = 0;
        while (!fateReadyLatch.await(5, MINUTES)) {
          minutes += 5;
          log.warn("{} still blocked after {} minutes; this is getting weird", msgPrefix, minutes);
        }
        log.debug("{} no longer blocked", msgPrefix);
      }
    } catch (InterruptedException e) {
      Thread.currentThread().interrupt();
      throw new IllegalStateException("Thread was interrupted; cannot proceed");
    }
    return getFateRefs().get(type);
  }

  static final boolean X = true;
  static final boolean O = false;
  // @formatter:off
  static final boolean[][] transitionOK = {
      //                            INITIAL HAVE_LOCK SAFE_MODE NORMAL UNLOAD_META UNLOAD_ROOT STOP
      /* INITIAL */                 {X, X, O, O, O, O, X},
      /* HAVE_LOCK */               {O, X, X, X, O, O, X},
      /* SAFE_MODE */               {O, O, X, X, X, O, X},
      /* NORMAL */                  {O, O, X, X, X, O, X},
      /* UNLOAD_METADATA_TABLETS */ {O, O, X, X, X, X, X},
      /* UNLOAD_ROOT_TABLET */      {O, O, O, X, X, X, X},
      /* STOP */                    {O, O, O, O, O, X, X}};
  //@formatter:on
  synchronized void setManagerState(final ManagerState newState) {
    if (state == newState) {
      return;
    }
    if (!transitionOK[state.ordinal()][newState.ordinal()]) {
      throw new IllegalStateException(String.format(
          "Programmer error: manager should not transition from %s to %s", state, newState));
    }
    final ManagerState oldState = state;
    state = newState;
    nextEvent.event("State changed from %s to %s", oldState, newState);
    switch (newState) {
      case STOP:
        // Give the server a little time before shutdown so the client
        // thread requesting the stop can return
        final var future = getContext().getScheduledExecutor().scheduleWithFixedDelay(() -> {
          // This frees the main thread and will cause the manager to exit
          getThriftServer().stop();
          Manager.this.nextEvent.event("stopped event loop");
        }, 100L, 1000L, MILLISECONDS);
        ThreadPools.watchNonCriticalScheduledTask(future);
        break;
      case HAVE_LOCK:
        if (isUpgrading()) {
          upgradeCoordinator.continueUpgrade();
          upgradeCoordinator.upgradeZookeeper(nextEvent);
        }
        break;
      case NORMAL:
        if (isUpgrading()) {
          upgradeMetadataFuture = upgradeCoordinator.upgradeMetadata(nextEvent);
        }
        break;
      default:
        break;
    }
  }

  private final UpgradeCoordinator upgradeCoordinator;

  private Future<Void> upgradeMetadataFuture;

  private FateServiceHandler fateServiceHandler;
  private ManagerClientServiceHandler managerClientHandler;
  private CompactionCoordinator compactionCoordinator;

  private int assignedOrHosted(TableId tableId) {
    int result = 0;
    for (TabletGroupWatcher watcher : watchers) {
      TableCounts count = watcher.getStats(tableId);
      result += count.hosted() + count.assigned();
    }
    return result;
  }

  private int totalAssignedOrHosted() {
    int result = 0;
    for (TabletGroupWatcher watcher : watchers) {
<<<<<<< HEAD
      for (Entry<TableId,TableCounts> entry : watcher.getStats().entrySet()) {
        var tableId = entry.getKey();
        var counts = entry.getValue();
        log.debug(
            "Watcher: {}: TableId: {}, Assigned Tablets: {}, Hosted Tablets:{}, "
                + " Unassigned Tablets: {}, Dead tserver assignments: {}, Suspended Tablets: {}",
            watcher.getName(), tableId, counts.assigned(), counts.hosted(), counts.unassigned(),
            counts.assignedToDeadServers(), counts.suspended());
=======
      for (TableCounts counts : watcher.getStats().values()) {
        DEDUPE_LOG.debug(
            "Watcher: {}: Assigned Tablets: {}, Dead tserver assignments: {}, Suspended Tablets: {}",
            watcher.getName(), counts.assigned(), counts.assignedToDeadServers(),
            counts.suspended());
>>>>>>> 3a4ff420
        result += counts.assigned() + counts.hosted();
      }
    }
    return result;
  }

  private int nonMetaDataTabletsAssignedOrHosted() {
    return totalAssignedOrHosted() - assignedOrHosted(SystemTables.METADATA.tableId())
        - assignedOrHosted(SystemTables.ROOT.tableId());
  }

  int notHosted() {
    int result = 0;
    for (TabletGroupWatcher watcher : watchers) {
      for (TableCounts counts : watcher.getStats().values()) {
        result += counts.assigned() + counts.assignedToDeadServers() + counts.suspended();
      }
    }
    return result;
  }

  // The number of unassigned tablets that should be assigned: displayed on the monitor page
  int displayUnassigned() {
    int result = 0;
    switch (getManagerState()) {
      case NORMAL:
        // Count offline tablets for online tables
        for (TabletGroupWatcher watcher : watchers) {
          TableManager manager = getContext().getTableManager();
          for (Entry<TableId,TableCounts> entry : watcher.getStats().entrySet()) {
            TableId tableId = entry.getKey();
            TableCounts counts = entry.getValue();
            if (manager.getTableState(tableId) == TableState.ONLINE) {
              result += counts.unassigned() + counts.assignedToDeadServers() + counts.assigned()
                  + counts.suspended();
            }
          }
        }
        break;
      case SAFE_MODE:
        // Count offline tablets for the metadata table
        for (TabletGroupWatcher watcher : watchers) {
          TableCounts counts = watcher.getStats(SystemTables.METADATA.tableId());
          result += counts.unassigned() + counts.suspended();
        }
        break;
      case UNLOAD_METADATA_TABLETS:
      case UNLOAD_ROOT_TABLET:
        for (TabletGroupWatcher watcher : watchers) {
          TableCounts counts = watcher.getStats(SystemTables.METADATA.tableId());
          result += counts.unassigned() + counts.suspended();
        }
        break;
      default:
        break;
    }
    return result;
  }

  public void mustBeOnline(final TableId tableId) throws ThriftTableOperationException {
    ServerContext context = getContext();
    context.clearTableListCache();
    if (context.getTableState(tableId) != TableState.ONLINE) {
      throw new ThriftTableOperationException(tableId.canonical(), null, TableOperation.MERGE,
          TableOperationExceptionType.OFFLINE, "table is not online");
    }
  }

  public TableManager getTableManager() {
    return getContext().getTableManager();
  }

  public ThreadPoolExecutor getTabletRefreshThreadPool() {
    return tabletRefreshThreadPool;
  }

  public static void main(String[] args) throws Exception {
    try (Manager manager = new Manager(new ConfigOpts(), ServerContext::new, args)) {
      manager.runServer();
    }
  }

  protected Manager(ConfigOpts opts, Function<SiteConfiguration,ServerContext> serverContextFactory,
      String[] args) throws IOException {
    super(ServerId.Type.MANAGER, opts, serverContextFactory, args);
    int poolSize = this.getConfiguration().getCount(Property.MANAGER_RENAME_THREADS);
    renamePool = ThreadPools.getServerThreadPools()
        .getPoolBuilder(IMPORT_TABLE_RENAME_POOL.poolName).numCoreThreads(poolSize).build();
    ServerContext context = super.getContext();
    upgradeCoordinator = new UpgradeCoordinator(context);
    balanceManager = new BalanceManager();

    AccumuloConfiguration aconf = context.getConfiguration();

    log.info("Version {}", Constants.VERSION);
    log.info("Instance {}", context.getInstanceID());
    timeKeeper = new ManagerTime(this, aconf);
    tserverSet = new LiveTServerSet(context, this);

    final long tokenLifetime = aconf.getTimeInMillis(Property.GENERAL_DELEGATION_TOKEN_LIFETIME);

    this.rootTabletStore = TabletStateStore.getStoreForLevel(DataLevel.ROOT, context);
    this.metadataTabletStore = TabletStateStore.getStoreForLevel(DataLevel.METADATA, context);
    this.userTabletStore = TabletStateStore.getStoreForLevel(DataLevel.USER, context);

    authenticationTokenKeyManager = null;
    keyDistributor = null;
    if (getConfiguration().getBoolean(Property.INSTANCE_RPC_SASL_ENABLED)) {
      // SASL is enabled, create the key distributor (ZooKeeper) and manager (generates/rolls secret
      // keys)
      log.info("SASL is enabled, creating delegation token key manager and distributor");
      final long tokenUpdateInterval =
          aconf.getTimeInMillis(Property.GENERAL_DELEGATION_TOKEN_UPDATE_INTERVAL);
      keyDistributor = new ZooAuthenticationKeyDistributor(context.getZooSession(),
          Constants.ZDELEGATION_TOKEN_KEYS);
      authenticationTokenKeyManager = new AuthenticationTokenKeyManager(context.getSecretManager(),
          keyDistributor, tokenUpdateInterval, tokenLifetime);
      delegationTokensAvailable = true;
    } else {
      log.info("SASL is not enabled, delegation tokens will not be available");
      delegationTokensAvailable = false;
    }
    this.timeToCacheRecoveryWalExistence =
        aconf.getTimeInMillis(Property.MANAGER_RECOVERY_WAL_EXISTENCE_CACHE_TIME);
  }

  public TServerConnection getConnection(TServerInstance server) {
    return tserverSet.getConnection(server);
  }

  void setManagerGoalState(ManagerGoalState state) {
    try {
      getContext().getZooSession().asReaderWriter().putPersistentData(Constants.ZMANAGER_GOAL_STATE,
          state.name().getBytes(UTF_8), NodeExistsPolicy.OVERWRITE);
    } catch (Exception ex) {
      log.error("Unable to set manager goal state in zookeeper");
    }
  }

  ManagerGoalState getManagerGoalState() {
    while (true) {
      try {
        byte[] data =
            getContext().getZooSession().asReaderWriter().getData(Constants.ZMANAGER_GOAL_STATE);
        return ManagerGoalState.valueOf(new String(data, UTF_8));
      } catch (Exception e) {
        log.error("Problem getting real goal state from zookeeper: ", e);
        sleepUninterruptibly(1, SECONDS);
      }
    }
  }

  private Splitter splitter;

  public Splitter getSplitter() {
    return splitter;
  }

  public UpgradeCoordinator.UpgradeStatus getUpgradeStatus() {
    return upgradeCoordinator.getStatus();
  }

  public CompactionCoordinator getCompactionCoordinator() {
    return compactionCoordinator;
  }

  public void hostOndemand(List<KeyExtent> extents) {
    extents.forEach(e -> Preconditions.checkArgument(DataLevel.of(e.tableId()) == DataLevel.USER));

    for (var watcher : watchers) {
      if (watcher.getLevel() == DataLevel.USER) {
        watcher.hostOndemand(extents);
      }
    }
  }

  private class ScanServerZKCleaner implements Runnable {

    @Override
    public void run() {

      final ZooReaderWriter zrw = getContext().getZooSession().asReaderWriter();

      while (stillManager()) {
        try {
          Set<ServiceLockPath> scanServerPaths =
              getContext().getServerPaths().getScanServer(rg -> true, AddressSelector.all(), false);
          for (ServiceLockPath path : scanServerPaths) {

            ZcStat stat = new ZcStat();
            Optional<ServiceLockData> lockData =
                ServiceLock.getLockData(getContext().getZooCache(), path, stat);

            if (lockData.isEmpty()) {
              try {
                log.debug("Deleting empty ScanServer ZK node {}", path);
                zrw.delete(path.toString());
              } catch (KeeperException.NotEmptyException e) {
                log.debug(
                    "Failed to delete ScanServer ZK node {} its not empty, likely an expected race condition.",
                    path);
              }
            }
          }
        } catch (KeeperException e) {
          log.error("Exception trying to delete empty scan server ZNodes, will retry", e);
        } catch (InterruptedException e) {
          Thread.interrupted();
          log.error("Interrupted trying to delete empty scan server ZNodes, will retry", e);
        } finally {
          // sleep for 5 mins
          sleepUninterruptibly(CLEANUP_INTERVAL_MINUTES, MINUTES);
        }
      }
    }

  }

  boolean canBalance(DataLevel dataLevel, TServerStatus tServerStatus) {
    if (!badServers.isEmpty()) {
      log.debug("not balancing {} because the balance information is out-of-date {}", dataLevel,
          badServers.keySet());
      return false;
    } else if (getManagerGoalState() == ManagerGoalState.CLEAN_STOP) {
      log.debug("not balancing {} because the manager is attempting to stop cleanly", dataLevel);
      return false;
    } else if (!serversToShutdown.isEmpty()) {
      log.debug("not balancing {} while shutting down servers {}", dataLevel, serversToShutdown);
      return false;
    } else {
      for (TabletGroupWatcher tgw : watchers) {
        if (tgw.getLevel() == dataLevel
            && !tgw.isSameTserversAsLastScan(tServerStatus.snapshot.getTservers())) {
          return false;
        }
      }
    }
    return true;
  }

  private class StatusThread implements Runnable {

    private boolean goodStats() {
      int start;
      switch (getManagerState()) {
        case UNLOAD_METADATA_TABLETS:
          start = 1;
          break;
        case UNLOAD_ROOT_TABLET:
          start = 2;
          break;
        default:
          start = 0;
      }
      for (int i = start; i < watchers.size(); i++) {
        TabletGroupWatcher watcher = watchers.get(i);
        if (watcher.stats.getLastManagerState() != getManagerState()) {
          log.debug("{}: {} != {}", watcher.getName(), watcher.stats.getLastManagerState(),
              getManagerState());
          return false;
        }
      }
      return true;
    }

    @Override
    public void run() {
      EventCoordinator.Tracker eventTracker = nextEvent.getTracker();
      while (stillManager()) {
        long wait;
        try {
          switch (getManagerGoalState()) {
            case NORMAL:
              setManagerState(ManagerState.NORMAL);
              break;
            case SAFE_MODE:
              if (getManagerState() == ManagerState.NORMAL
                  || getManagerState() == ManagerState.HAVE_LOCK) {
                setManagerState(ManagerState.SAFE_MODE);
              }
              break;
            case CLEAN_STOP:
              switch (getManagerState()) {
                case NORMAL:
                  // USER fate stores its data in a user table and its operations may interact with
                  // all tables, need to completely shut it down before unloading user tablets
                  fate(FateInstanceType.USER).shutdown(1, MINUTES);
                  setManagerState(ManagerState.SAFE_MODE);
                  break;
                case SAFE_MODE: {
                  // META fate stores its data in Zookeeper and its operations interact with
                  // metadata and root tablets, need to completely shut it down before unloading
                  // metadata and root tablets
                  fate(FateInstanceType.META).shutdown(1, MINUTES);
                  int count = nonMetaDataTabletsAssignedOrHosted();
                  log.debug(
                      String.format("There are %d non-metadata tablets assigned or hosted", count));
                  if (count == 0 && goodStats()) {
                    setManagerState(ManagerState.UNLOAD_METADATA_TABLETS);
                  }
                }
                  break;
                case UNLOAD_METADATA_TABLETS: {
                  int count = assignedOrHosted(SystemTables.METADATA.tableId());
                  log.debug(
                      String.format("There are %d metadata tablets assigned or hosted", count));
                  if (count == 0 && goodStats()) {
                    setManagerState(ManagerState.UNLOAD_ROOT_TABLET);
                  }
                }
                  break;
                case UNLOAD_ROOT_TABLET:
                  int count = assignedOrHosted(SystemTables.METADATA.tableId());
                  if (count > 0 && goodStats()) {
                    log.debug(String.format("%d metadata tablets online", count));
                    setManagerState(ManagerState.UNLOAD_ROOT_TABLET);
                  }
                  int root_count = assignedOrHosted(SystemTables.ROOT.tableId());
                  if (root_count > 0 && goodStats()) {
                    log.debug("The root tablet is still assigned or hosted");
                  }
                  if (count + root_count == 0 && goodStats()) {
                    Set<TServerInstance> currentServers = tserverSet.getCurrentServers();
                    log.debug("stopping {} tablet servers", currentServers.size());
                    for (TServerInstance server : currentServers) {
                      try {
                        serversToShutdown.add(server);
                        tserverSet.getConnection(server).fastHalt(managerLock);
                      } catch (TException e) {
                        // its probably down, and we don't care
                      } finally {
                        tserverSet.remove(server);
                      }
                    }
                    if (currentServers.isEmpty()) {
                      setManagerState(ManagerState.STOP);
                    }
                  }
                  break;
                default:
                  break;
              }
          }
        } catch (Exception t) {
          log.error("Error occurred reading / switching manager goal state. Will"
              + " continue with attempt to update status", t);
        }

        Span span = TraceUtil.startSpan(this.getClass(), "run::updateStatus");
        try (Scope scope = span.makeCurrent()) {
          wait = updateStatus();
          eventTracker.waitForEvents(wait);
        } catch (Exception t) {
          TraceUtil.setException(span, t, false);
          log.error("Error updating status tablets, will wait for {} (seconds) and then retry ",
              WAIT_BETWEEN_ERRORS / ONE_SECOND, t);
          sleepUninterruptibly(WAIT_BETWEEN_ERRORS, MILLISECONDS);
        } finally {
          span.end();
        }
      }
    }

    private long updateStatus() {
      var tseversSnapshot = tserverSet.getSnapshot();
      var tserverStatus = gatherTableInformation(tseversSnapshot.getTservers());
      setTserverStatus(tseversSnapshot, tserverStatus);

      checkForHeldServer(tserverStatus);

      return DEFAULT_WAIT_FOR_WATCHER;
    }

    private void checkForHeldServer(SortedMap<TServerInstance,TabletServerStatus> tserverStatus) {
      TServerInstance instance = null;
      int crazyHoldTime = 0;
      int someHoldTime = 0;
      final long maxWait = getConfiguration().getTimeInMillis(Property.TSERV_HOLD_TIME_SUICIDE);
      for (Entry<TServerInstance,TabletServerStatus> entry : tserverStatus.entrySet()) {
        if (entry.getValue().getHoldTime() > 0) {
          someHoldTime++;
          if (entry.getValue().getHoldTime() > maxWait) {
            instance = entry.getKey();
            crazyHoldTime++;
          }
        }
      }
      if (crazyHoldTime == 1 && someHoldTime == 1 && tserverStatus.size() > 1) {
        log.warn("Tablet server {} exceeded maximum hold time: attempting to kill it", instance);
        try {
          TServerConnection connection = tserverSet.getConnection(instance);
          if (connection != null) {
            connection.fastHalt(managerLock);
          }
        } catch (TException e) {
          log.error("{}", e.getMessage(), e);
        }
        badServers.putIfAbsent(instance, new AtomicInteger(1));
      }
    }
  }

  private SortedMap<TServerInstance,TabletServerStatus>
      gatherTableInformation(Set<TServerInstance> currentServers) {
    final long rpcTimeout = getConfiguration().getTimeInMillis(Property.GENERAL_RPC_TIMEOUT);
    int threads = getConfiguration().getCount(Property.MANAGER_STATUS_THREAD_POOL_SIZE);
    long start = System.currentTimeMillis();
    final SortedMap<TServerInstance,TabletServerStatus> result = new ConcurrentSkipListMap<>();
    final RateLimiter shutdownServerRateLimiter = RateLimiter.create(MAX_SHUTDOWNS_PER_SEC);
    final ArrayList<Future<?>> tasks = new ArrayList<>();
    for (TServerInstance serverInstance : currentServers) {
      final TServerInstance server = serverInstance;
      if (threads == 0) {
        // Since an unbounded thread pool is being used, rate limit how fast task are added to the
        // executor. This prevents the threads from growing large unless there are lots of
        // unresponsive tservers.
        sleepUninterruptibly(Math.max(1, rpcTimeout / 120_000), MILLISECONDS);
      }
      tasks.add(tableInformationStatusPool.submit(() -> {
        try {
          Thread t = Thread.currentThread();
          String oldName = t.getName();
          try {
            String message = "Getting status from " + server;
            t.setName(message);
            long startForServer = System.currentTimeMillis();
            log.trace(message);
            TServerConnection connection1 = tserverSet.getConnection(server);
            if (connection1 == null) {
              throw new IOException("No connection to " + server);
            }
            TabletServerStatus status = connection1.getTableMap(false);
            result.put(server, status);

            long duration = System.currentTimeMillis() - startForServer;
            log.trace("Got status from {} in {} ms", server, duration);

          } finally {
            t.setName(oldName);
          }
        } catch (Exception ex) {
          log.error("unable to get tablet server status {} {}", server, ex.toString());
          log.debug("unable to get tablet server status {}", server, ex);
          // Attempt to shutdown server only if able to acquire. If unable, this tablet server
          // will be removed from the badServers set below and status will be reattempted again
          // MAX_BAD_STATUS_COUNT times
          if (badServers.computeIfAbsent(server, k -> new AtomicInteger(0)).incrementAndGet()
              > MAX_BAD_STATUS_COUNT) {
            if (shutdownServerRateLimiter.tryAcquire()) {
              log.warn("attempting to stop {}", server);
              try {
                TServerConnection connection2 = tserverSet.getConnection(server);
                if (connection2 != null) {
                  connection2.halt(managerLock);
                }
              } catch (TTransportException e1) {
                // ignore: it's probably down
              } catch (Exception e2) {
                log.info("error talking to troublesome tablet server", e2);
              }
            } else {
              log.warn("Unable to shutdown {} as over the shutdown limit of {} per minute", server,
                  MAX_SHUTDOWNS_PER_SEC * 60);
            }
            badServers.remove(server);
          }
        }
      }));
    }
    // wait at least 10 seconds
    final Duration timeToWait =
        Comparators.max(Duration.ofSeconds(10), Duration.ofMillis(rpcTimeout / 3));
    final Timer startTime = Timer.startNew();
    // Wait for all tasks to complete
    while (!tasks.isEmpty()) {
      boolean cancel = startTime.hasElapsed(timeToWait);
      Iterator<Future<?>> iter = tasks.iterator();
      while (iter.hasNext()) {
        Future<?> f = iter.next();
        if (f.isDone()) {
          iter.remove();
        } else if (cancel) {
          f.cancel(true);
        }
      }
      Uninterruptibles.sleepUninterruptibly(1, MILLISECONDS);
    }

    // Threads may still modify map after shutdownNow is called, so create an immutable snapshot.
    SortedMap<TServerInstance,TabletServerStatus> info = ImmutableSortedMap.copyOf(result);

    synchronized (badServers) {
      badServers.keySet().retainAll(currentServers);
      badServers.keySet().removeAll(info.keySet());
    }
    log.debug(String.format("Finished gathering information from %d of %d servers in %.2f seconds",
        info.size(), currentServers.size(), (System.currentTimeMillis() - start) / 1000.));

    return info;
  }

  @Override
  public void run() {
    final ServerContext context = getContext();

    balanceManager.setManager(this);

    // ACCUMULO-4424 Put up the Thrift servers before getting the lock as a sign of process health
    // when a hot-standby
    //
    // Start the Manager's Fate Service
    fateServiceHandler = new FateServiceHandler(this);
    managerClientHandler = new ManagerClientServiceHandler(this);
    compactionCoordinator = new CompactionCoordinator(this, fateRefs);

    var processor = ThriftProcessorTypes.getManagerTProcessor(this, fateServiceHandler,
        compactionCoordinator.getThriftService(), managerClientHandler, getContext());
    try {
      updateThriftServer(() -> {
        return TServerUtils.createThriftServer(context, getBindAddress(),
            Property.MANAGER_CLIENTPORT, processor, "Manager", null, Property.MANAGER_MINTHREADS,
            Property.MANAGER_MINTHREADS_TIMEOUT, Property.MANAGER_THREADCHECK);
      }, false);
    } catch (UnknownHostException e) {
      throw new IllegalStateException("Unable to start server on host " + getBindAddress(), e);
    }

    // block until we can obtain the ZK lock for the manager. Create the
    // initial lock using ThriftService.NONE. This will allow the lock
    // allocation to occur, but prevent any services from getting the
    // Manager address for the COORDINATOR, FATE, and MANAGER services.
    // The lock data is replaced below and the manager address is exposed
    // for each of these services.
    ServiceLockData sld;
    try {
      sld = getManagerLock(context.getServerPaths().createManagerPath());
    } catch (KeeperException | InterruptedException e) {
      throw new IllegalStateException("Exception getting manager lock", e);
    }
    // Setting the Manager state to HAVE_LOCK has the side-effect of
    // starting the upgrade process if necessary.
    setManagerState(ManagerState.HAVE_LOCK);

    recoveryManager = new RecoveryManager(this, timeToCacheRecoveryWalExistence);

    context.getZooCache().addZooCacheWatcher(new TableStateWatcher((tableId, event) -> {
      TableState state = getTableManager().getTableState(tableId);
      log.debug("Table state transition to {} @ {}", state, event);
      nextEvent.event(tableId, "Table state in zookeeper changed for %s to %s", tableId, state);
    }));

    tableInformationStatusPool = ThreadPools.getServerThreadPools()
        .createExecutorService(getConfiguration(), Property.MANAGER_STATUS_THREAD_POOL_SIZE, false);

    tabletRefreshThreadPool = ThreadPools.getServerThreadPools().getPoolBuilder("Tablet refresh ")
        .numCoreThreads(getConfiguration().getCount(Property.MANAGER_TABLET_REFRESH_MINTHREADS))
        .numMaxThreads(getConfiguration().getCount(Property.MANAGER_TABLET_REFRESH_MAXTHREADS))
        .build();

    Thread statusThread = Threads.createCriticalThread("Status Thread", new StatusThread());
    statusThread.start();

    tserverSet.startListeningForTabletServerChanges();
    try {
      blockForTservers();
    } catch (InterruptedException ex) {
      Thread.currentThread().interrupt();
    }

    ZooReaderWriter zReaderWriter = context.getZooSession().asReaderWriter();
    try {
      zReaderWriter.getChildren(Constants.ZRECOVERY, new Watcher() {
        @Override
        public void process(WatchedEvent event) {
          nextEvent.event("Noticed recovery changes %s", event.getType());
          try {
            // watcher only fires once, add it back
            zReaderWriter.getChildren(Constants.ZRECOVERY, this);
          } catch (Exception e) {
            log.error("Failed to add log recovery watcher back", e);
          }
        }
      });
    } catch (KeeperException | InterruptedException e) {
      throw new IllegalStateException("Unable to read " + Constants.ZRECOVERY, e);
    }

    MetricsInfo metricsInfo = getContext().getMetricsInfo();
    ManagerMetrics managerMetrics = new ManagerMetrics(getConfiguration(), this);
    var producers = managerMetrics.getProducers(getConfiguration(), this);
    producers.add(balanceManager.getMetrics());

    final TabletGroupWatcher userTableTGW =
        new TabletGroupWatcher(this, this.userTabletStore, null, managerMetrics) {
          @Override
          boolean canSuspendTablets() {
            // Always allow user data tablets to enter suspended state.
            return true;
          }
        };
    watchers.add(userTableTGW);

    final TabletGroupWatcher metadataTableTGW =
        new TabletGroupWatcher(this, this.metadataTabletStore, watchers.get(0), managerMetrics) {
          @Override
          boolean canSuspendTablets() {
            // Allow metadata tablets to enter suspended state only if so configured. Generally
            // we'll want metadata tablets to
            // be immediately reassigned, even if there's a global table.suspension.duration
            // setting.
            return getConfiguration().getBoolean(Property.MANAGER_METADATA_SUSPENDABLE);
          }
        };
    watchers.add(metadataTableTGW);

    final TabletGroupWatcher rootTableTGW =
        new TabletGroupWatcher(this, this.rootTabletStore, watchers.get(1), managerMetrics) {
          @Override
          boolean canSuspendTablets() {
            // Never allow root tablet to enter suspended state.
            return false;
          }
        };
    watchers.add(rootTableTGW);

    while (isUpgrading()) {
      UpgradeStatus currentStatus = upgradeCoordinator.getStatus();
      if (currentStatus == UpgradeStatus.FAILED || currentStatus == UpgradeStatus.COMPLETE) {
        break;
      }
      switch (currentStatus) {
        case UPGRADED_METADATA:
          if (rootTableTGW.getState() == NEW) {
            rootTableTGW.start();
          }
          if (metadataTableTGW.getState() == NEW) {
            metadataTableTGW.start();
          }
          if (userTableTGW.getState() == NEW) {
            userTableTGW.start();
          }
          break;
        case UPGRADED_ROOT:
          if (rootTableTGW.getState() == NEW) {
            rootTableTGW.start();
          }
          if (metadataTableTGW.getState() == NEW) {
            metadataTableTGW.start();
          }
          break;
        case UPGRADED_ZOOKEEPER:
          // Start processing the root table
          if (rootTableTGW.getState() == NEW) {
            rootTableTGW.start();
          }
          break;
        case FAILED:
        case COMPLETE:
        case INITIAL:
        default:
          break;
      }
      try {
        log.debug("Manager main thread is waiting for upgrade to complete");
        Thread.sleep(1000);
      } catch (InterruptedException e) {
        throw new IllegalStateException("Interrupted while waiting for upgrade to complete", e);
      }
    }

    // In the case where an upgrade is not needed, then we may not
    // have stepped through all of the steps in the previous code
    // block. Make sure all TGWs are started.
    if (upgradeCoordinator.getStatus() != UpgradeStatus.FAILED) {
      if (rootTableTGW.getState() == NEW) {
        rootTableTGW.start();
      }
      if (metadataTableTGW.getState() == NEW) {
        metadataTableTGW.start();
      }
      if (userTableTGW.getState() == NEW) {
        userTableTGW.start();
      }
    }

    // Once we are sure the upgrade is complete, we can safely allow fate use.
    try {
      // wait for metadata upgrade running in background to complete
      if (upgradeMetadataFuture != null) {
        upgradeMetadataFuture.get();
      }
    } catch (ExecutionException | InterruptedException e) {
      throw new IllegalStateException("Metadata upgrade failed", e);
    }

    // Everything should be fully upgraded by this point, but check before starting fate
    // and other processes that depend on the metadata table being available and any
    // other tables that may have been created during the upgrade to exist.
    if (isUpgrading()) {
      throw new IllegalStateException("Upgrade coordinator is unexpectedly not complete");
    }

    metricsInfo.addMetricsProducers(producers.toArray(new MetricsProducer[0]));
    metricsInfo.init(MetricsInfo.serviceTags(getContext().getInstanceName(), getApplicationName(),
        getAdvertiseAddress(), getResourceGroup()));

    balanceManager.startBackGroundTask();
    Threads.createCriticalThread("ScanServer Cleanup Thread", new ScanServerZKCleaner()).start();

    // Don't call start the CompactionCoordinator until we have tservers and upgrade is complete.
    compactionCoordinator.start();

    this.splitter = new Splitter(this);
    this.splitter.start();

    try {
      Predicate<ZooUtil.LockID> isLockHeld =
          lock -> ServiceLock.isLockHeld(context.getZooCache(), lock);
      var metaInstance = initializeFateInstance(context,
          new MetaFateStore<>(context.getZooSession(), managerLock.getLockID(), isLockHeld));
      var userInstance = initializeFateInstance(context, new UserFateStore<>(context,
          SystemTables.FATE.tableName(), managerLock.getLockID(), isLockHeld));

      if (!fateRefs.compareAndSet(null,
          Map.of(FateInstanceType.META, metaInstance, FateInstanceType.USER, userInstance))) {
        throw new IllegalStateException(
            "Unexpected previous fate reference map already initialized");
      }
      fateReadyLatch.countDown();
    } catch (KeeperException | InterruptedException e) {
      throw new IllegalStateException("Exception setting up FaTE cleanup thread", e);
    }

    ThreadPools.watchCriticalScheduledTask(context.getScheduledExecutor()
        .scheduleWithFixedDelay(() -> ScanServerMetadataEntries.clean(context), 10, 10, MINUTES));

    var tabletMergeabilityInterval =
        getConfiguration().getDuration(Property.MANAGER_TABLET_MERGEABILITY_INTERVAL);
    ThreadPools.watchCriticalScheduledTask(context.getScheduledExecutor().scheduleWithFixedDelay(
        new FindMergeableRangeTask(this), tabletMergeabilityInterval.toMillis(),
        tabletMergeabilityInterval.toMillis(), MILLISECONDS));

    // Make sure that we have a secret key (either a new one or an old one from ZK) before we start
    // the manager client service.
    Thread authenticationTokenKeyManagerThread = null;
    if (authenticationTokenKeyManager != null && keyDistributor != null) {
      log.info("Starting delegation-token key manager");
      try {
        keyDistributor.initialize();
      } catch (KeeperException | InterruptedException e) {
        throw new IllegalStateException("Exception setting up delegation-token key manager", e);
      }
      authenticationTokenKeyManagerThread = Threads
          .createCriticalThread("Delegation Token Key Manager", authenticationTokenKeyManager);
      authenticationTokenKeyManagerThread.start();
      boolean logged = false;
      while (!authenticationTokenKeyManager.isInitialized()) {
        // Print out a status message when we start waiting for the key manager to get initialized
        if (!logged) {
          log.info("Waiting for AuthenticationTokenKeyManager to be initialized");
          logged = true;
        }
        sleepUninterruptibly(200, MILLISECONDS);
      }
      // And log when we are initialized
      log.info("AuthenticationTokenSecretManager is initialized");
    }

    // Now that the Manager is up, start the ThriftServer
    Objects.requireNonNull(getThriftServerAddress(), "Thrift Server Address should not be null");
    getThriftServerAddress().startThriftServer("Manager Client Service Handler");
    log.info("Started Manager client service at {}", getAdvertiseAddress());

    // Replace the ServiceLockData information in the Manager lock node in ZooKeeper.
    // This advertises the address that clients can use to connect to the Manager
    // for the Coordinator, Fate, and Manager services. Do **not** do this until
    // after the upgrade process is finished and the dependent services are started.
    UUID uuid = sld.getServerUUID(ThriftService.NONE);
    ServiceDescriptors descriptors = new ServiceDescriptors();
    for (ThriftService svc : new ThriftService[] {ThriftService.MANAGER, ThriftService.COORDINATOR,
        ThriftService.FATE}) {
      descriptors.addService(new ServiceDescriptor(uuid, svc, getAdvertiseAddress().toString(),
          this.getResourceGroup()));
    }

    sld = new ServiceLockData(descriptors);
    log.info("Setting manager lock data to {}", sld);
    try {
      managerLock.replaceLockData(sld);
    } catch (KeeperException | InterruptedException e) {
      throw new IllegalStateException("Exception updating manager lock", e);
    }

    while (!isShutdownRequested() && getThriftServer().isServing()) {
      if (Thread.currentThread().isInterrupted()) {
        log.info("Server process thread has been interrupted, shutting down");
        break;
      }
      try {
        Thread.sleep(500);
      } catch (InterruptedException e) {
        log.info("Interrupt Exception received, shutting down");
        gracefulShutdown(context.rpcCreds());
      }
    }

    log.debug("Stopping Thrift Servers");
    getThriftServer().stop();
    while (getThriftServer().isServing()) {
      UtilWaitThread.sleep(100);
    }

    log.debug("Shutting down fate.");
    getFateRefs().keySet().forEach(type -> fate(type).close());

    splitter.stop();

    final long deadline = System.currentTimeMillis() + MAX_CLEANUP_WAIT_TIME;
    try {
      statusThread.join(remaining(deadline));
    } catch (InterruptedException e) {
      throw new IllegalStateException("Exception stopping status thread", e);
    }

    tableInformationStatusPool.shutdownNow();
    tabletRefreshThreadPool.shutdownNow();

    compactionCoordinator.shutdown();

    // Signal that we want it to stop, and wait for it to do so.
    if (authenticationTokenKeyManager != null) {
      authenticationTokenKeyManager.gracefulStop();
      try {
        if (null != authenticationTokenKeyManagerThread) {
          authenticationTokenKeyManagerThread.join(remaining(deadline));
        }
      } catch (InterruptedException e) {
        throw new IllegalStateException("Exception waiting on delegation-token key manager", e);
      }
    }

    // quit, even if the tablet servers somehow jam up and the watchers
    // don't stop
    for (TabletGroupWatcher watcher : watchers) {
      try {
        watcher.join(remaining(deadline));
      } catch (InterruptedException e) {
        throw new IllegalStateException("Exception waiting on watcher", e);
      }
    }
    getShutdownComplete().set(true);
    log.info("stop requested. exiting ... ");
    try {
      managerLock.unlock();
    } catch (Exception e) {
      log.warn("Failed to release Manager lock", e);
    }
  }

  protected Fate<Manager> initializeFateInstance(ServerContext context, FateStore<Manager> store) {

    final Fate<Manager> fateInstance = new Fate<>(this, store, true, TraceRepo::toLogString,
        getConfiguration(), context.getScheduledExecutor());

    var fateCleaner = new FateCleaner<>(store, Duration.ofHours(8), this::getSteadyTime);
    ThreadPools.watchCriticalScheduledTask(context.getScheduledExecutor()
        .scheduleWithFixedDelay(fateCleaner::ageOff, 10, 4 * 60, MINUTES));

    return fateInstance;
  }

  /**
   * Allows property configuration to block manager start-up waiting for a minimum number of
   * tservers to register in zookeeper. It also accepts a maximum time to wait - if the time
   * expires, the start-up will continue with any tservers available. This check is only performed
   * at manager initialization, when the manager acquires the lock. The following properties are
   * used to control the behaviour:
   * <ul>
   * <li>MANAGER_STARTUP_TSERVER_AVAIL_MIN_COUNT - when set to 0 or less, no blocking occurs
   * (default behaviour) otherwise will block until the number of tservers are available.</li>
   * <li>MANAGER_STARTUP_TSERVER_AVAIL_MAX_WAIT - time to wait in milliseconds. When set to 0 or
   * less, will block indefinitely.</li>
   * </ul>
   *
   * @throws InterruptedException if interrupted while blocking, propagated for caller to handle.
   */
  private void blockForTservers() throws InterruptedException {
    long waitStart = System.nanoTime();

    long minTserverCount =
        getConfiguration().getCount(Property.MANAGER_STARTUP_TSERVER_AVAIL_MIN_COUNT);

    if (minTserverCount <= 0) {
      log.info("tserver availability check disabled, continuing with-{} servers. To enable, set {}",
          tserverSet.size(), Property.MANAGER_STARTUP_TSERVER_AVAIL_MIN_COUNT.getKey());
      return;
    }
    long userWait = MILLISECONDS.toSeconds(
        getConfiguration().getTimeInMillis(Property.MANAGER_STARTUP_TSERVER_AVAIL_MAX_WAIT));

    // Setting retry values for defined wait timeouts
    long retries = 10;
    // Set these to the same value so the max possible wait time always matches the provided maxWait
    long initialWait = userWait / retries;
    long maxWaitPeriod = initialWait;
    long waitIncrement = 0;

    if (userWait <= 0) {
      log.info("tserver availability check set to block indefinitely, To change, set {} > 0.",
          Property.MANAGER_STARTUP_TSERVER_AVAIL_MAX_WAIT.getKey());
      userWait = Long.MAX_VALUE;

      // If indefinitely blocking, change retry values to support incremental backoff and logging.
      retries = userWait;
      initialWait = 1;
      maxWaitPeriod = 30;
      waitIncrement = 5;
    }

    Retry tserverRetry = Retry.builder().maxRetries(retries)
        .retryAfter(Duration.ofSeconds(initialWait)).incrementBy(Duration.ofSeconds(waitIncrement))
        .maxWait(Duration.ofSeconds(maxWaitPeriod)).backOffFactor(1)
        .logInterval(Duration.ofSeconds(30)).createRetry();

    log.info("Checking for tserver availability - need to reach {} servers. Have {}",
        minTserverCount, tserverSet.size());

    boolean needTservers = tserverSet.size() < minTserverCount;

    while (needTservers && tserverRetry.canRetry()) {

      tserverRetry.waitForNextAttempt(log, "block until minimum tservers reached");

      needTservers = tserverSet.size() < minTserverCount;

      // suppress last message once threshold reached.
      if (needTservers) {
        tserverRetry.logRetry(log, String.format(
            "Blocking for tserver availability - need to reach %s servers. Have %s Time spent blocking %s seconds.",
            minTserverCount, tserverSet.size(),
            NANOSECONDS.toSeconds(System.nanoTime() - waitStart)));
      }
      tserverRetry.useRetry();
    }

    if (tserverSet.size() < minTserverCount) {
      log.warn(
          "tserver availability check time expired - continuing. Requested {}, have {} tservers on line. "
              + " Time waiting {} sec",
          tserverSet.size(), minTserverCount, NANOSECONDS.toSeconds(System.nanoTime() - waitStart));

    } else {
      log.info(
          "tserver availability check completed. Requested {}, have {} tservers on line. "
              + " Time waiting {} sec",
          tserverSet.size(), minTserverCount, NANOSECONDS.toSeconds(System.nanoTime() - waitStart));
    }
  }

  private long remaining(long deadline) {
    return Math.max(1, deadline - System.currentTimeMillis());
  }

  public ServiceLock getManagerLock() {
    return managerLock;
  }

  private ServiceLockData getManagerLock(final ServiceLockPath zManagerLoc)
      throws KeeperException, InterruptedException {
    var zooKeeper = getContext().getZooSession();
    log.info("trying to get manager lock");

    UUID zooLockUUID = UUID.randomUUID();

    ServiceDescriptors descriptors = new ServiceDescriptors();
    // This method creates the lock with the ThriftServer set to NONE
    // and the address set to 0.0.0.0. When the lock is acquired (could be
    // waiting to due an HA-pair), then the Manager startup process begins
    // and the lock service descriptors are updated with the advertise address
    descriptors.addService(new ServiceDescriptor(zooLockUUID, ThriftService.NONE,
        ConfigOpts.BIND_ALL_ADDRESSES, this.getResourceGroup()));
    ServiceLockData sld = new ServiceLockData(descriptors);
    managerLock = new ServiceLock(zooKeeper, zManagerLoc, zooLockUUID);
    HAServiceLockWatcher managerLockWatcher =
        new HAServiceLockWatcher(Type.MANAGER, () -> getShutdownComplete().get());

    while (true) {

      managerLock.lock(managerLockWatcher, sld);

      managerLockWatcher.waitForChange();

      if (managerLockWatcher.isLockAcquired()) {
        startServiceLockVerificationThread();
        break;
      }

      if (!managerLockWatcher.isFailedToAcquireLock()) {
        throw new IllegalStateException("manager lock in unknown state");
      }

      managerLock.tryToCancelAsyncLockOrUnlock();

      sleepUninterruptibly(TIME_TO_WAIT_BETWEEN_LOCK_CHECKS, MILLISECONDS);
    }

    this.getContext().setServiceLock(getManagerLock());
    return sld;
  }

  @Override
  public void update(LiveTServerSet current, Set<TServerInstance> deleted,
      Set<TServerInstance> added) {

    // if we have deleted or added tservers, then adjust our dead server list
    if (!deleted.isEmpty() || !added.isEmpty()) {
      DeadServerList obit = new DeadServerList(getContext());
      if (!added.isEmpty()) {
        log.info("New servers: {}", added);
        for (TServerInstance up : added) {
          obit.delete(up.getHostPort());
        }
      }
      for (TServerInstance dead : deleted) {
        String cause = "unexpected failure";
        if (serversToShutdown.contains(dead)) {
          cause = "clean shutdown"; // maybe an incorrect assumption
        }
        if (!getManagerGoalState().equals(ManagerGoalState.CLEAN_STOP)) {
          obit.post(dead.getHostPort(), cause);
        }
      }

      Set<TServerInstance> unexpected = new HashSet<>(deleted);
      unexpected.removeAll(this.serversToShutdown);
      if (!unexpected.isEmpty()
          && (stillManager() && !getManagerGoalState().equals(ManagerGoalState.CLEAN_STOP))) {
        log.warn("Lost servers {}", unexpected);
      }
      serversToShutdown.removeAll(deleted);
      badServers.keySet().removeAll(deleted);
      // clear out any bad server with the same host/port as a new server
      synchronized (badServers) {
        cleanListByHostAndPort(badServers.keySet(), deleted, added);
      }
      synchronized (serversToShutdown) {
        cleanListByHostAndPort(serversToShutdown, deleted, added);
      }
      nextEvent.event("There are now %d tablet servers", current.size());
    }

    // clear out any servers that are no longer current
    // this is needed when we are using a fate operation to shutdown a tserver as it
    // will continue to add the server to the serversToShutdown (ACCUMULO-4410)
    serversToShutdown.retainAll(current.getCurrentServers());
  }

  private static void cleanListByHostAndPort(Collection<TServerInstance> badServers,
      Set<TServerInstance> deleted, Set<TServerInstance> added) {
    Iterator<TServerInstance> badIter = badServers.iterator();
    while (badIter.hasNext()) {
      TServerInstance bad = badIter.next();
      for (TServerInstance add : added) {
        if (bad.getHostPort().equals(add.getHostPort())) {
          badIter.remove();
          break;
        }
      }
      for (TServerInstance del : deleted) {
        if (bad.getHostPort().equals(del.getHostPort())) {
          badIter.remove();
          break;
        }
      }
    }
  }

  public Set<TableId> onlineTables() {
    Set<TableId> result = new HashSet<>();
    if (getManagerState() != ManagerState.NORMAL) {
      if (getManagerState() != ManagerState.UNLOAD_METADATA_TABLETS) {
        result.add(SystemTables.METADATA.tableId());
      }
      if (getManagerState() != ManagerState.UNLOAD_ROOT_TABLET) {
        result.add(SystemTables.ROOT.tableId());
      }
      return result;
    }
    ServerContext context = getContext();
    TableManager manager = context.getTableManager();

    for (TableId tableId : context.createTableIdToQualifiedNameMap().keySet()) {
      TableState state = manager.getTableState(tableId);
      if (state == TableState.ONLINE) {
        result.add(tableId);
      }
    }
    return result;
  }

  public Set<TServerInstance> onlineTabletServers() {
    return tserverSet.getSnapshot().getTservers();
  }

  public LiveTServersSnapshot tserversSnapshot() {
    return tserverSet.getSnapshot();
  }

  // recovers state from the persistent transaction to shutdown a server
  public void shutdownTServer(TServerInstance server) {
    nextEvent.event("Tablet Server shutdown requested for %s", server);
    serversToShutdown.add(server);
  }

  public EventCoordinator getEventCoordinator() {
    return nextEvent;
  }

  public VolumeManager getVolumeManager() {
    return getContext().getVolumeManager();
  }

  public void assignedTablet(KeyExtent extent) {
    if (extent.isMeta() && getManagerState() == ManagerState.UNLOAD_ROOT_TABLET) {
      setManagerState(ManagerState.UNLOAD_METADATA_TABLETS);
    }
    // probably too late, but try anyhow
    if (extent.isRootTablet() && getManagerState() == ManagerState.STOP) {
      setManagerState(ManagerState.UNLOAD_ROOT_TABLET);
    }
  }

  public ManagerMonitorInfo getManagerMonitorInfo() {
    final ManagerMonitorInfo result = new ManagerMonitorInfo();

    result.tServerInfo = new ArrayList<>();
    result.tableMap = new HashMap<>();
    for (Entry<TServerInstance,TabletServerStatus> serverEntry : getTserverStatus().status
        .entrySet()) {
      final TabletServerStatus status = serverEntry.getValue();
      result.tServerInfo.add(status);
      for (Entry<String,TableInfo> entry : status.tableMap.entrySet()) {
        TableInfoUtil.add(result.tableMap.computeIfAbsent(entry.getKey(), k -> new TableInfo()),
            entry.getValue());
      }
    }
    result.badTServers = new HashMap<>();
    synchronized (badServers) {
      for (TServerInstance bad : badServers.keySet()) {
        result.badTServers.put(bad.getHostPort(), TabletServerState.UNRESPONSIVE.getId());
      }
    }
    result.state = getManagerState();
    result.goalState = getManagerGoalState();
    result.unassignedTablets = displayUnassigned();
    result.serversShuttingDown = new HashSet<>();
    synchronized (serversToShutdown) {
      for (TServerInstance server : serversToShutdown) {
        result.serversShuttingDown.add(server.getHostPort());
      }
    }
    DeadServerList obit = new DeadServerList(getContext());
    result.deadTabletServers = obit.getList();
    result.bulkImports = bulkImportStatus.getBulkLoadStatus();
    return result;
  }

  /**
   * Can delegation tokens be generated for users
   */
  public boolean delegationTokensAvailable() {
    return delegationTokensAvailable;
  }

  public Set<TServerInstance> shutdownServers() {
    synchronized (serversToShutdown) {
      return Set.copyOf(serversToShutdown);
    }
  }

  public void updateBulkImportStatus(String directory, BulkImportState state) {
    bulkImportStatus.updateBulkImportStatus(Collections.singletonList(directory), state);
  }

  public void removeBulkImportStatus(String directory) {
    bulkImportStatus.removeBulkImportStatus(Collections.singletonList(directory));
  }

  /**
   * Return how long there has been a manager overseeing this cluster. This is an approximately
   * monotonic clock, which will be approximately consistent between different managers or different
   * runs of the same manager. SteadyTime supports both nanoseconds and milliseconds.
   */
  public SteadyTime getSteadyTime() {
    return timeKeeper.getTime();
  }

  public boolean isUpgrading() {
    return upgradeCoordinator.getStatus() != UpgradeCoordinator.UpgradeStatus.COMPLETE;
  }

  @Override
  public void registerMetrics(MeterRegistry registry) {
    super.registerMetrics(registry);
    compactionCoordinator.registerMetrics(registry);
  }

  private Map<FateInstanceType,Fate<Manager>> getFateRefs() {
    var fateRefs = this.fateRefs.get();
    Preconditions.checkState(fateRefs != null, "Unexpected null fate references map");
    return fateRefs;
  }

  @Override
  public ServiceLock getLock() {
    return managerLock;
  }

  /**
   * Get Threads Pool instance which is used by blocked I/O
   *
   * @return {@link ExecutorService}
   */
  public ExecutorService getRenamePool() {
    return this.renamePool;
  }
}<|MERGE_RESOLUTION|>--- conflicted
+++ resolved
@@ -79,7 +79,6 @@
 import org.apache.accumulo.core.fate.zookeeper.ZooReaderWriter;
 import org.apache.accumulo.core.fate.zookeeper.ZooUtil;
 import org.apache.accumulo.core.fate.zookeeper.ZooUtil.NodeExistsPolicy;
-<<<<<<< HEAD
 import org.apache.accumulo.core.lock.ServiceLock;
 import org.apache.accumulo.core.lock.ServiceLockData;
 import org.apache.accumulo.core.lock.ServiceLockData.ServiceDescriptor;
@@ -88,14 +87,7 @@
 import org.apache.accumulo.core.lock.ServiceLockPaths.AddressSelector;
 import org.apache.accumulo.core.lock.ServiceLockPaths.ServiceLockPath;
 import org.apache.accumulo.core.lock.ServiceLockSupport.HAServiceLockWatcher;
-=======
-import org.apache.accumulo.core.fate.zookeeper.ZooUtil.NodeMissingPolicy;
 import org.apache.accumulo.core.logging.ConditionalLogger.DeduplicatingLogger;
-import org.apache.accumulo.core.manager.balancer.AssignmentParamsImpl;
-import org.apache.accumulo.core.manager.balancer.BalanceParamsImpl;
-import org.apache.accumulo.core.manager.balancer.TServerStatusImpl;
-import org.apache.accumulo.core.manager.balancer.TabletServerIdImpl;
->>>>>>> 3a4ff420
 import org.apache.accumulo.core.manager.state.tables.TableState;
 import org.apache.accumulo.core.manager.thrift.BulkImportState;
 import org.apache.accumulo.core.manager.thrift.ManagerGoalState;
@@ -404,22 +396,14 @@
   private int totalAssignedOrHosted() {
     int result = 0;
     for (TabletGroupWatcher watcher : watchers) {
-<<<<<<< HEAD
       for (Entry<TableId,TableCounts> entry : watcher.getStats().entrySet()) {
         var tableId = entry.getKey();
         var counts = entry.getValue();
-        log.debug(
+        DEDUPE_LOG.debug(
             "Watcher: {}: TableId: {}, Assigned Tablets: {}, Hosted Tablets:{}, "
                 + " Unassigned Tablets: {}, Dead tserver assignments: {}, Suspended Tablets: {}",
             watcher.getName(), tableId, counts.assigned(), counts.hosted(), counts.unassigned(),
             counts.assignedToDeadServers(), counts.suspended());
-=======
-      for (TableCounts counts : watcher.getStats().values()) {
-        DEDUPE_LOG.debug(
-            "Watcher: {}: Assigned Tablets: {}, Dead tserver assignments: {}, Suspended Tablets: {}",
-            watcher.getName(), counts.assigned(), counts.assignedToDeadServers(),
-            counts.suspended());
->>>>>>> 3a4ff420
         result += counts.assigned() + counts.hosted();
       }
     }
