--- conflicted
+++ resolved
@@ -30,14 +30,8 @@
 import java.util.concurrent.TimeUnit;
 import java.util.concurrent.atomic.AtomicLong;
 
-<<<<<<< HEAD
 import org.apache.accumulo.core.fate.ReadOnlyFateStore;
-=======
-import org.apache.accumulo.core.Constants;
-import org.apache.accumulo.core.fate.ReadOnlyTStore;
-import org.apache.accumulo.core.fate.ReadOnlyTStore.TStatus;
-import org.apache.accumulo.core.fate.ZooStore;
->>>>>>> 02193118
+import org.apache.accumulo.core.fate.ReadOnlyFateStore.TStatus;
 import org.apache.accumulo.core.metrics.MetricsProducer;
 import org.apache.accumulo.core.util.threads.ThreadPools;
 import org.apache.accumulo.server.ServerContext;
@@ -58,54 +52,17 @@
 
   private static final String OP_TYPE_TAG = "op.type";
 
-<<<<<<< HEAD
   protected final ServerContext context;
   protected final ReadOnlyFateStore<FateMetrics<T>> fateStore;
   protected final long refreshDelay;
-=======
-  private final ServerContext context;
-  private final ReadOnlyTStore<FateMetrics> zooStore;
-  private final String fateRootPath;
-  private final long refreshDelay;
 
-  private final AtomicLong totalCurrentOpsCount = new AtomicLong(0);
-  private final AtomicLong totalOpsCount = new AtomicLong(0);
-  private final AtomicLong fateErrorsCount = new AtomicLong(0);
+  protected final AtomicLong totalCurrentOpsCount = new AtomicLong(0);
   private final EnumMap<TStatus,AtomicLong> txStatusCounters = new EnumMap<>(TStatus.class);
->>>>>>> 02193118
-
-  protected final AtomicLong totalCurrentOpsGauge = new AtomicLong(0);
-  protected final AtomicLong newTxGauge = new AtomicLong(0);
-  protected final AtomicLong submittedTxGauge = new AtomicLong(0);
-  protected final AtomicLong inProgressTxGauge = new AtomicLong(0);
-  protected final AtomicLong failedInProgressTxGauge = new AtomicLong(0);
-  protected final AtomicLong failedTxGauge = new AtomicLong(0);
-  protected final AtomicLong successfulTxGauge = new AtomicLong(0);
-  protected final AtomicLong unknownTxGauge = new AtomicLong(0);
 
   public FateMetrics(final ServerContext context, final long minimumRefreshDelay) {
     this.context = context;
     this.refreshDelay = Math.max(DEFAULT_MIN_REFRESH_DELAY, minimumRefreshDelay);
-<<<<<<< HEAD
     this.fateStore = Objects.requireNonNull(buildStore(context));
-=======
-
-    try {
-      this.zooStore = new ZooStore<>(fateRootPath, context.getZooReaderWriter());
-    } catch (KeeperException ex) {
-      throw new IllegalStateException(
-          "FATE Metrics - Failed to create zoo store - metrics unavailable", ex);
-    } catch (InterruptedException ex) {
-      Thread.currentThread().interrupt();
-      throw new IllegalStateException(
-          "FATE Metrics - Interrupt received while initializing zoo store");
-    }
-
-    for (TStatus status : TStatus.values()) {
-      txStatusCounters.put(status, new AtomicLong(0));
-    }
-
->>>>>>> 02193118
   }
 
   protected abstract ReadOnlyFateStore<FateMetrics<T>> buildStore(ServerContext context);
@@ -116,44 +73,8 @@
     update(getMetricValues());
   }
 
-<<<<<<< HEAD
   protected void update(T metricValues) {
-    totalCurrentOpsGauge.set(metricValues.getCurrentFateOps());
-
-    for (Entry<String,Long> vals : metricValues.getTxStateCounters().entrySet()) {
-      switch (ReadOnlyFateStore.TStatus.valueOf(vals.getKey())) {
-        case NEW:
-          newTxGauge.set(vals.getValue());
-          break;
-        case SUBMITTED:
-          submittedTxGauge.set(vals.getValue());
-          break;
-        case IN_PROGRESS:
-          inProgressTxGauge.set(vals.getValue());
-          break;
-        case FAILED_IN_PROGRESS:
-          failedInProgressTxGauge.set(vals.getValue());
-          break;
-        case FAILED:
-          failedTxGauge.set(vals.getValue());
-          break;
-        case SUCCESSFUL:
-          successfulTxGauge.set(vals.getValue());
-          break;
-        case UNKNOWN:
-          unknownTxGauge.set(vals.getValue());
-          break;
-        default:
-          log.warn("Unhandled status type: {}", vals.getKey());
-      }
-    }
-    metricValues.getOpTypeCounters().forEach((name, count) -> {
-      Metrics.gauge(FATE_TYPE_IN_PROGRESS.getName(), Tags.of(OP_TYPE_TAG, name), count);
-    });
-=======
     totalCurrentOpsCount.set(metricValues.getCurrentFateOps());
-    totalOpsCount.set(metricValues.getZkFateChildOpsTotal());
-    fateErrorsCount.set(metricValues.getZkConnectionErrors());
 
     for (Entry<TStatus,Long> entry : metricValues.getTxStateCounters().entrySet()) {
       AtomicLong counter = txStatusCounters.get(entry.getKey());
@@ -166,58 +87,18 @@
 
     metricValues.getOpTypeCounters().forEach((name, count) -> Metrics
         .gauge(FATE_TYPE_IN_PROGRESS.getName(), Tags.of(OP_TYPE_TAG, name), count));
->>>>>>> 02193118
   }
 
   @Override
   public void registerMetrics(final MeterRegistry registry) {
-<<<<<<< HEAD
-    var type = fateStore.type().name().toLowerCase();
-    var instanceTypeTag = Tag.of("instanceType", type);
+    String type = fateStore.type().name().toLowerCase();
 
-    registry.gauge(FATE_OPS.getName(), totalCurrentOpsGauge);
-
-    registry.gauge(FATE_TX.getName(), List
-        .of(Tag.of("state", ReadOnlyFateStore.TStatus.NEW.name().toLowerCase()), instanceTypeTag),
-        newTxGauge);
-    registry.gauge(FATE_TX.getName(),
-        List.of(Tag.of("state", ReadOnlyFateStore.TStatus.SUBMITTED.name().toLowerCase()),
-            instanceTypeTag),
-        submittedTxGauge);
-    registry.gauge(FATE_TX.getName(),
-        List.of(Tag.of("state", ReadOnlyFateStore.TStatus.IN_PROGRESS.name().toLowerCase()),
-            instanceTypeTag),
-        inProgressTxGauge);
-    registry.gauge(FATE_TX.getName(),
-        List.of(Tag.of("state", ReadOnlyFateStore.TStatus.FAILED_IN_PROGRESS.name().toLowerCase()),
-            instanceTypeTag),
-        failedInProgressTxGauge);
-    registry.gauge(FATE_TX.getName(),
-        List.of(Tag.of("state", ReadOnlyFateStore.TStatus.FAILED.name().toLowerCase()),
-            instanceTypeTag),
-        failedTxGauge);
-    registry.gauge(FATE_TX.getName(),
-        List.of(Tag.of("state", ReadOnlyFateStore.TStatus.SUCCESSFUL.name().toLowerCase()),
-            instanceTypeTag),
-        successfulTxGauge);
-    registry.gauge(FATE_TX.getName(),
-        List.of(Tag.of("state", ReadOnlyFateStore.TStatus.UNKNOWN.name().toLowerCase()),
-            instanceTypeTag),
-        unknownTxGauge);
-=======
     Gauge.builder(FATE_OPS.getName(), totalCurrentOpsCount, AtomicLong::get)
         .description(FATE_OPS.getDescription()).register(registry);
-    Gauge.builder(FATE_OPS_ACTIVITY.getName(), totalOpsCount, AtomicLong::get)
-        .description(FATE_OPS_ACTIVITY.getDescription()).register(registry);
-    Gauge.builder(FATE_ERRORS.getName(), fateErrorsCount, AtomicLong::get)
-        .description(FATE_ERRORS.getDescription()).tags("type", "zk.connection").register(registry);
 
     txStatusCounters.forEach((status, counter) -> Gauge
         .builder(FATE_TX.getName(), counter, AtomicLong::get).description(FATE_TX.getDescription())
-        .tags("state", status.name().toLowerCase()).register(registry));
-
-    update();
->>>>>>> 02193118
+        .tags("state", status.name().toLowerCase(), "instanceType", type).register(registry));
 
     // get fate status is read only operation - no reason to be nice on shutdown.
     ScheduledExecutorService scheduler = ThreadPools.getServerThreadPools()
