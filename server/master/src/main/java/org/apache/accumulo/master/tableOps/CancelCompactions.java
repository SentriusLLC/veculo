/*
 * Licensed to the Apache Software Foundation (ASF) under one or more
 * contributor license agreements.  See the NOTICE file distributed with
 * this work for additional information regarding copyright ownership.
 * The ASF licenses this file to You under the Apache License, Version 2.0
 * (the "License"); you may not use this file except in compliance with
 * the License.  You may obtain a copy of the License at
 *
 *     http://www.apache.org/licenses/LICENSE-2.0
 *
 * Unless required by applicable law or agreed to in writing, software
 * distributed under the License is distributed on an "AS IS" BASIS,
 * WITHOUT WARRANTIES OR CONDITIONS OF ANY KIND, either express or implied.
 * See the License for the specific language governing permissions and
 * limitations under the License.
 */
package org.apache.accumulo.master.tableOps;

import static java.nio.charset.StandardCharsets.UTF_8;

import org.apache.accumulo.core.Constants;
import org.apache.accumulo.core.client.impl.Namespace;
import org.apache.accumulo.core.client.impl.Table;
import org.apache.accumulo.core.client.impl.thrift.TableOperation;
import org.apache.accumulo.fate.Repo;
import org.apache.accumulo.fate.zookeeper.IZooReaderWriter;
import org.apache.accumulo.fate.zookeeper.IZooReaderWriter.Mutator;
import org.apache.accumulo.master.Master;
import org.apache.accumulo.server.zookeeper.ZooReaderWriter;

public class CancelCompactions extends MasterRepo {

  private static final long serialVersionUID = 1L;
  private Table.ID tableId;
  private Namespace.ID namespaceId;

<<<<<<< HEAD
  public CancelCompactions(Namespace.ID namespaceId, Table.ID tableId) {
=======
  private String getNamespaceId(Master env) throws Exception {
    return Utils.getNamespaceId(env.getInstance(), tableId, TableOperation.COMPACT_CANCEL,
        this.namespaceId);
  }

  public CancelCompactions(String namespaceId, String tableId) {
>>>>>>> f4f43feb
    this.tableId = tableId;
    this.namespaceId = namespaceId;
  }

  @Override
  public long isReady(long tid, Master env) throws Exception {
<<<<<<< HEAD
    return Utils.reserveNamespace(namespaceId, tid, false, true, TableOperation.COMPACT_CANCEL)
=======
    return Utils.reserveNamespace(getNamespaceId(env), tid, false, true,
        TableOperation.COMPACT_CANCEL)
>>>>>>> f4f43feb
        + Utils.reserveTable(tableId, tid, false, true, TableOperation.COMPACT_CANCEL);
  }

  @Override
  public Repo<Master> call(long tid, Master environment) throws Exception {
    String zCompactID = Constants.ZROOT + "/" + environment.getInstance().getInstanceID()
        + Constants.ZTABLES + "/" + tableId + Constants.ZTABLE_COMPACT_ID;
    String zCancelID = Constants.ZROOT + "/" + environment.getInstance().getInstanceID()
        + Constants.ZTABLES + "/" + tableId + Constants.ZTABLE_COMPACT_CANCEL_ID;

    IZooReaderWriter zoo = ZooReaderWriter.getInstance();

    byte[] currentValue = zoo.getData(zCompactID, null);

    String cvs = new String(currentValue, UTF_8);
    String[] tokens = cvs.split(",");
    final long flushID = Long.parseLong(tokens[0]);

    zoo.mutate(zCancelID, null, null, new Mutator() {
      @Override
      public byte[] mutate(byte[] currentValue) throws Exception {
        long cid = Long.parseLong(new String(currentValue, UTF_8));

        if (cid < flushID)
          return Long.toString(flushID).getBytes(UTF_8);
        else
          return Long.toString(cid).getBytes(UTF_8);
      }
    });

    return new FinishCancelCompaction(namespaceId, tableId);
  }

  @Override
  public void undo(long tid, Master env) throws Exception {
    Utils.unreserveTable(tableId, tid, false);
    Utils.unreserveNamespace(namespaceId, tid, false);
  }
}<|MERGE_RESOLUTION|>--- conflicted
+++ resolved
@@ -34,28 +34,14 @@
   private Table.ID tableId;
   private Namespace.ID namespaceId;
 
-<<<<<<< HEAD
   public CancelCompactions(Namespace.ID namespaceId, Table.ID tableId) {
-=======
-  private String getNamespaceId(Master env) throws Exception {
-    return Utils.getNamespaceId(env.getInstance(), tableId, TableOperation.COMPACT_CANCEL,
-        this.namespaceId);
-  }
-
-  public CancelCompactions(String namespaceId, String tableId) {
->>>>>>> f4f43feb
     this.tableId = tableId;
     this.namespaceId = namespaceId;
   }
 
   @Override
   public long isReady(long tid, Master env) throws Exception {
-<<<<<<< HEAD
     return Utils.reserveNamespace(namespaceId, tid, false, true, TableOperation.COMPACT_CANCEL)
-=======
-    return Utils.reserveNamespace(getNamespaceId(env), tid, false, true,
-        TableOperation.COMPACT_CANCEL)
->>>>>>> f4f43feb
         + Utils.reserveTable(tableId, tid, false, true, TableOperation.COMPACT_CANCEL);
   }
 
