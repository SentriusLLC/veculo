/*
 * Licensed to the Apache Software Foundation (ASF) under one or more
 * contributor license agreements.  See the NOTICE file distributed with
 * this work for additional information regarding copyright ownership.
 * The ASF licenses this file to You under the Apache License, Version 2.0
 * (the "License"); you may not use this file except in compliance with
 * the License.  You may obtain a copy of the License at
 *
 *     http://www.apache.org/licenses/LICENSE-2.0
 *
 * Unless required by applicable law or agreed to in writing, software
 * distributed under the License is distributed on an "AS IS" BASIS,
 * WITHOUT WARRANTIES OR CONDITIONS OF ANY KIND, either express or implied.
 * See the License for the specific language governing permissions and
 * limitations under the License.
 */
package org.apache.accumulo.master.tableOps;

import org.apache.accumulo.core.client.impl.Namespace;
import org.apache.accumulo.core.client.impl.Table;
import org.apache.accumulo.core.client.impl.thrift.ThriftTableOperationException;
import org.apache.accumulo.fate.Repo;
import org.apache.accumulo.master.Master;
import org.apache.hadoop.fs.Path;

public class ExportTable extends MasterRepo {
  private static final long serialVersionUID = 1L;

  private final ExportInfo tableInfo;

<<<<<<< HEAD
  public ExportTable(Namespace.ID namespaceId, String tableName, Table.ID tableId, String exportDir) throws ThriftTableOperationException {
=======
  public ExportTable(String namespaceId, String tableName, String tableId, String exportDir)
      throws ThriftTableOperationException {
>>>>>>> f4f43feb
    tableInfo = new ExportInfo();
    tableInfo.tableName = tableName;
    tableInfo.exportDir = exportDir;
    tableInfo.tableID = tableId;
    tableInfo.namespaceID = namespaceId;
  }

  @Override
  public long isReady(long tid, Master environment) throws Exception {
    return Utils.reserveHdfsDirectory(new Path(tableInfo.exportDir).toString(), tid);
  }

  @Override
  public Repo<Master> call(long tid, Master env) throws Exception {
    return new WriteExportFiles(tableInfo);
  }

  @Override
  public void undo(long tid, Master env) throws Exception {
    Utils.unreserveHdfsDirectory(new Path(tableInfo.exportDir).toString(), tid);
  }

  public static final int VERSION = 1;

  public static final String DATA_VERSION_PROP = "srcDataVersion";
  public static final String EXPORT_VERSION_PROP = "exportVersion";

}<|MERGE_RESOLUTION|>--- conflicted
+++ resolved
@@ -28,12 +28,8 @@
 
   private final ExportInfo tableInfo;
 
-<<<<<<< HEAD
-  public ExportTable(Namespace.ID namespaceId, String tableName, Table.ID tableId, String exportDir) throws ThriftTableOperationException {
-=======
-  public ExportTable(String namespaceId, String tableName, String tableId, String exportDir)
+  public ExportTable(Namespace.ID namespaceId, String tableName, Table.ID tableId, String exportDir)
       throws ThriftTableOperationException {
->>>>>>> f4f43feb
     tableInfo = new ExportInfo();
     tableInfo.tableName = tableName;
     tableInfo.exportDir = exportDir;
