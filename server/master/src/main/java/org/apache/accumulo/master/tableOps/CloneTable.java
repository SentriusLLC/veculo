--- conflicted
+++ resolved
@@ -30,13 +30,8 @@
   private static final long serialVersionUID = 1L;
   private CloneInfo cloneInfo;
 
-<<<<<<< HEAD
-  public CloneTable(String user, Namespace.ID namespaceId, Table.ID srcTableId, String tableName, Map<String,String> propertiesToSet,
-      Set<String> propertiesToExclude) {
-=======
-  public CloneTable(String user, String namespaceId, String srcTableId, String tableName,
+  public CloneTable(String user, Namespace.ID namespaceId, Table.ID srcTableId, String tableName,
       Map<String,String> propertiesToSet, Set<String> propertiesToExclude) {
->>>>>>> f4f43feb
     cloneInfo = new CloneInfo();
     cloneInfo.user = user;
     cloneInfo.srcTableId = srcTableId;
@@ -59,7 +54,8 @@
 
     Utils.idLock.lock();
     try {
-      cloneInfo.tableId = Utils.getNextId(cloneInfo.tableName, environment.getInstance(), Table.ID::of);
+      cloneInfo.tableId = Utils.getNextId(cloneInfo.tableName, environment.getInstance(),
+          Table.ID::of);
       return new ClonePermissions(cloneInfo);
     } finally {
       Utils.idLock.unlock();
