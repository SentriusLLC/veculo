--- conflicted
+++ resolved
@@ -27,12 +27,8 @@
   - unset _JAVA_OPTIONS
 env:
   - BUILD_CMD="mvn clean verify javadoc:jar -DskipITs"  # main build of unit tests and javadoc
-<<<<<<< HEAD
   - BUILD_CMD="travis_wait 30 mvn clean verify -PskipQA,sec-bugs -Dspotbugs.skip=false -Dspotbugs.timeout=1800000"  # check for spotbugs+security
   - BUILD_CMD="mvn clean package -DskipTests -Dhadoop.version=3.0.3"  # quick compile to verify older API
-=======
-  - BUILD_CMD="mvn clean verify javadoc:jar -DskipITs -Dhadoop.profile=3"
 # suppress download logs which cause travis to exceed the 4MB build log output limit
->>>>>>> 6b1ff048
 script:
   - $BUILD_CMD -B -Dorg.slf4j.simpleLogger.log.org.apache.maven.cli.transfer.Slf4jMavenTransferListener=warn