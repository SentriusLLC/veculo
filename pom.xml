<?xml version="1.0" encoding="UTF-8"?>
<!--

    Licensed to the Apache Software Foundation (ASF) under one
    or more contributor license agreements.  See the NOTICE file
    distributed with this work for additional information
    regarding copyright ownership.  The ASF licenses this file
    to you under the Apache License, Version 2.0 (the
    "License"); you may not use this file except in compliance
    with the License.  You may obtain a copy of the License at

      https://www.apache.org/licenses/LICENSE-2.0

    Unless required by applicable law or agreed to in writing,
    software distributed under the License is distributed on an
    "AS IS" BASIS, WITHOUT WARRANTIES OR CONDITIONS OF ANY
    KIND, either express or implied.  See the License for the
    specific language governing permissions and limitations
    under the License.

-->
<project xmlns="http://maven.apache.org/POM/4.0.0" xmlns:xsi="http://www.w3.org/2001/XMLSchema-instance" xsi:schemaLocation="http://maven.apache.org/POM/4.0.0 https://maven.apache.org/xsd/maven-4.0.0.xsd">
  <modelVersion>4.0.0</modelVersion>
  <parent>
    <groupId>org.apache</groupId>
    <artifactId>apache</artifactId>
    <version>34</version>
  </parent>
  <groupId>org.apache.accumulo</groupId>
  <artifactId>accumulo-project</artifactId>
  <version>4.0.0-SNAPSHOT</version>
  <packaging>pom</packaging>
  <name>Apache Accumulo Project</name>
  <description>Apache Accumulo is a sorted, distributed key/value store based
    on Google's BigTable design. It is built on top of Apache Hadoop,
    Zookeeper, and Thrift. It features a few novel improvements on the BigTable
    design in the form of cell-level access labels and a server-side
    programming mechanism that can modify key/value pairs at various points in
    the data management process.</description>
  <url>https://accumulo.apache.org</url>
  <!-- this is the year of inception at ASF -->
  <inceptionYear>2011</inceptionYear>
  <organization>
    <name>The Apache Software Foundation</name>
    <url>https://www.apache.org</url>
  </organization>
  <licenses>
    <license>
      <name>Apache-2.0</name>
      <url>https://www.apache.org/licenses/LICENSE-2.0</url>
    </license>
  </licenses>
  <mailingLists>
    <mailingList>
      <name>User</name>
      <subscribe>user-subscribe@accumulo.apache.org</subscribe>
      <unsubscribe>user-unsubscribe@accumulo.apache.org</unsubscribe>
      <post>user@accumulo.apache.org</post>
      <archive>https://lists.apache.org/list.html?user@accumulo.apache.org</archive>
    </mailingList>
    <mailingList>
      <name>Dev</name>
      <subscribe>dev-subscribe@accumulo.apache.org</subscribe>
      <unsubscribe>dev-unsubscribe@accumulo.apache.org</unsubscribe>
      <post>dev@accumulo.apache.org</post>
      <archive>https://lists.apache.org/list.html?dev@accumulo.apache.org</archive>
    </mailingList>
    <mailingList>
      <name>Commits</name>
      <subscribe>commits-subscribe@accumulo.apache.org</subscribe>
      <unsubscribe>commits-unsubscribe@accumulo.apache.org</unsubscribe>
      <archive>https://lists.apache.org/list.html?commits@accumulo.apache.org</archive>
    </mailingList>
    <mailingList>
      <name>Notifications</name>
      <subscribe>notifications-subscribe@accumulo.apache.org</subscribe>
      <unsubscribe>notifications-unsubscribe@accumulo.apache.org</unsubscribe>
      <archive>https://lists.apache.org/list.html?notifications@accumulo.apache.org</archive>
    </mailingList>
  </mailingLists>
  <modules>
    <module>assemble</module>
    <module>core</module>
    <module>hadoop-mapreduce</module>
    <module>iterator-test-harness</module>
    <module>minicluster</module>
    <module>server/base</module>
    <module>server/compactor</module>
    <module>server/gc</module>
    <module>server/manager</module>
    <module>server/monitor</module>
    <module>server/native</module>
    <module>server/tserver</module>
    <module>shell</module>
    <module>start</module>
    <module>test</module>
  </modules>
  <scm>
    <connection>scm:git:https://gitbox.apache.org/repos/asf/accumulo.git</connection>
    <developerConnection>scm:git:https://gitbox.apache.org/repos/asf/accumulo.git</developerConnection>
    <tag>HEAD</tag>
    <url>https://gitbox.apache.org/repos/asf?p=accumulo.git</url>
  </scm>
  <issueManagement>
    <system>GitHub Issues</system>
    <url>https://github.com/apache/accumulo/issues</url>
  </issueManagement>
  <ciManagement>
    <system>GitHub Actions</system>
    <url>https://github.com/apache/accumulo/actions</url>
  </ciManagement>
  <properties>
    <!-- used for filtering the java source with the current version -->
    <accumulo.release.version>${project.version}</accumulo.release.version>
    <!-- avoid error shutting down built-in ForkJoinPool.commonPool() during exec:java tasks -->
    <exec.cleanupDaemonThreads>false</exec.cleanupDaemonThreads>
    <extraTestArgs>--add-opens java.base/java.lang=ALL-UNNAMED --add-opens java.base/java.util=ALL-UNNAMED --add-opens java.base/java.io=ALL-UNNAMED --add-opens java.base/java.net=ALL-UNNAMED --add-opens java.management/java.lang.management=ALL-UNNAMED --add-opens java.management/sun.management=ALL-UNNAMED --add-opens java.base/java.security=ALL-UNNAMED --add-opens java.base/java.lang.reflect=ALL-UNNAMED --add-opens java.base/java.util.concurrent=ALL-UNNAMED --add-opens java.base/java.util.concurrent.atomic=ALL-UNNAMED --add-opens java.base/java.time=ALL-UNNAMED</extraTestArgs>
    <failsafe.excludedGroups />
    <failsafe.failIfNoSpecifiedTests>false</failsafe.failIfNoSpecifiedTests>
    <failsafe.forkCount>1</failsafe.forkCount>
    <failsafe.groups />
    <failsafe.reuseForks>false</failsafe.reuseForks>
    <!-- prevent introduction of new compiler warnings -->
    <maven.compiler.failOnWarning>true</maven.compiler.failOnWarning>
    <maven.compiler.release>11</maven.compiler.release>
    <maven.compiler.source>11</maven.compiler.source>
    <maven.compiler.target>11</maven.compiler.target>
    <maven.javadoc.failOnWarnings>true</maven.javadoc.failOnWarnings>
    <maven.site.deploy.skip>true</maven.site.deploy.skip>
    <maven.site.skip>true</maven.site.skip>
    <!-- surefire/failsafe plugin option -->
    <maven.test.redirectTestOutputToFile>true</maven.test.redirectTestOutputToFile>
    <!-- versions-maven-plugin ignore patterns for snapshots, alpha, beta, milestones, and release candidates -->
    <maven.version.ignore>.+-SNAPSHOT,(?i).*(alpha|beta)[0-9.-]*,(?i).*[.-](m|rc)[0-9]+</maven.version.ignore>
    <minimalJavaBuildVersion>17</minimalJavaBuildVersion>
    <!-- timestamp for reproducible outputs, updated on release by the release plugin -->
    <project.build.outputTimestamp>2024-07-29T06:03:16Z</project.build.outputTimestamp>
    <rat.consoleOutput>true</rat.consoleOutput>
    <sourceReleaseAssemblyDescriptor>source-release-tar</sourceReleaseAssemblyDescriptor>
    <surefire.excludedGroups />
    <surefire.failIfNoSpecifiedTests>false</surefire.failIfNoSpecifiedTests>
    <surefire.forkCount>1C</surefire.forkCount>
    <surefire.groups />
    <surefire.reuseForks>true</surefire.reuseForks>
    <unitTestMemSize>-Xmx1G</unitTestMemSize>
    <!-- dependency and plugin versions managed with properties -->
    <version.accumulo-access>1.0.0-SNAPSHOT</version.accumulo-access>
    <version.auto-service>1.1.1</version.auto-service>
    <version.bouncycastle>1.80</version.bouncycastle>
    <version.curator>5.8.0</version.curator>
    <version.errorprone>2.35.0</version.errorprone>
    <version.flatbuffers>24.3.25</version.flatbuffers>
    <version.hadoop>3.4.0</version.hadoop>
    <version.log4j>2.24.3</version.log4j>
    <version.opentelemetry>1.48.0</version.opentelemetry>
    <version.powermock>2.0.9</version.powermock>
    <version.slf4j>2.0.17</version.slf4j>
    <version.thrift>0.17.0</version.thrift>
    <version.zookeeper>3.9.2</version.zookeeper>
  </properties>
  <dependencyManagement>
    <dependencies>
      <dependency>
        <groupId>com.fasterxml.jackson</groupId>
        <artifactId>jackson-bom</artifactId>
        <version>2.18.3</version>
        <type>pom</type>
        <scope>import</scope>
      </dependency>
      <dependency>
        <groupId>io.micrometer</groupId>
        <artifactId>micrometer-bom</artifactId>
        <version>1.14.5</version>
        <type>pom</type>
        <scope>import</scope>
      </dependency>
      <dependency>
        <!-- for dependency convergence between Micrometer and ZooKeeper -->
        <groupId>io.netty</groupId>
        <artifactId>netty-bom</artifactId>
        <version>4.1.104.Final</version>
        <type>pom</type>
        <scope>import</scope>
      </dependency>
      <dependency>
        <groupId>io.opentelemetry</groupId>
        <artifactId>opentelemetry-bom</artifactId>
        <version>${version.opentelemetry}</version>
        <type>pom</type>
        <scope>import</scope>
      </dependency>
      <dependency>
        <groupId>jakarta.platform</groupId>
        <artifactId>jakarta.jakartaee-bom</artifactId>
        <version>9.1.0</version>
        <type>pom</type>
        <scope>import</scope>
      </dependency>
      <dependency>
        <groupId>org.apache.logging.log4j</groupId>
        <artifactId>log4j-bom</artifactId>
        <version>${version.log4j}</version>
        <type>pom</type>
        <scope>import</scope>
      </dependency>
      <dependency>
        <groupId>org.eclipse.jetty</groupId>
        <artifactId>jetty-bom</artifactId>
        <version>11.0.23</version>
        <type>pom</type>
        <scope>import</scope>
      </dependency>
      <dependency>
        <groupId>org.glassfish.hk2</groupId>
        <artifactId>hk2-bom</artifactId>
        <version>3.0.5</version>
        <type>pom</type>
        <scope>import</scope>
      </dependency>
      <dependency>
        <groupId>org.glassfish.jaxb</groupId>
        <artifactId>jaxb-bom</artifactId>
        <version>4.0.4</version>
        <type>pom</type>
        <scope>import</scope>
      </dependency>
      <dependency>
        <groupId>org.glassfish.jersey</groupId>
        <artifactId>jersey-bom</artifactId>
        <!-- 3.1.0 would require jakarta.ws.rs-api 3.1.0, jakartaee 9 uses 3.0.0 -->
        <version>3.0.9</version>
        <type>pom</type>
        <scope>import</scope>
      </dependency>
      <dependency>
        <groupId>org.junit</groupId>
        <artifactId>junit-bom</artifactId>
        <version>5.12.1</version>
        <type>pom</type>
        <scope>import</scope>
      </dependency>
      <dependency>
        <groupId>com.beust</groupId>
        <artifactId>jcommander</artifactId>
        <version>1.82</version>
      </dependency>
      <dependency>
        <groupId>com.fasterxml</groupId>
        <artifactId>classmate</artifactId>
        <version>1.6.0</version>
      </dependency>
      <dependency>
        <groupId>com.github.ben-manes.caffeine</groupId>
        <artifactId>caffeine</artifactId>
        <version>3.2.0</version>
      </dependency>
      <dependency>
        <groupId>com.github.spotbugs</groupId>
        <artifactId>spotbugs-annotations</artifactId>
        <version>4.9.3</version>
      </dependency>
      <dependency>
        <groupId>com.google.auto.service</groupId>
        <artifactId>auto-service</artifactId>
        <version>${version.auto-service}</version>
      </dependency>
      <dependency>
        <groupId>com.google.code.findbugs</groupId>
        <artifactId>jsr305</artifactId>
        <version>3.0.2</version>
      </dependency>
      <dependency>
        <groupId>com.google.code.gson</groupId>
        <artifactId>gson</artifactId>
        <version>2.12.1</version>
      </dependency>
      <dependency>
        <!-- converge transitive dependency version between guava and caffeine -->
        <groupId>com.google.errorprone</groupId>
        <artifactId>error_prone_annotations</artifactId>
        <version>${version.errorprone}</version>
      </dependency>
      <dependency>
        <groupId>com.google.flatbuffers</groupId>
        <artifactId>flatbuffers-java</artifactId>
        <version>${version.flatbuffers}</version>
      </dependency>
      <dependency>
        <!-- this is a runtime dependency of guava, no longer included with guava as of 27.1 -->
        <groupId>com.google.guava</groupId>
        <artifactId>failureaccess</artifactId>
        <version>1.0.2</version>
      </dependency>
      <dependency>
        <groupId>com.google.guava</groupId>
        <artifactId>guava</artifactId>
        <version>33.4.6-jre</version>
      </dependency>
      <dependency>
        <groupId>com.lmax</groupId>
        <artifactId>disruptor</artifactId>
        <!-- log4j doesn't support 4 yet; see https://github.com/apache/logging-log4j2/issues/1829 -->
        <version>3.4.4</version>
      </dependency>
      <dependency>
        <groupId>commons-cli</groupId>
        <artifactId>commons-cli</artifactId>
        <version>1.9.0</version>
      </dependency>
      <dependency>
        <groupId>commons-codec</groupId>
        <artifactId>commons-codec</artifactId>
        <version>1.18.0</version>
      </dependency>
      <dependency>
        <groupId>commons-io</groupId>
        <artifactId>commons-io</artifactId>
        <version>2.18.0</version>
      </dependency>
      <dependency>
        <groupId>commons-logging</groupId>
        <artifactId>commons-logging</artifactId>
        <version>1.3.5</version>
      </dependency>
      <dependency>
<<<<<<< HEAD
=======
        <groupId>commons-validator</groupId>
        <artifactId>commons-validator</artifactId>
        <version>1.10.0</version>
      </dependency>
      <dependency>
        <!-- legacy junit version specified here for dependency convergence -->
        <groupId>junit</groupId>
        <artifactId>junit</artifactId>
        <version>4.13.2</version>
      </dependency>
      <dependency>
>>>>>>> 8779467e
        <groupId>org.apache.accumulo</groupId>
        <artifactId>accumulo-access</artifactId>
        <version>${version.accumulo-access}</version>
      </dependency>
      <dependency>
        <groupId>org.apache.accumulo</groupId>
        <artifactId>accumulo-compactor</artifactId>
        <version>${project.version}</version>
      </dependency>
      <dependency>
        <groupId>org.apache.accumulo</groupId>
        <artifactId>accumulo-core</artifactId>
        <version>${project.version}</version>
      </dependency>
      <dependency>
        <groupId>org.apache.accumulo</groupId>
        <artifactId>accumulo-gc</artifactId>
        <version>${project.version}</version>
      </dependency>
      <dependency>
        <groupId>org.apache.accumulo</groupId>
        <artifactId>accumulo-hadoop-mapreduce</artifactId>
        <version>${project.version}</version>
      </dependency>
      <dependency>
        <groupId>org.apache.accumulo</groupId>
        <artifactId>accumulo-iterator-test-harness</artifactId>
        <version>${project.version}</version>
      </dependency>
      <dependency>
        <groupId>org.apache.accumulo</groupId>
        <artifactId>accumulo-manager</artifactId>
        <version>${project.version}</version>
      </dependency>
      <dependency>
        <groupId>org.apache.accumulo</groupId>
        <artifactId>accumulo-minicluster</artifactId>
        <version>${project.version}</version>
      </dependency>
      <dependency>
        <groupId>org.apache.accumulo</groupId>
        <artifactId>accumulo-monitor</artifactId>
        <version>${project.version}</version>
      </dependency>
      <dependency>
        <groupId>org.apache.accumulo</groupId>
        <artifactId>accumulo-native</artifactId>
        <version>${project.version}</version>
        <type>tar.gz</type>
      </dependency>
      <dependency>
        <groupId>org.apache.accumulo</groupId>
        <artifactId>accumulo-server-base</artifactId>
        <version>${project.version}</version>
      </dependency>
      <dependency>
        <groupId>org.apache.accumulo</groupId>
        <artifactId>accumulo-shell</artifactId>
        <version>${project.version}</version>
      </dependency>
      <dependency>
        <groupId>org.apache.accumulo</groupId>
        <artifactId>accumulo-start</artifactId>
        <version>${project.version}</version>
      </dependency>
      <dependency>
        <groupId>org.apache.accumulo</groupId>
        <artifactId>accumulo-test</artifactId>
        <version>${project.version}</version>
      </dependency>
      <dependency>
        <groupId>org.apache.accumulo</groupId>
        <artifactId>accumulo-tracer</artifactId>
        <version>${project.version}</version>
      </dependency>
      <dependency>
        <groupId>org.apache.accumulo</groupId>
        <artifactId>accumulo-tserver</artifactId>
        <version>${project.version}</version>
      </dependency>
      <dependency>
        <groupId>org.apache.commons</groupId>
        <artifactId>commons-collections4</artifactId>
        <version>4.4</version>
      </dependency>
      <dependency>
        <groupId>org.apache.commons</groupId>
        <artifactId>commons-configuration2</artifactId>
        <version>2.11.0</version>
      </dependency>
      <dependency>
        <groupId>org.apache.commons</groupId>
        <artifactId>commons-jci-core</artifactId>
        <version>1.1</version>
      </dependency>
      <dependency>
        <groupId>org.apache.commons</groupId>
        <artifactId>commons-jci-fam</artifactId>
        <version>1.1</version>
      </dependency>
      <dependency>
        <groupId>org.apache.commons</groupId>
        <artifactId>commons-lang3</artifactId>
        <version>3.17.0</version>
      </dependency>
      <dependency>
        <groupId>org.apache.commons</groupId>
        <artifactId>commons-math3</artifactId>
        <version>3.6.1</version>
      </dependency>
      <dependency>
        <groupId>org.apache.commons</groupId>
        <artifactId>commons-text</artifactId>
        <version>1.13.0</version>
      </dependency>
      <dependency>
        <groupId>org.apache.curator</groupId>
        <artifactId>curator-framework</artifactId>
        <version>${version.curator}</version>
      </dependency>
      <dependency>
        <groupId>org.apache.curator</groupId>
        <artifactId>curator-test</artifactId>
        <version>${version.curator}</version>
      </dependency>
      <dependency>
        <groupId>org.apache.datasketches</groupId>
        <artifactId>datasketches-java</artifactId>
        <version>4.1.0</version>
      </dependency>
      <dependency>
        <groupId>org.apache.hadoop</groupId>
        <artifactId>hadoop-client</artifactId>
        <version>${version.hadoop}</version>
        <exclusions>
          <exclusion>
            <groupId>xerces</groupId>
            <artifactId>xercesImpl</artifactId>
          </exclusion>
        </exclusions>
      </dependency>
      <dependency>
        <groupId>org.apache.hadoop</groupId>
        <artifactId>hadoop-client-api</artifactId>
        <version>${version.hadoop}</version>
      </dependency>
      <dependency>
        <groupId>org.apache.hadoop</groupId>
        <artifactId>hadoop-client-minicluster</artifactId>
        <version>${version.hadoop}</version>
      </dependency>
      <dependency>
        <groupId>org.apache.hadoop</groupId>
        <artifactId>hadoop-client-runtime</artifactId>
        <version>${version.hadoop}</version>
      </dependency>
      <dependency>
        <groupId>org.apache.hadoop</groupId>
        <artifactId>hadoop-distcp</artifactId>
        <version>${version.hadoop}</version>
      </dependency>
      <dependency>
        <groupId>org.apache.hadoop</groupId>
        <artifactId>hadoop-minicluster</artifactId>
        <version>${version.hadoop}</version>
        <exclusions>
          <exclusion>
            <groupId>xerces</groupId>
            <artifactId>xercesImpl</artifactId>
          </exclusion>
        </exclusions>
      </dependency>
      <dependency>
        <groupId>org.apache.hadoop</groupId>
        <artifactId>hadoop-minikdc</artifactId>
        <version>${version.hadoop}</version>
        <exclusions>
          <exclusion>
            <groupId>org.slf4j</groupId>
            <artifactId>*</artifactId>
          </exclusion>
        </exclusions>
      </dependency>
      <dependency>
        <groupId>org.apache.hadoop</groupId>
        <artifactId>hadoop-tools</artifactId>
        <version>${version.hadoop}</version>
      </dependency>
      <dependency>
        <groupId>org.apache.thrift</groupId>
        <artifactId>libthrift</artifactId>
        <version>${version.thrift}</version>
      </dependency>
      <dependency>
        <groupId>org.apache.zookeeper</groupId>
        <artifactId>zookeeper</artifactId>
        <version>${version.zookeeper}</version>
        <exclusions>
          <exclusion>
            <groupId>ch.qos.logback</groupId>
            <artifactId>logback-classic</artifactId>
          </exclusion>
          <exclusion>
            <groupId>ch.qos.logback</groupId>
            <artifactId>logback-core</artifactId>
          </exclusion>
        </exclusions>
      </dependency>
      <dependency>
        <groupId>org.apache.zookeeper</groupId>
        <artifactId>zookeeper-jute</artifactId>
        <version>${version.zookeeper}</version>
      </dependency>
      <dependency>
        <groupId>org.bouncycastle</groupId>
        <artifactId>bcpkix-jdk18on</artifactId>
        <version>${version.bouncycastle}</version>
      </dependency>
      <dependency>
        <groupId>org.bouncycastle</groupId>
        <artifactId>bcprov-jdk18on</artifactId>
        <version>${version.bouncycastle}</version>
      </dependency>
      <dependency>
        <groupId>org.bouncycastle</groupId>
        <artifactId>bcutil-jdk18on</artifactId>
        <version>${version.bouncycastle}</version>
      </dependency>
      <dependency>
        <groupId>org.checkerframework</groupId>
        <artifactId>checker-qual</artifactId>
        <version>3.49.2</version>
      </dependency>
      <dependency>
        <groupId>org.easymock</groupId>
        <artifactId>easymock</artifactId>
        <version>5.5.0</version>
      </dependency>
      <dependency>
        <groupId>org.freemarker</groupId>
        <artifactId>freemarker</artifactId>
        <version>2.3.34</version>
      </dependency>
      <dependency>
        <groupId>org.glassfish</groupId>
        <artifactId>jakarta.el</artifactId>
        <version>4.0.2</version>
      </dependency>
      <dependency>
        <groupId>org.hdrhistogram</groupId>
        <artifactId>HdrHistogram</artifactId>
        <version>2.1.12</version>
      </dependency>
      <dependency>
        <groupId>org.hibernate.validator</groupId>
        <artifactId>hibernate-validator</artifactId>
        <version>8.0.1.Final</version>
      </dependency>
      <dependency>
        <groupId>org.javassist</groupId>
        <artifactId>javassist</artifactId>
        <version>3.30.1-GA</version>
      </dependency>
      <dependency>
        <groupId>org.jboss.logging</groupId>
        <artifactId>jboss-logging</artifactId>
        <version>3.5.3.Final</version>
      </dependency>
      <dependency>
        <!-- force convergence of transitive dependency of hibernate-validator -->
        <groupId>org.jboss.logging</groupId>
        <artifactId>jboss-logging-annotations</artifactId>
        <version>2.2.1.Final</version>
      </dependency>
      <dependency>
        <!-- force convergence of transitive dependency of hibernate-validator -->
        <groupId>org.jboss.logging</groupId>
        <artifactId>jboss-logging-processor</artifactId>
        <version>2.2.1.Final</version>
      </dependency>
      <dependency>
        <groupId>org.jline</groupId>
        <artifactId>jline</artifactId>
        <version>3.25.1</version>
      </dependency>
      <dependency>
        <groupId>org.latencyutils</groupId>
        <artifactId>LatencyUtils</artifactId>
        <version>2.0.3</version>
        <exclusions>
          <exclusion>
            <groupId>org.hdrhistogram</groupId>
            <artifactId>HdrHistogram</artifactId>
          </exclusion>
        </exclusions>
      </dependency>
      <dependency>
        <groupId>org.slf4j</groupId>
        <artifactId>slf4j-api</artifactId>
        <version>${version.slf4j}</version>
      </dependency>
      <dependency>
        <!-- version specified to converge transitive dependency of hadoop and curator -->
        <groupId>org.xerial.snappy</groupId>
        <artifactId>snappy-java</artifactId>
        <version>1.1.10.5</version>
      </dependency>
      <dependency>
        <groupId>org.yaml</groupId>
        <artifactId>snakeyaml</artifactId>
        <version>2.4</version>
      </dependency>
    </dependencies>
  </dependencyManagement>
  <dependencies>
    <dependency>
      <groupId>com.github.spotbugs</groupId>
      <artifactId>spotbugs-annotations</artifactId>
      <optional>true</optional>
    </dependency>
  </dependencies>
  <build>
    <pluginManagement>
      <plugins>
        <!-- check for version updates with 'mvn versions:display-plugin-updates' -->
        <plugin>
          <groupId>org.codehaus.mojo</groupId>
          <artifactId>versions-maven-plugin</artifactId>
          <version>2.18.0</version>
        </plugin>
        <plugin>
          <groupId>com.mycila</groupId>
          <artifactId>license-maven-plugin</artifactId>
          <version>5.0.0</version>
          <configuration>
            <licenseSets>
              <licenseSet>
                <header>${rootlocation}/src/build/license-header.txt</header>
                <excludes combine.children="append">
                  <exclude>**/DEPENDENCIES</exclude>
                  <exclude>**/LICENSE</exclude>
                  <exclude>**/NOTICE</exclude>
                  <exclude>**/target/**</exclude>
                  <exclude>**/*.rf</exclude>
                </excludes>
              </licenseSet>
            </licenseSets>
            <mapping combine.children="append">
              <!-- general mappings; module-specific mappings appear in their respective pom -->
              <Makefile>SCRIPT_STYLE</Makefile>
              <c>SLASHSTAR_STYLE</c>
              <cc>SLASHSTAR_STYLE</cc>
              <css>SLASHSTAR_STYLE</css>
              <h>SLASHSTAR_STYLE</h>
              <java>SLASHSTAR_STYLE</java>
              <thrift>SLASHSTAR_STYLE</thrift>
              <fbs>SLASHSTAR_STYLE</fbs>
            </mapping>
          </configuration>
        </plugin>
        <plugin>
          <groupId>org.gaul</groupId>
          <artifactId>modernizer-maven-plugin</artifactId>
          <version>3.1.0</version>
          <configuration>
            <javaVersion>${maven.compiler.target}</javaVersion>
          </configuration>
        </plugin>
        <plugin>
          <groupId>com.github.spotbugs</groupId>
          <artifactId>spotbugs-maven-plugin</artifactId>
          <version>4.9.3.0</version>
          <configuration>
            <xmlOutput>true</xmlOutput>
            <effort>Max</effort>
            <failOnError>true</failOnError>
            <includeTests>true</includeTests>
            <maxHeap>1024</maxHeap>
            <maxRank>16</maxRank>
            <omitVisitors>ConstructorThrow,SharedVariableAtomicityDetector</omitVisitors>
            <jvmArgs>-Dcom.overstock.findbugs.ignore=com.google.common.util.concurrent.RateLimiter,com.google.common.hash.Hasher,com.google.common.hash.HashCode,com.google.common.hash.HashFunction,com.google.common.hash.Hashing,com.google.common.cache.Cache,com.google.common.io.CountingOutputStream,com.google.common.io.ByteStreams,com.google.common.cache.LoadingCache,com.google.common.base.Stopwatch,com.google.common.cache.RemovalNotification,com.google.common.util.concurrent.Uninterruptibles,com.google.common.reflect.ClassPath,com.google.common.reflect.ClassPath$ClassInfo,com.google.common.base.Throwables,com.google.common.collect.Iterators</jvmArgs>
            <plugins combine.children="append">
              <plugin>
                <groupId>com.overstock.findbugs</groupId>
                <artifactId>library-detectors</artifactId>
                <version>1.2.0</version>
              </plugin>
            </plugins>
          </configuration>
        </plugin>
        <plugin>
          <groupId>com.github.ekryd.sortpom</groupId>
          <artifactId>sortpom-maven-plugin</artifactId>
          <version>4.0.0</version>
          <configuration>
            <createBackupFile>false</createBackupFile>
            <expandEmptyElements>false</expandEmptyElements>
            <keepBlankLines>false</keepBlankLines>
            <lineSeparator>\n</lineSeparator>
            <nrOfIndentSpace>2</nrOfIndentSpace>
            <predefinedSortOrder>recommended_2008_06</predefinedSortOrder>
            <sortDependencies>scope,groupId,artifactId</sortDependencies>
            <sortProperties>true</sortProperties>
            <spaceBeforeCloseEmptyElement>true</spaceBeforeCloseEmptyElement>
            <verifyFail>Stop</verifyFail>
          </configuration>
        </plugin>
        <plugin>
          <groupId>com.github.koraktor</groupId>
          <artifactId>mavanagaiata</artifactId>
          <version>1.1.0</version>
          <configuration>
            <skipNoGit>true</skipNoGit>
          </configuration>
        </plugin>
        <plugin>
          <groupId>org.apache.maven.plugins</groupId>
          <artifactId>maven-compiler-plugin</artifactId>
          <configuration>
            <showDeprecation>true</showDeprecation>
            <showWarnings>true</showWarnings>
            <compilerArgs>
              <arg>-Xlint:all</arg>
              <arg>-Xlint:-processing</arg>
              <!-- suppress try to ignore unused variable in try-with-resources -->
              <arg>-Xlint:-try</arg>
              <arg>-Xmaxwarns</arg>
              <arg>5</arg>
            </compilerArgs>
            <annotationProcessorPaths combine.children="append">
              <path>
                <groupId>com.google.auto.service</groupId>
                <artifactId>auto-service</artifactId>
                <version>${version.auto-service}</version>
              </path>
              <path>
                <groupId>org.apache.logging.log4j</groupId>
                <artifactId>log4j-core</artifactId>
                <version>${version.log4j}</version>
              </path>
            </annotationProcessorPaths>
          </configuration>
        </plugin>
        <plugin>
          <groupId>org.apache.maven.plugins</groupId>
          <artifactId>maven-jar-plugin</artifactId>
          <configuration>
            <archive>
              <manifestEntries>
                <Automatic-Module-Name>${accumulo.module.name}</Automatic-Module-Name>
                <Implementation-Build>${mvngit.commit.id}</Implementation-Build>
                <Sealed>true</Sealed>
              </manifestEntries>
            </archive>
            <excludes>
              <exclude>**/log4j2-test.properties</exclude>
            </excludes>
          </configuration>
        </plugin>
        <plugin>
          <groupId>org.apache.maven.plugins</groupId>
          <artifactId>maven-javadoc-plugin</artifactId>
          <configuration>
            <quiet>true</quiet>
            <additionalJOption>-J-Xmx512m</additionalJOption>
            <doclint>all,-missing</doclint>
            <legacyMode>true</legacyMode>
          </configuration>
        </plugin>
        <plugin>
          <groupId>org.apache.maven.plugins</groupId>
          <artifactId>maven-release-plugin</artifactId>
          <configuration>
            <arguments>-P !autoformat,verifyformat,thrift -DskipTests</arguments>
            <autoVersionSubmodules>true</autoVersionSubmodules>
            <goals>clean deploy</goals>
            <preparationGoals>clean package</preparationGoals>
            <tagNameFormat>rel/@{project.version}</tagNameFormat>
            <releaseProfiles>apache-release,accumulo-release</releaseProfiles>
            <useReleaseProfile>false</useReleaseProfile>
            <pushChanges>false</pushChanges>
            <localCheckout>true</localCheckout>
          </configuration>
        </plugin>
        <plugin>
          <groupId>org.apache.maven.plugins</groupId>
          <artifactId>maven-surefire-plugin</artifactId>
          <configuration>
            <forkCount>${surefire.forkCount}</forkCount>
            <reuseForks>${surefire.reuseForks}</reuseForks>
            <excludedGroups>${surefire.excludedGroups}</excludedGroups>
            <groups>${surefire.groups}</groups>
            <systemPropertyVariables combine.children="append">
              <java.io.tmpdir>${project.build.directory}</java.io.tmpdir>
            </systemPropertyVariables>
            <argLine>${unitTestMemSize} ${extraTestArgs}</argLine>
          </configuration>
        </plugin>
        <plugin>
          <groupId>org.apache.maven.plugins</groupId>
          <artifactId>maven-failsafe-plugin</artifactId>
          <configuration>
            <forkCount>${failsafe.forkCount}</forkCount>
            <reuseForks>${failsafe.reuseForks}</reuseForks>
            <excludedGroups>${failsafe.excludedGroups}</excludedGroups>
            <groups>${failsafe.groups}</groups>
            <systemPropertyVariables combine.children="append">
              <java.io.tmpdir>${project.build.directory}</java.io.tmpdir>
            </systemPropertyVariables>
            <argLine>${extraTestArgs}</argLine>
            <trimStackTrace>false</trimStackTrace>
          </configuration>
        </plugin>
        <plugin>
          <groupId>org.codehaus.mojo</groupId>
          <artifactId>build-helper-maven-plugin</artifactId>
          <version>3.6.0</version>
        </plugin>
        <plugin>
          <groupId>org.codehaus.mojo</groupId>
          <artifactId>exec-maven-plugin</artifactId>
          <version>3.5.0</version>
        </plugin>
        <plugin>
          <groupId>net.revelc.code</groupId>
          <artifactId>apilyzer-maven-plugin</artifactId>
          <version>1.3.0</version>
        </plugin>
        <plugin>
          <groupId>net.revelc.code.formatter</groupId>
          <artifactId>formatter-maven-plugin</artifactId>
          <version>2.26.0</version>
          <configuration>
            <configFile>${rootlocation}/src/build/eclipse-codestyle.xml</configFile>
            <excludes>
              <exclude>**/thrift/*.java</exclude>
            </excludes>
            <lineEnding>LF</lineEnding>
            <skipCssFormatting>true</skipCssFormatting>
            <skipHtmlFormatting>true</skipHtmlFormatting>
            <skipJsFormatting>true</skipJsFormatting>
            <skipJsonFormatting>true</skipJsonFormatting>
            <skipXmlFormatting>true</skipXmlFormatting>
          </configuration>
        </plugin>
        <plugin>
          <groupId>org.apache.rat</groupId>
          <artifactId>apache-rat-plugin</artifactId>
          <configuration>
            <excludes combine.children="append">
              <exclude>src/main/resources/META-INF/services/*</exclude>
              <exclude>nbproject/**</exclude>
              <exclude>nb-configuration.xml</exclude>
              <exclude>nbactions.xml</exclude>
              <exclude>.vscode/**</exclude>
              <exclude>.factorypath</exclude>
              <exclude>.github/**</exclude>
              <exclude>**/*.rf</exclude>
            </excludes>
          </configuration>
        </plugin>
        <plugin>
          <groupId>net.revelc.code</groupId>
          <artifactId>warbucks-maven-plugin</artifactId>
          <version>1.1.2</version>
        </plugin>
        <plugin>
          <groupId>net.revelc.code</groupId>
          <artifactId>impsort-maven-plugin</artifactId>
          <version>1.12.0</version>
          <configuration>
            <removeUnused>true</removeUnused>
            <groups>java.,javax.,jakarta.,org.,com.</groups>
            <excludes>
              <exclude>**/thrift/*.java</exclude>
            </excludes>
          </configuration>
        </plugin>
      </plugins>
    </pluginManagement>
    <plugins>
      <plugin>
        <groupId>org.apache.maven.plugins</groupId>
        <artifactId>maven-dependency-plugin</artifactId>
        <executions>
          <execution>
            <id>analyze</id>
            <goals>
              <goal>analyze-only</goal>
            </goals>
            <configuration>
              <failOnWarning>true</failOnWarning>
              <ignoredUsedUndeclaredDependencies>
                <!-- auto-service-annotations is transitive via auto-service -->
                <undeclared>com.google.auto.service:auto-service-annotations:jar:*</undeclared>
                <!-- used/undeclared child jars brought in by parents below -->
                <undeclared>org.apache.curator:curator-client:jar:*</undeclared>
                <undeclared>org.apache.hadoop:hadoop-common:jar:*</undeclared>
                <undeclared>org.apache.hadoop:hadoop-hdfs:*:*</undeclared>
                <undeclared>org.apache.hadoop:hadoop-mapreduce-client-core:jar:*</undeclared>
                <undeclared>org.apache.hadoop:hadoop-auth:jar:*</undeclared>
                <undeclared>org.apache.httpcomponents:httpcore:jar:*</undeclared>
                <undeclared>org.powermock:powermock-core:jar:*</undeclared>
                <undeclared>org.powermock:powermock-reflect:jar:*</undeclared>
              </ignoredUsedUndeclaredDependencies>
              <ignoredUnusedDeclaredDependencies>
                <!-- auto-service isn't used in every module -->
                <unused>com.google.auto.service:auto-service:jar:*</unused>
                <!-- unused/declared implementation jars or parent jars that bring in children -->
                <unused>org.apache.hadoop:hadoop-client:jar:*</unused>
                <unused>org.apache.hadoop:hadoop-client-runtime:jar:*</unused>
                <unused>org.apache.hadoop:hadoop-minicluster:jar:*</unused>
                <unused>org.glassfish.jaxb:txw2:jar:*</unused>
                <unused>org.glassfish.jersey.ext:jersey-bean-validation:jar:*</unused>
                <unused>org.glassfish.jersey.inject:jersey-hk2:jar:*</unused>
                <unused>org.glassfish.jersey.test-framework.providers:jersey-test-framework-provider-grizzly2:jar:*</unused>
                <unused>org.powermock:powermock-api-easymock:jar:*</unused>
                <!-- spotbugs annotations may or may not be used in each module -->
                <unused>com.github.spotbugs:spotbugs-annotations:jar:*</unused>
                <!-- ignore unused native; analysis isn't possible with tar.gz dependency -->
                <unused>org.apache.accumulo:accumulo-native:tar.gz:*</unused>
                <!-- ignore runtime log4j dependencies at test scope -->
                <unused>org.apache.logging.log4j:log4j-1.2-api:jar:*</unused>
                <unused>org.apache.logging.log4j:log4j-slf4j2-impl:jar:*</unused>
                <unused>org.apache.logging.log4j:log4j-web:jar:*</unused>
                <!-- ignore log4j dep used for annotations and needed for compile time linting -->
                <unused>biz.aQute.bnd:biz.aQute.bnd.annotation:jar:*</unused>
                <unused>org.junit.jupiter:junit-jupiter-engine:jar:*</unused>
                <unused>org.junit.platform:junit-platform-suite-engine:jar:*</unused>
                <unused>org.lz4:lz4-java:jar:*</unused>
              </ignoredUnusedDeclaredDependencies>
            </configuration>
          </execution>
        </executions>
      </plugin>
      <plugin>
        <groupId>org.codehaus.mojo</groupId>
        <artifactId>build-helper-maven-plugin</artifactId>
        <executions>
          <execution>
            <!-- create property named 'rootlocation' to point to top of multi-module project -->
            <id>create-rootlocation-property</id>
            <goals>
              <goal>rootlocation</goal>
            </goals>
          </execution>
          <execution>
            <id>create-automatic-module-name</id>
            <goals>
              <goal>regex-property</goal>
            </goals>
            <configuration>
              <name>accumulo.module.name</name>
              <regex>-</regex>
              <replacement>.</replacement>
              <value>org-apache-${project.artifactId}</value>
            </configuration>
          </execution>
        </executions>
      </plugin>
      <plugin>
        <groupId>org.apache.maven.plugins</groupId>
        <artifactId>maven-enforcer-plugin</artifactId>
        <executions>
          <execution>
            <id>enforce-accumulo-rules</id>
            <goals>
              <goal>enforce</goal>
            </goals>
            <phase>validate</phase>
            <configuration>
              <rules>
                <reactorModuleConvergence />
                <banDuplicatePomDependencyVersions />
                <dependencyConvergence />
                <banDynamicVersions>
                  <ignores>
                    <!-- ignore our own SNAPSHOT versions during development -->
                    <ignore>org.apache.accumulo:*:${project.version}</ignore>
                    <!-- ignore apache-access, because we haven't had another beta release yet -->
                    <ignore>org.apache.accumulo:accumulo-access:1.0.0-SNAPSHOT</ignore>
                  </ignores>
                </banDynamicVersions>
                <bannedDependencies>
                  <excludes>
                    <!-- we redirect logging to log4j2, so we should have those bridges instead -->
                    <!-- commons-logging is allowed because it natively sends to log4j2 or slf4j -->
                    <exclude>ch.qos.logback:*</exclude>
                    <exclude>ch.qos.reload4j:*</exclude>
                    <exclude>log4j:*</exclude>
                    <!-- exclude log4j-slf4j-impl to prefer log4j-slf4j2-impl -->
                    <exclude>org.apache.logging.log4j:log4j-slf4j-impl</exclude>
                    <exclude>org.apache.logging.log4j:log4j-to-slf4j</exclude>
                    <exclude>org.slf4j:*</exclude>
                  </excludes>
                  <includes>
                    <!-- only allow API jar for slf4j, but no other slf4j implementations -->
                    <include>org.slf4j:slf4j-api</include>
                  </includes>
                </bannedDependencies>
              </rules>
            </configuration>
          </execution>
        </executions>
      </plugin>
      <plugin>
        <groupId>org.gaul</groupId>
        <artifactId>modernizer-maven-plugin</artifactId>
        <executions>
          <execution>
            <id>modernizer</id>
            <goals>
              <goal>modernizer</goal>
            </goals>
          </execution>
        </executions>
      </plugin>
      <plugin>
        <groupId>org.apache.maven.plugins</groupId>
        <artifactId>maven-checkstyle-plugin</artifactId>
        <configuration>
          <checkstyleRules>
            <module name="Checker">
              <property name="charset" value="UTF-8" />
              <property name="severity" value="warning" />
              <!-- Checks for whitespace                               -->
              <!-- See https://checkstyle.sourceforge.io/config_whitespace.html -->
              <module name="FileTabCharacter" />
              <module name="TreeWalker">
                <module name="OneTopLevelClass" />
                <module name="RegexpSinglelineJava">
                  <property name="format" value="\s+$" />
                  <property name="message" value="Line has trailing whitespace." />
                </module>
                <module name="RegexpSinglelineJava">
                  <property name="format" value="[@]Deprecated([^)]*forRemoval[^)]*)" />
                  <property name="message" value="forRemoval should not be used." />
                </module>
                <module name="RegexpSinglelineJava">
                  <property name="format" value="[@]see\s+[{][@]link" />
                  <property name="message" value="Javadoc @see does not need @link: pick one or the other." />
                </module>
                <module name="RegexpSinglelineJava">
                  <property name="format" value="jline[.]internal[.]Preconditions" />
                  <property name="message" value="Please use Guava Preconditions not JLine" />
                </module>
                <module name="RegexpSinglelineJava">
                  <property name="format" value="org[.]apache[.]commons[.]math[.]" />
                  <property name="message" value="Use commons-math3 (org.apache.commons.math3.*)" />
                </module>
                <module name="RegexpSinglelineJava">
                  <property name="format" value="import org[.]apache[.]accumulo[.]core[.]util[.]LazySingletons;" />
                  <property name="message" value="Use static imports for LazySingletons for consistency" />
                </module>
                <module name="RegexpSinglelineJava">
                  <property name="format" value="org[.]junit[.]jupiter[.]api[.]Assertions;" />
                  <property name="message" value="Use static imports for Assertions.* methods for consistency" />
                </module>
                <module name="RegexpSinglelineJava">
                  <property name="format" value="org[.]junit[.]jupiter[.]api[.]Assumptions;" />
                  <property name="message" value="Use static imports for Assumptions.* methods for consistency" />
                </module>
                <module name="RegexpSinglelineJava">
                  <property name="format" value="import java[.]nio[.]charset[.]StandardCharsets;" />
                  <property name="message" value="Use static imports for StandardCharsets.* constants for consistency" />
                </module>
                <module name="RegexpSinglelineJava">
                  <!-- double escape quotes because checkstyle passes these through another xml parser -->
                  <property name="format" value="&amp;quot; [+] &amp;quot;" />
                  <property name="message" value="Unnecessary concatenation of string literals" />
                </module>
                <module name="RegexpSinglelineJava">
                  <property name="format" value="com[.]google[.]common[.]cache[.]" />
                  <property name="message" value="Please use Caffeine Cache, not Guava" />
                </module>
                <module name="OuterTypeFilename" />
                <module name="AvoidStarImport" />
                <module name="NoLineWrap" />
                <module name="LeftCurly" />
                <module name="RightCurly">
                  <property name="tokens" value="LITERAL_TRY, LITERAL_CATCH, LITERAL_FINALLY, LITERAL_IF, LITERAL_ELSE, CLASS_DEF, METHOD_DEF, CTOR_DEF, LITERAL_FOR, LITERAL_WHILE, LITERAL_DO, STATIC_INIT, INSTANCE_INIT" />
                </module>
                <module name="SeparatorWrap">
                  <property name="tokens" value="DOT" />
                  <property name="option" value="nl" />
                </module>
                <module name="SeparatorWrap">
                  <property name="tokens" value="COMMA" />
                  <property name="option" value="EOL" />
                </module>
                <module name="PackageName">
                  <property name="format" value="^[a-z]+(\.[a-z][a-zA-Z0-9]*)*$" />
                </module>
                <module name="MethodTypeParameterName">
                  <property name="format" value="(^[A-Z][0-9]?)$|([A-Z][a-zA-Z0-9]*[T]$)" />
                </module>
                <module name="NonEmptyAtclauseDescription" />
                <module name="JavadocMethod">
                  <property name="allowMissingParamTags" value="true" />
                  <property name="allowMissingReturnTag" value="true" />
                  <property name="allowedAnnotations" value="Override,Test,BeforeClass,AfterClass,Before,After,BeforeAll,AfterAll,BeforeEach,AfterEach" />
                </module>
                <module name="MissingOverrideCheck" />
                <!--Require braces for all control statements -->
                <module name="NeedBraces" />
              </module>
            </module>
          </checkstyleRules>
          <violationSeverity>warning</violationSeverity>
          <includeTestSourceDirectory>true</includeTestSourceDirectory>
          <excludes>**/thrift/*.java,**/flatbuffers/*.java</excludes>
        </configuration>
        <dependencies>
          <dependency>
            <groupId>com.puppycrawl.tools</groupId>
            <artifactId>checkstyle</artifactId>
            <version>10.12.6</version>
          </dependency>
        </dependencies>
        <executions>
          <execution>
            <id>check-style</id>
            <goals>
              <goal>check</goal>
            </goals>
          </execution>
        </executions>
      </plugin>
      <plugin>
        <groupId>com.github.koraktor</groupId>
        <artifactId>mavanagaiata</artifactId>
        <executions>
          <execution>
            <id>git-commit</id>
            <goals>
              <goal>commit</goal>
            </goals>
            <phase>validate</phase>
          </execution>
        </executions>
      </plugin>
      <plugin>
        <groupId>org.apache.maven.plugins</groupId>
        <artifactId>maven-failsafe-plugin</artifactId>
        <executions>
          <execution>
            <id>run-integration-tests</id>
            <goals>
              <goal>integration-test</goal>
              <goal>verify</goal>
            </goals>
          </execution>
        </executions>
      </plugin>
      <plugin>
        <groupId>com.github.spotbugs</groupId>
        <artifactId>spotbugs-maven-plugin</artifactId>
        <executions>
          <execution>
            <id>run-spotbugs</id>
            <goals>
              <goal>check</goal>
            </goals>
          </execution>
        </executions>
      </plugin>
      <plugin>
        <groupId>org.apache.rat</groupId>
        <artifactId>apache-rat-plugin</artifactId>
        <executions>
          <execution>
            <id>check-licenses</id>
            <goals>
              <goal>check</goal>
            </goals>
            <phase>prepare-package</phase>
          </execution>
        </executions>
      </plugin>
      <plugin>
        <groupId>net.revelc.code</groupId>
        <artifactId>warbucks-maven-plugin</artifactId>
        <executions>
          <execution>
            <id>check-junit-tags-on-its</id>
            <goals>
              <goal>check</goal>
            </goals>
            <configuration>
              <rules>
                <rule>
                  <includeMainClasses>true</includeMainClasses>
                  <includeTestClasses>true</includeTestClasses>
                  <classPattern>.*IT</classPattern>
                  <classAnnotationPattern>org[.]junit[.]jupiter[.]api[.]Tag</classAnnotationPattern>
                </rule>
              </rules>
            </configuration>
          </execution>
        </executions>
      </plugin>
    </plugins>
  </build>
  <profiles>
    <profile>
      <!-- This profile skips all Quality Assurance checks; activate with -PskipQA OR -DskipQA  -->
      <id>skipQA</id>
      <activation>
        <property>
          <name>skipQA</name>
        </property>
      </activation>
      <properties>
        <accumulo.skip>true</accumulo.skip>
        <apilyzer.skip>true</apilyzer.skip>
        <checkstyle.skip>true</checkstyle.skip>
        <formatter.skip>true</formatter.skip>
        <impsort.skip>true</impsort.skip>
        <mdep.analyze.skip>true</mdep.analyze.skip>
        <modernizer.skip>true</modernizer.skip>
        <rat.skip>true</rat.skip>
        <skipITs>true</skipITs>
        <skipTests>true</skipTests>
        <sort.skip>true</sort.skip>
        <spotbugs.skip>true</spotbugs.skip>
        <warbucks.skip>true</warbucks.skip>
      </properties>
    </profile>
    <profile>
      <id>m2e</id>
      <activation>
        <property>
          <name>m2e.version</name>
        </property>
      </activation>
      <build>
        <pluginManagement>
          <plugins>
            <!--This plugin's configuration is used to store Eclipse m2e settings only. It has no influence on the Maven build itself.-->
            <plugin>
              <groupId>org.eclipse.m2e</groupId>
              <artifactId>lifecycle-mapping</artifactId>
              <version>1.0.0</version>
              <configuration>
                <lifecycleMappingMetadata>
                  <pluginExecutions>
                    <pluginExecution>
                      <pluginExecutionFilter>
                        <groupId>org.apache.maven.plugins</groupId>
                        <artifactId>maven-dependency-plugin</artifactId>
                        <versionRange>[0,)</versionRange>
                        <goals>
                          <goal>analyze-only</goal>
                        </goals>
                      </pluginExecutionFilter>
                      <action>
                        <ignore />
                      </action>
                    </pluginExecution>
                    <pluginExecution>
                      <pluginExecutionFilter>
                        <groupId>org.codehaus.mojo</groupId>
                        <artifactId>exec-maven-plugin</artifactId>
                        <versionRange>[0,)</versionRange>
                        <goals>
                          <goal>exec</goal>
                        </goals>
                      </pluginExecutionFilter>
                      <action>
                        <ignore />
                      </action>
                    </pluginExecution>
                    <pluginExecution>
                      <pluginExecutionFilter>
                        <groupId>org.gaul</groupId>
                        <artifactId>modernizer-maven-plugin</artifactId>
                        <versionRange>[0,)</versionRange>
                        <goals>
                          <goal>modernizer</goal>
                        </goals>
                      </pluginExecutionFilter>
                      <action>
                        <ignore />
                      </action>
                    </pluginExecution>
                    <pluginExecution>
                      <pluginExecutionFilter>
                        <groupId>com.github.koraktor</groupId>
                        <artifactId>mavanagaiata</artifactId>
                        <versionRange>[0,)</versionRange>
                        <goals>
                          <goal>commit</goal>
                        </goals>
                      </pluginExecutionFilter>
                      <action>
                        <ignore />
                      </action>
                    </pluginExecution>
                    <pluginExecution>
                      <pluginExecutionFilter>
                        <groupId>com.mycila</groupId>
                        <artifactId>license-maven-plugin</artifactId>
                        <versionRange>[0,)</versionRange>
                        <goals>
                          <goal>check</goal>
                          <goal>format</goal>
                        </goals>
                      </pluginExecutionFilter>
                      <action>
                        <ignore />
                      </action>
                    </pluginExecution>
                  </pluginExecutions>
                </lifecycleMappingMetadata>
              </configuration>
            </plugin>
          </plugins>
        </pluginManagement>
      </build>
    </profile>
    <profile>
      <id>accumulo-release</id>
      <properties>
        <!-- some properties to make the release build a bit faster -->
        <checkstyle.skip>true</checkstyle.skip>
        <skipITs>true</skipITs>
        <skipTests>true</skipTests>
        <spotbugs.skip>true</spotbugs.skip>
      </properties>
    </profile>
    <profile>
      <!-- set proper source assembly name with apache-release and don't attach here -->
      <id>apache-release</id>
      <build>
        <pluginManagement>
          <plugins>
            <plugin>
              <groupId>org.apache.maven.plugins</groupId>
              <artifactId>maven-assembly-plugin</artifactId>
              <inherited>false</inherited>
              <configuration>
                <!-- source assembly gets attached in the assemble module -->
                <attach>false</attach>
                <finalName>accumulo-${project.version}</finalName>
              </configuration>
            </plugin>
          </plugins>
        </pluginManagement>
      </build>
    </profile>
    <profile>
      <!-- off by default, but enable with '-P verifyformat' or '-DverifyFormat' -->
      <id>verifyformat</id>
      <activation>
        <property>
          <name>verifyFormat</name>
        </property>
      </activation>
      <build>
        <plugins>
          <plugin>
            <groupId>com.github.ekryd.sortpom</groupId>
            <artifactId>sortpom-maven-plugin</artifactId>
            <executions>
              <execution>
                <id>verify-sorted-pom</id>
                <goals>
                  <goal>verify</goal>
                </goals>
                <phase>process-resources</phase>
              </execution>
            </executions>
          </plugin>
          <plugin>
            <groupId>com.mycila</groupId>
            <artifactId>license-maven-plugin</artifactId>
            <executions>
              <execution>
                <id>verify-license-headers</id>
                <goals>
                  <goal>check</goal>
                </goals>
                <phase>process-test-resources</phase>
              </execution>
            </executions>
          </plugin>
          <plugin>
            <groupId>net.revelc.code.formatter</groupId>
            <artifactId>formatter-maven-plugin</artifactId>
            <executions>
              <execution>
                <id>verify-formatted-java-source</id>
                <goals>
                  <goal>validate</goal>
                </goals>
              </execution>
            </executions>
          </plugin>
          <plugin>
            <groupId>net.revelc.code</groupId>
            <artifactId>impsort-maven-plugin</artifactId>
            <executions>
              <execution>
                <id>verify-sorted-imports</id>
                <goals>
                  <goal>check</goal>
                </goals>
              </execution>
            </executions>
          </plugin>
        </plugins>
      </build>
    </profile>
    <profile>
      <!-- on by default, but disable with '-P !autoformat' or '-DskipFormat' -->
      <id>autoformat</id>
      <activation>
        <property>
          <name>!skipFormat</name>
        </property>
      </activation>
      <build>
        <plugins>
          <plugin>
            <groupId>com.github.ekryd.sortpom</groupId>
            <artifactId>sortpom-maven-plugin</artifactId>
            <executions>
              <execution>
                <id>sort-pom</id>
                <goals>
                  <goal>sort</goal>
                </goals>
                <phase>process-sources</phase>
              </execution>
            </executions>
          </plugin>
          <plugin>
            <groupId>com.mycila</groupId>
            <artifactId>license-maven-plugin</artifactId>
            <executions>
              <execution>
                <id>license-headers</id>
                <goals>
                  <goal>format</goal>
                </goals>
                <phase>process-test-resources</phase>
              </execution>
            </executions>
          </plugin>
          <plugin>
            <groupId>net.revelc.code.formatter</groupId>
            <artifactId>formatter-maven-plugin</artifactId>
            <executions>
              <execution>
                <id>format-java-source</id>
                <goals>
                  <goal>format</goal>
                </goals>
              </execution>
            </executions>
          </plugin>
          <plugin>
            <groupId>net.revelc.code</groupId>
            <artifactId>impsort-maven-plugin</artifactId>
            <executions>
              <execution>
                <id>sort-imports</id>
                <goals>
                  <goal>sort</goal>
                </goals>
              </execution>
            </executions>
          </plugin>
        </plugins>
      </build>
    </profile>
    <profile>
      <!-- Minimal testing profile. (a.k.a. SunnyDay) -->
      <id>sunny</id>
      <properties>
        <failsafe.groups>SunnyDay</failsafe.groups>
      </properties>
    </profile>
    <profile>
      <!-- mvn clean package javadoc:aggregate -DskipTests -Paggregate-javadocs -->
      <id>aggregate-javadocs</id>
      <build>
        <pluginManagement>
          <plugins>
            <plugin>
              <groupId>org.apache.maven.plugins</groupId>
              <artifactId>maven-javadoc-plugin</artifactId>
              <configuration>
                <sourceFileIncludes>
                  <sourceFileInclude>**/org/apache/accumulo/core/client/**/*.java</sourceFileInclude>
                  <sourceFileInclude>**/org/apache/accumulo/core/data/**/*.java</sourceFileInclude>
                  <sourceFileInclude>**/org/apache/accumulo/core/iterators/**/*.java</sourceFileInclude>
                  <sourceFileInclude>**/org/apache/accumulo/core/security/**/*.java</sourceFileInclude>
                  <sourceFileInclude>**/org/apache/accumulo/core/spi/**/*.java</sourceFileInclude>
                  <sourceFileInclude>**/org/apache/accumulo/hadoop/**/*.java</sourceFileInclude>
                  <sourceFileInclude>**/org/apache/accumulo/minicluster/**/*.java</sourceFileInclude>
                </sourceFileIncludes>
              </configuration>
            </plugin>
          </plugins>
        </pluginManagement>
      </build>
    </profile>
    <profile>
      <id>add-flatbuffers-java-source</id>
      <activation>
        <file>
          <exists>src/main/flatbuffers-gen-java</exists>
        </file>
      </activation>
      <build>
        <plugins>
          <plugin>
            <groupId>org.codehaus.mojo</groupId>
            <artifactId>build-helper-maven-plugin</artifactId>
            <executions>
              <execution>
                <id>add-flatbuffers-java-source</id>
                <goals>
                  <goal>add-source</goal>
                </goals>
                <phase>generate-sources</phase>
                <configuration>
                  <sources>
                    <source>src/main/flatbuffers-gen-java</source>
                  </sources>
                </configuration>
              </execution>
            </executions>
          </plugin>
        </plugins>
      </build>
    </profile>
    <profile>
      <id>add-thrift-java-source</id>
      <activation>
        <file>
          <exists>src/main/thrift-gen-java</exists>
        </file>
      </activation>
      <build>
        <plugins>
          <plugin>
            <groupId>org.codehaus.mojo</groupId>
            <artifactId>build-helper-maven-plugin</artifactId>
            <executions>
              <execution>
                <id>add-thrift-java-source</id>
                <goals>
                  <goal>add-source</goal>
                </goals>
                <phase>generate-sources</phase>
                <configuration>
                  <sources>
                    <source>src/main/thrift-gen-java</source>
                  </sources>
                </configuration>
              </execution>
            </executions>
          </plugin>
        </plugins>
      </build>
    </profile>
    <profile>
      <id>add-spotbugs-excludes</id>
      <activation>
        <file>
          <exists>src/main/spotbugs/exclude-filter.xml</exists>
        </file>
      </activation>
      <properties>
        <spotbugs.excludeFilterFile>src/main/spotbugs/exclude-filter.xml</spotbugs.excludeFilterFile>
      </properties>
    </profile>
    <profile>
      <id>sec-bugs</id>
      <build>
        <plugins>
          <plugin>
            <groupId>com.github.spotbugs</groupId>
            <artifactId>spotbugs-maven-plugin</artifactId>
            <configuration>
              <plugins>
                <plugin>
                  <groupId>com.h3xstream.findsecbugs</groupId>
                  <artifactId>findsecbugs-plugin</artifactId>
                  <version>1.14.0</version>
                </plugin>
              </plugins>
            </configuration>
          </plugin>
        </plugins>
      </build>
    </profile>
    <profile>
      <id>forkCount</id>
      <activation>
        <property>
          <name>forkCount</name>
        </property>
      </activation>
      <properties>
        <failsafe.forkCount>${forkCount}</failsafe.forkCount>
        <surefire.forkCount>${forkCount}</surefire.forkCount>
      </properties>
    </profile>
    <profile>
      <id>reuseForks</id>
      <activation>
        <property>
          <name>reuseForks</name>
        </property>
      </activation>
      <properties>
        <failsafe.reuseForks>${reuseForks}</failsafe.reuseForks>
        <surefire.reuseForks>${reuseForks}</surefire.reuseForks>
      </properties>
    </profile>
    <profile>
      <!-- This profile uses the Google ErrorProne tool to perform static code analysis at
      compile time. Auto-generated code is not checked.
      See: https://errorprone.info/bugpatterns for list of available bug patterns.-->
      <id>errorprone</id>
      <properties>
        <!-- forking is required for -J options to take effect -->
        <maven.compiler.fork>true</maven.compiler.fork>
      </properties>
      <build>
        <plugins>
          <plugin>
            <groupId>org.apache.maven.plugins</groupId>
            <artifactId>maven-compiler-plugin</artifactId>
            <configuration>
              <compilerArgs>
                <arg>-XDcompilePolicy=simple</arg>
                <arg>
                  -Xplugin:ErrorProne \
                  -XepExcludedPaths:.*/(flatbuffers|thrift|generated-sources|src/test)/.* \
                  -XepDisableWarningsInGeneratedCode \
                  -XepDisableAllWarnings \
                  <!-- ERROR patterns to specifically ignore -->
                  -Xep:MustBeClosedChecker:OFF \
                  -Xep:UnicodeInCode:OFF \
                  <!-- WARNING patterns to specifically check -->
                  -Xep:ExpectedExceptionChecker \
                  <!-- treat following warning as an error -->
                  -Xep:FutureReturnValueIgnored:ERROR \
                  -Xep:MissingOverride \
                  <!--WARN if braces are missing for control statements -->
                  -Xep:MissingBraces:WARN \
                  <!-- Items containing 'OFF' are currently Errors flagged by ErrorProne. The 'OFF'
                  can be removed and the project recompiled to discover location of errors for
                  further analysis. @SuppressWarnings can be used to ignore errors if desired. -->
                </arg>
                <arg>-J--add-exports=jdk.compiler/com.sun.tools.javac.api=ALL-UNNAMED</arg>
                <arg>-J--add-exports=jdk.compiler/com.sun.tools.javac.file=ALL-UNNAMED</arg>
                <arg>-J--add-exports=jdk.compiler/com.sun.tools.javac.main=ALL-UNNAMED</arg>
                <arg>-J--add-exports=jdk.compiler/com.sun.tools.javac.model=ALL-UNNAMED</arg>
                <arg>-J--add-exports=jdk.compiler/com.sun.tools.javac.parser=ALL-UNNAMED</arg>
                <arg>-J--add-exports=jdk.compiler/com.sun.tools.javac.processing=ALL-UNNAMED</arg>
                <arg>-J--add-exports=jdk.compiler/com.sun.tools.javac.tree=ALL-UNNAMED</arg>
                <arg>-J--add-exports=jdk.compiler/com.sun.tools.javac.util=ALL-UNNAMED</arg>
                <arg>-J--add-opens=jdk.compiler/com.sun.tools.javac.code=ALL-UNNAMED</arg>
                <arg>-J--add-opens=jdk.compiler/com.sun.tools.javac.comp=ALL-UNNAMED</arg>
              </compilerArgs>
              <annotationProcessorPaths>
                <path>
                  <groupId>com.google.errorprone</groupId>
                  <artifactId>error_prone_core</artifactId>
                  <version>${version.errorprone}</version>
                </path>
              </annotationProcessorPaths>
            </configuration>
          </plugin>
        </plugins>
      </build>
    </profile>
  </profiles>
</project><|MERGE_RESOLUTION|>--- conflicted
+++ resolved
@@ -323,20 +323,11 @@
         <version>1.3.5</version>
       </dependency>
       <dependency>
-<<<<<<< HEAD
-=======
         <groupId>commons-validator</groupId>
         <artifactId>commons-validator</artifactId>
         <version>1.10.0</version>
       </dependency>
       <dependency>
-        <!-- legacy junit version specified here for dependency convergence -->
-        <groupId>junit</groupId>
-        <artifactId>junit</artifactId>
-        <version>4.13.2</version>
-      </dependency>
-      <dependency>
->>>>>>> 8779467e
         <groupId>org.apache.accumulo</groupId>
         <artifactId>accumulo-access</artifactId>
         <version>${version.accumulo-access}</version>
