/*
 * Licensed to the Apache Software Foundation (ASF) under one or more
 * contributor license agreements.  See the NOTICE file distributed with
 * this work for additional information regarding copyright ownership.
 * The ASF licenses this file to You under the Apache License, Version 2.0
 * (the "License"); you may not use this file except in compliance with
 * the License.  You may obtain a copy of the License at
 *
 *     http://www.apache.org/licenses/LICENSE-2.0
 *
 * Unless required by applicable law or agreed to in writing, software
 * distributed under the License is distributed on an "AS IS" BASIS,
 * WITHOUT WARRANTIES OR CONDITIONS OF ANY KIND, either express or implied.
 * See the License for the specific language governing permissions and
 * limitations under the License.
 */
package org.apache.accumulo.harness;

import static com.google.common.base.Preconditions.checkState;
import static java.nio.charset.StandardCharsets.UTF_8;
import static org.junit.Assert.fail;

import java.io.IOException;

import org.apache.accumulo.cluster.AccumuloCluster;
import org.apache.accumulo.cluster.ClusterControl;
import org.apache.accumulo.cluster.ClusterUser;
import org.apache.accumulo.cluster.ClusterUsers;
import org.apache.accumulo.cluster.standalone.StandaloneAccumuloCluster;
import org.apache.accumulo.core.client.ConnectionInfo;
import org.apache.accumulo.core.client.Connector;
import org.apache.accumulo.core.client.admin.SecurityOperations;
import org.apache.accumulo.core.client.admin.TableOperations;
import org.apache.accumulo.core.client.security.tokens.AuthenticationToken;
import org.apache.accumulo.core.client.security.tokens.KerberosToken;
import org.apache.accumulo.core.client.security.tokens.PasswordToken;
import org.apache.accumulo.core.conf.Property;
import org.apache.accumulo.core.security.TablePermission;
import org.apache.accumulo.harness.conf.AccumuloClusterConfiguration;
import org.apache.accumulo.harness.conf.AccumuloClusterPropertyConfiguration;
import org.apache.accumulo.harness.conf.StandaloneAccumuloClusterConfiguration;
import org.apache.accumulo.minicluster.impl.MiniAccumuloClusterImpl;
import org.apache.accumulo.minicluster.impl.MiniAccumuloConfigImpl;
import org.apache.accumulo.test.categories.StandaloneCapableClusterTests;
import org.apache.hadoop.conf.Configuration;
import org.apache.hadoop.fs.FileSystem;
import org.apache.hadoop.fs.Path;
import org.apache.hadoop.security.UserGroupInformation;
import org.junit.After;
import org.junit.AfterClass;
import org.junit.Assume;
import org.junit.Before;
import org.junit.BeforeClass;
import org.junit.experimental.categories.Category;
import org.slf4j.Logger;
import org.slf4j.LoggerFactory;

/**
 * General Integration-Test base class that provides access to an Accumulo instance for testing.
 * This instance could be MAC or a standalone instance.
 */
@Category(StandaloneCapableClusterTests.class)
public abstract class AccumuloClusterHarness extends AccumuloITBase
    implements MiniClusterConfigurationCallback, ClusterUsers {
  private static final Logger log = LoggerFactory.getLogger(AccumuloClusterHarness.class);
  private static final String TRUE = Boolean.toString(true);

  public static enum ClusterType {
    MINI, STANDALONE;

    public boolean isDynamic() {
      return this == MINI;
    }
  }

  private static boolean initialized = false;

  protected static AccumuloCluster cluster;
  protected static ClusterType type;
  protected static AccumuloClusterPropertyConfiguration clusterConf;
  protected static TestingKdc krb;

  @BeforeClass
  public static void setUp() throws Exception {
    clusterConf = AccumuloClusterPropertyConfiguration.get();
    type = clusterConf.getClusterType();

    if (ClusterType.MINI == type
        && TRUE.equals(System.getProperty(MiniClusterHarness.USE_KERBEROS_FOR_IT_OPTION))) {
      krb = new TestingKdc();
      krb.start();
      log.info("MiniKdc started");
    }

    initialized = true;
  }

  @AfterClass
  public static void tearDownKdc() throws Exception {
    if (null != krb) {
      krb.stop();
    }
  }

  /**
   * The {@link TestingKdc} used for this {@link AccumuloCluster}. Might be null.
   */
  public static TestingKdc getKdc() {
    return krb;
  }

  @Before
  public void setupCluster() throws Exception {
    // Before we try to instantiate the cluster, check to see if the test even wants to run against
    // this type of cluster
    Assume.assumeTrue(canRunTest(type));

    switch (type) {
      case MINI:
        MiniClusterHarness miniClusterHarness = new MiniClusterHarness();
        // Intrinsically performs the callback to let tests alter MiniAccumuloConfig and
        // core-site.xml
        MiniAccumuloClusterImpl impl = miniClusterHarness.create(this, getAdminToken(), krb);
        cluster = impl;
        // Login as the "root" user
        if (null != krb) {
          ClusterUser rootUser = krb.getRootUser();
          // Log in the 'client' user
          UserGroupInformation.loginUserFromKeytab(rootUser.getPrincipal(),
              rootUser.getKeytab().getAbsolutePath());
        }
        break;
      case STANDALONE:
        StandaloneAccumuloClusterConfiguration conf = (StandaloneAccumuloClusterConfiguration) clusterConf;
<<<<<<< HEAD
        StandaloneAccumuloCluster standaloneCluster = new StandaloneAccumuloCluster(cluster.getConnectionInfo(), conf.getTmpDirectory(), conf.getUsers());
=======
        ClientConfiguration clientConf = conf.getClientConf();
        StandaloneAccumuloCluster standaloneCluster = new StandaloneAccumuloCluster(
            conf.getInstance(), clientConf, conf.getTmpDirectory(), conf.getUsers(),
            conf.getAccumuloServerUser());
>>>>>>> f4f43feb
        // If these are provided in the configuration, pass them into the cluster
        standaloneCluster.setAccumuloHome(conf.getAccumuloHome());
        standaloneCluster.setClientAccumuloConfDir(conf.getClientAccumuloConfDir());
        standaloneCluster.setServerAccumuloConfDir(conf.getServerAccumuloConfDir());
        standaloneCluster.setHadoopConfDir(conf.getHadoopConfDir());
        standaloneCluster.setServerCmdPrefix(conf.getServerCmdPrefix());
        standaloneCluster.setClientCmdPrefix(conf.getClientCmdPrefix());

        // For SASL, we need to get the Hadoop configuration files as well otherwise UGI will log in
        // as SIMPLE instead of KERBEROS
        Configuration hadoopConfiguration = standaloneCluster.getHadoopConfiguration();
        if (saslEnabled()) {
          UserGroupInformation.setConfiguration(hadoopConfiguration);
          // Login as the admin user to start the tests
          UserGroupInformation.loginUserFromKeytab(conf.getAdminPrincipal(),
              conf.getAdminKeytab().getAbsolutePath());
        }

        // Set the implementation
        cluster = standaloneCluster;
        break;
      default:
        throw new RuntimeException("Unhandled type");
    }

    if (type.isDynamic()) {
      cluster.start();
    } else {
      log.info("Removing tables which appear to be from a previous test run");
      cleanupTables();
      log.info("Removing users which appear to be from a previous test run");
      cleanupUsers();
    }

    switch (type) {
      case MINI:
        if (null != krb) {
          final String traceTable = Property.TRACE_TABLE.getDefaultValue();
          final ClusterUser systemUser = krb.getAccumuloServerUser(), rootUser = krb.getRootUser();

          // Login as the trace user
          UserGroupInformation.loginUserFromKeytab(systemUser.getPrincipal(),
              systemUser.getKeytab().getAbsolutePath());

          // Open a connector as the system user (ensures the user will exist for us to assign
          // permissions to)
          UserGroupInformation.loginUserFromKeytab(systemUser.getPrincipal(),
              systemUser.getKeytab().getAbsolutePath());
          Connector conn = cluster.getConnector(systemUser.getPrincipal(), new KerberosToken());

          // Then, log back in as the "root" user and do the grant
          UserGroupInformation.loginUserFromKeytab(rootUser.getPrincipal(),
              rootUser.getKeytab().getAbsolutePath());
          conn = getConnector();

          // Create the trace table
          conn.tableOperations().create(traceTable);

          // Trace user (which is the same kerberos principal as the system user, but using a normal
          // KerberosToken) needs
          // to have the ability to read, write and alter the trace table
          conn.securityOperations().grantTablePermission(systemUser.getPrincipal(), traceTable,
              TablePermission.READ);
          conn.securityOperations().grantTablePermission(systemUser.getPrincipal(), traceTable,
              TablePermission.WRITE);
          conn.securityOperations().grantTablePermission(systemUser.getPrincipal(), traceTable,
              TablePermission.ALTER_TABLE);
        }
        break;
      default:
        // do nothing
    }
  }

  public void cleanupTables() throws Exception {
    final String tablePrefix = this.getClass().getSimpleName() + "_";
    final TableOperations tops = getConnector().tableOperations();
    for (String table : tops.list()) {
      if (table.startsWith(tablePrefix)) {
        log.debug("Removing table {}", table);
        tops.delete(table);
      }
    }
  }

  public void cleanupUsers() throws Exception {
    final String userPrefix = this.getClass().getSimpleName();
    final SecurityOperations secOps = getConnector().securityOperations();
    for (String user : secOps.listLocalUsers()) {
      if (user.startsWith(userPrefix)) {
        log.info("Dropping local user {}", user);
        secOps.dropLocalUser(user);
      }
    }
  }

  @After
  public void teardownCluster() throws Exception {
    if (null != cluster) {
      if (type.isDynamic()) {
        cluster.stop();
      } else {
        log.info("Removing tables which appear to be from the current test");
        cleanupTables();
        log.info("Removing users which appear to be from the current test");
        cleanupUsers();
      }
    }
  }

  public static AccumuloCluster getCluster() {
    checkState(initialized);
    return cluster;
  }

  public static ClusterControl getClusterControl() {
    checkState(initialized);
    return cluster.getClusterControl();
  }

  public static ClusterType getClusterType() {
    checkState(initialized);
    return type;
  }

  public static String getAdminPrincipal() {
    checkState(initialized);
    return clusterConf.getAdminPrincipal();
  }

  public static ConnectionInfo getConnectionInfo() {
    checkState(initialized);
    return getCluster().getConnectionInfo();
  }

  public static boolean saslEnabled() {
    if (initialized) {
      return getConnectionInfo().saslEnabled();
    }
    return false;
  }

  public static AuthenticationToken getAdminToken() {
    checkState(initialized);
    return clusterConf.getAdminToken();
  }

  @Override
  public ClusterUser getAdminUser() {
    switch (type) {
      case MINI:
        if (null == krb) {
          PasswordToken passwordToken = (PasswordToken) getAdminToken();
          return new ClusterUser(getAdminPrincipal(),
              new String(passwordToken.getPassword(), UTF_8));
        }
        return krb.getRootUser();
      case STANDALONE:
        return new ClusterUser(getAdminPrincipal(),
            ((StandaloneAccumuloClusterConfiguration) clusterConf).getAdminKeytab());
      default:
        throw new RuntimeException("Unknown cluster type");
    }
  }

  @Override
  public ClusterUser getUser(int offset) {
    switch (type) {
      case MINI:
        if (null != krb) {
          // Defer to the TestingKdc when kerberos is on so we can get the keytab instead of a
          // password
          return krb.getClientPrincipal(offset);
        } else {
          // Come up with a mostly unique name
          String principal = getClass().getSimpleName() + "_" + testName.getMethodName() + "_"
              + offset;
          // Username and password are the same
          return new ClusterUser(principal, principal);
        }
      case STANDALONE:
        return ((StandaloneAccumuloCluster) cluster).getUser(offset);
      default:
        throw new RuntimeException("Unknown cluster type");
    }
  }

  public static FileSystem getFileSystem() throws IOException {
    checkState(initialized);
    return cluster.getFileSystem();
  }

  public static AccumuloClusterConfiguration getClusterConfiguration() {
    checkState(initialized);
    return clusterConf;
  }

  public Connector getConnector() {
    try {
      String princ = getAdminPrincipal();
      AuthenticationToken token = getAdminToken();
      log.debug("Creating connector as {} with {}", princ, token);
      return cluster.getConnector(princ, token);
    } catch (Exception e) {
      log.error("Could not connect to Accumulo", e);
      fail("Could not connect to Accumulo: " + e.getMessage());

      throw new RuntimeException("Could not connect to Accumulo", e);
    }
  }

  // TODO Really don't want this here. Will ultimately need to abstract configuration method away
  // from MAConfig
  // and change over to something more generic
  @Override
  public void configureMiniCluster(MiniAccumuloConfigImpl cfg, Configuration hadoopCoreSite) {}

  /**
   * A test may not be capable of running against a given AccumuloCluster. Implementations can
   * override this method to advertise that they cannot (or perhaps do not) want to run the test.
   */
  public boolean canRunTest(ClusterType type) {
    return true;
  }

  /**
   * Tries to give a reasonable directory which can be used to create temporary files for the test.
   * Makes a basic attempt to create the directory if it does not already exist.
   *
   * @return A directory which can be expected to exist on the Cluster's FileSystem
   */
  public Path getUsableDir() throws IllegalArgumentException, IOException {
    return cluster.getTemporaryPath();
  }
}<|MERGE_RESOLUTION|>--- conflicted
+++ resolved
@@ -132,14 +132,8 @@
         break;
       case STANDALONE:
         StandaloneAccumuloClusterConfiguration conf = (StandaloneAccumuloClusterConfiguration) clusterConf;
-<<<<<<< HEAD
-        StandaloneAccumuloCluster standaloneCluster = new StandaloneAccumuloCluster(cluster.getConnectionInfo(), conf.getTmpDirectory(), conf.getUsers());
-=======
-        ClientConfiguration clientConf = conf.getClientConf();
         StandaloneAccumuloCluster standaloneCluster = new StandaloneAccumuloCluster(
-            conf.getInstance(), clientConf, conf.getTmpDirectory(), conf.getUsers(),
-            conf.getAccumuloServerUser());
->>>>>>> f4f43feb
+            cluster.getConnectionInfo(), conf.getTmpDirectory(), conf.getUsers());
         // If these are provided in the configuration, pass them into the cluster
         standaloneCluster.setAccumuloHome(conf.getAccumuloHome());
         standaloneCluster.setClientAccumuloConfDir(conf.getClientAccumuloConfDir());
