--- conflicted
+++ resolved
@@ -163,8 +163,8 @@
     UserGroupInformation ugi = UserGroupInformation.loginUserFromKeytabAndReturnUGI(
         rootUser.getPrincipal(), rootUser.getKeytab().getAbsolutePath());
     ugi.doAs((PrivilegedExceptionAction<Void>) () -> {
-      final AccumuloClient client = mac.createAccumuloClient(rootUser.getPrincipal(),
-          new KerberosToken());
+      final AccumuloClient client =
+          mac.createAccumuloClient(rootUser.getPrincipal(), new KerberosToken());
 
       // The "root" user should have all system permissions
       for (SystemPermission perm : SystemPermission.values()) {
@@ -202,8 +202,8 @@
     log.info("Logged in as {}", rootUser.getPrincipal());
 
     ugi.doAs((PrivilegedExceptionAction<Void>) () -> {
-      AccumuloClient client = mac.createAccumuloClient(rootUser.getPrincipal(),
-          new KerberosToken());
+      AccumuloClient client =
+          mac.createAccumuloClient(rootUser.getPrincipal(), new KerberosToken());
       log.info("Created client as {}", rootUser.getPrincipal());
       assertEquals(rootUser.getPrincipal(), client.whoami());
 
@@ -270,27 +270,18 @@
     ugi = UserGroupInformation.loginUserFromKeytabAndReturnUGI(rootUser.getPrincipal(),
         rootUser.getKeytab().getAbsolutePath());
     ugi.doAs((PrivilegedExceptionAction<Void>) () -> {
-      AccumuloClient client = mac.createAccumuloClient(rootUser.getPrincipal(),
-          new KerberosToken());
+      AccumuloClient client =
+          mac.createAccumuloClient(rootUser.getPrincipal(), new KerberosToken());
       client.securityOperations().grantSystemPermission(qualifiedUser1,
           SystemPermission.CREATE_TABLE);
       return null;
     });
 
     // Switch back to the original user
-<<<<<<< HEAD
-    ugi = UserGroupInformation.loginUserFromKeytabAndReturnUGI(user1,
-        user1Keytab.getAbsolutePath());
-    ugi.doAs((PrivilegedExceptionAction<Void>) () -> {
-      AccumuloClient client = mac.createAccumuloClient(qualifiedUser1, new KerberosToken());
-=======
     ugi =
         UserGroupInformation.loginUserFromKeytabAndReturnUGI(user1, user1Keytab.getAbsolutePath());
-    ugi.doAs(new PrivilegedExceptionAction<Void>() {
-      @Override
-      public Void run() throws Exception {
-        Connector conn = mac.getConnector(qualifiedUser1, new KerberosToken());
->>>>>>> 0a9837f3
+    ugi.doAs((PrivilegedExceptionAction<Void>) () -> {
+      AccumuloClient client = mac.createAccumuloClient(qualifiedUser1, new KerberosToken());
 
       // Shouldn't throw an exception since we granted the create table permission
       final String table = testName.getMethodName() + "_user_table";
@@ -345,8 +336,8 @@
         rootUser.getKeytab().getAbsolutePath());
 
     ugi.doAs((PrivilegedExceptionAction<Void>) () -> {
-      AccumuloClient client = mac.createAccumuloClient(rootUser.getPrincipal(),
-          new KerberosToken());
+      AccumuloClient client =
+          mac.createAccumuloClient(rootUser.getPrincipal(), new KerberosToken());
       client.tableOperations().create(table);
       // Give our unprivileged user permission on the table we made for them
       client.securityOperations().grantTablePermission(qualifiedUser1, table, TablePermission.READ);
@@ -407,28 +398,15 @@
     final int numRows = 100, numColumns = 10;
 
     // As the "root" user, open up the connection and get a delegation token
-<<<<<<< HEAD
-    final AuthenticationToken delegationToken = root
-        .doAs((PrivilegedExceptionAction<AuthenticationToken>) () -> {
-          AccumuloClient client = mac.createAccumuloClient(rootUser.getPrincipal(),
-              new KerberosToken());
+    final AuthenticationToken delegationToken =
+        root.doAs((PrivilegedExceptionAction<AuthenticationToken>) () -> {
+          AccumuloClient client =
+              mac.createAccumuloClient(rootUser.getPrincipal(), new KerberosToken());
           log.info("Created client as {}", rootUser.getPrincipal());
           assertEquals(rootUser.getPrincipal(), client.whoami());
 
           client.tableOperations().create(tableName);
           try (BatchWriter bw = client.createBatchWriter(tableName)) {
-=======
-    final AuthenticationToken delegationToken =
-        root.doAs(new PrivilegedExceptionAction<AuthenticationToken>() {
-          @Override
-          public AuthenticationToken run() throws Exception {
-            Connector conn = mac.getConnector(rootUser.getPrincipal(), new KerberosToken());
-            log.info("Created connector as {}", rootUser.getPrincipal());
-            assertEquals(rootUser.getPrincipal(), conn.whoami());
-
-            conn.tableOperations().create(tableName);
-            BatchWriter bw = conn.createBatchWriter(tableName, new BatchWriterConfig());
->>>>>>> 0a9837f3
             for (int r = 0; r < numRows; r++) {
               Mutation m = new Mutation(Integer.toString(r));
               for (int c = 0; c < numColumns; c++) {
@@ -444,19 +422,10 @@
 
     // The above login with keytab doesn't have a way to logout, so make a fake user that won't have
     // krb credentials
-<<<<<<< HEAD
-    UserGroupInformation userWithoutPrivs = UserGroupInformation.createUserForTesting("fake_user",
-        new String[0]);
+    UserGroupInformation userWithoutPrivs =
+        UserGroupInformation.createUserForTesting("fake_user", new String[0]);
     int recordsSeen = userWithoutPrivs.doAs((PrivilegedExceptionAction<Integer>) () -> {
       AccumuloClient client = mac.createAccumuloClient(rootUser.getPrincipal(), delegationToken);
-=======
-    UserGroupInformation userWithoutPrivs =
-        UserGroupInformation.createUserForTesting("fake_user", new String[0]);
-    int recordsSeen = userWithoutPrivs.doAs(new PrivilegedExceptionAction<Integer>() {
-      @Override
-      public Integer run() throws Exception {
-        Connector conn = mac.getConnector(rootUser.getPrincipal(), delegationToken);
->>>>>>> 0a9837f3
 
       try (BatchScanner bs = client.createBatchScanner(tableName)) {
         bs.setRanges(Collections.singleton(new Range()));
@@ -478,8 +447,8 @@
     try {
       delegationToken = ugi.doAs((PrivilegedExceptionAction<AuthenticationToken>) () -> {
         // As the "root" user, open up the connection and get a delegation token
-        AccumuloClient client = mac.createAccumuloClient(rootUser.getPrincipal(),
-            new KerberosToken());
+        AccumuloClient client =
+            mac.createAccumuloClient(rootUser.getPrincipal(), new KerberosToken());
         log.info("Created client as {}", rootUser.getPrincipal());
         assertEquals(rootUser.getPrincipal(), client.whoami());
         return client.securityOperations().getDelegationToken(new DelegationTokenConfig());
@@ -549,36 +518,19 @@
     log.info("Logged in as {}", rootUser.getPrincipal());
 
     // As the "root" user, open up the connection and get a delegation token
-<<<<<<< HEAD
-    final AuthenticationToken delegationToken1 = root
-        .doAs((PrivilegedExceptionAction<AuthenticationToken>) () -> {
-          AccumuloClient client = mac.createAccumuloClient(rootUser.getPrincipal(),
-              new KerberosToken());
+    final AuthenticationToken delegationToken1 =
+        root.doAs((PrivilegedExceptionAction<AuthenticationToken>) () -> {
+          AccumuloClient client =
+              mac.createAccumuloClient(rootUser.getPrincipal(), new KerberosToken());
           log.info("Created client as {}", rootUser.getPrincipal());
           assertEquals(rootUser.getPrincipal(), client.whoami());
 
-          AuthenticationToken token = client.securityOperations()
-              .getDelegationToken(new DelegationTokenConfig());
+          AuthenticationToken token =
+              client.securityOperations().getDelegationToken(new DelegationTokenConfig());
 
           assertTrue("Could not get tables with delegation token",
               mac.createAccumuloClient(rootUser.getPrincipal(), token).tableOperations().list()
                   .size() > 0);
-=======
-    final AuthenticationToken delegationToken1 =
-        root.doAs(new PrivilegedExceptionAction<AuthenticationToken>() {
-          @Override
-          public AuthenticationToken run() throws Exception {
-            Connector conn = mac.getConnector(rootUser.getPrincipal(), new KerberosToken());
-            log.info("Created connector as {}", rootUser.getPrincipal());
-            assertEquals(rootUser.getPrincipal(), conn.whoami());
-
-            AuthenticationToken token =
-                conn.securityOperations().getDelegationToken(new DelegationTokenConfig());
-
-            assertTrue("Could not get tables with delegation token",
-                mac.getConnector(rootUser.getPrincipal(), token).tableOperations().list().size()
-                    > 0);
->>>>>>> 0a9837f3
 
           return token;
         });
@@ -600,36 +552,19 @@
     });
 
     // Get a new token, so we can compare the keyId on the second to the first
-<<<<<<< HEAD
-    final AuthenticationToken delegationToken2 = root
-        .doAs((PrivilegedExceptionAction<AuthenticationToken>) () -> {
-          AccumuloClient client = mac.createAccumuloClient(rootUser.getPrincipal(),
-              new KerberosToken());
+    final AuthenticationToken delegationToken2 =
+        root.doAs((PrivilegedExceptionAction<AuthenticationToken>) () -> {
+          AccumuloClient client =
+              mac.createAccumuloClient(rootUser.getPrincipal(), new KerberosToken());
           log.info("Created client as {}", rootUser.getPrincipal());
           assertEquals(rootUser.getPrincipal(), client.whoami());
 
-          AuthenticationToken token = client.securityOperations()
-              .getDelegationToken(new DelegationTokenConfig());
+          AuthenticationToken token =
+              client.securityOperations().getDelegationToken(new DelegationTokenConfig());
 
           assertTrue("Could not get tables with delegation token",
               mac.createAccumuloClient(rootUser.getPrincipal(), token).tableOperations().list()
                   .size() > 0);
-=======
-    final AuthenticationToken delegationToken2 =
-        root.doAs(new PrivilegedExceptionAction<AuthenticationToken>() {
-          @Override
-          public AuthenticationToken run() throws Exception {
-            Connector conn = mac.getConnector(rootUser.getPrincipal(), new KerberosToken());
-            log.info("Created connector as {}", rootUser.getPrincipal());
-            assertEquals(rootUser.getPrincipal(), conn.whoami());
-
-            AuthenticationToken token =
-                conn.securityOperations().getDelegationToken(new DelegationTokenConfig());
-
-            assertTrue("Could not get tables with delegation token",
-                mac.getConnector(rootUser.getPrincipal(), token).tableOperations().list().size()
-                    > 0);
->>>>>>> 0a9837f3
 
           return token;
         });
@@ -651,8 +586,8 @@
     // As the "root" user, open up the connection and get a delegation token
     try {
       root.doAs((PrivilegedExceptionAction<AuthenticationToken>) () -> {
-        AccumuloClient client = mac.createAccumuloClient(rootUser.getPrincipal(),
-            new KerberosToken());
+        AccumuloClient client =
+            mac.createAccumuloClient(rootUser.getPrincipal(), new KerberosToken());
         log.info("Created client as {}", rootUser.getPrincipal());
         assertEquals(rootUser.getPrincipal(), client.whoami());
 
@@ -678,10 +613,10 @@
     log.info("Logged in as {}", rootUser.getPrincipal());
 
     // As the "root" user, open up the connection and get a delegation token
-    final AuthenticationToken dt = root
-        .doAs((PrivilegedExceptionAction<AuthenticationToken>) () -> {
-          AccumuloClient client = mac.createAccumuloClient(rootUser.getPrincipal(),
-              new KerberosToken());
+    final AuthenticationToken dt =
+        root.doAs((PrivilegedExceptionAction<AuthenticationToken>) () -> {
+          AccumuloClient client =
+              mac.createAccumuloClient(rootUser.getPrincipal(), new KerberosToken());
           log.info("Created client as {}", rootUser.getPrincipal());
           assertEquals(rootUser.getPrincipal(), client.whoami());
 
@@ -700,8 +635,8 @@
     UserGroupInformation.loginUserFromKeytab(rootUser.getPrincipal(),
         rootUser.getKeytab().getAbsolutePath());
 
-    final AccumuloClient client = mac.createAccumuloClient(rootUser.getPrincipal(),
-        new KerberosToken());
+    final AccumuloClient client =
+        mac.createAccumuloClient(rootUser.getPrincipal(), new KerberosToken());
 
     // The server-side implementation should prevent the revocation of the 'root' user's systems
     // permissions
