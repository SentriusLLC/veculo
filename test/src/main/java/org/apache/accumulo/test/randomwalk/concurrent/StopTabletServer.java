--- conflicted
+++ resolved
@@ -16,12 +16,8 @@
  */
 package org.apache.accumulo.test.randomwalk.concurrent;
 
-<<<<<<< HEAD
-import java.nio.charset.StandardCharsets;
-=======
-import static com.google.common.base.Charsets.UTF_8;
+import static java.nio.charset.StandardCharsets.UTF_8;
 
->>>>>>> 9b20a9d4
 import java.util.ArrayList;
 import java.util.Collections;
 import java.util.HashSet;
@@ -54,11 +50,7 @@
           Collections.sort(children);
           Stat stat = new Stat();
           byte[] data = rdr.getData(base + "/" + child + "/" + children.get(0), stat);
-<<<<<<< HEAD
-          if (!"master".equals(new String(data, StandardCharsets.UTF_8))) {
-=======
           if (!"master".equals(new String(data, UTF_8))) {
->>>>>>> 9b20a9d4
             result.add(new TServerInstance(AddressUtil.parseAddress(child, false), stat.getEphemeralOwner()));
           }
         }
