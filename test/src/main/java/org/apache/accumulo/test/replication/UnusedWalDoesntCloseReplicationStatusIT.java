--- conflicted
+++ resolved
@@ -129,11 +129,7 @@
     key.tablet = null;
     key.event = LogEvents.MUTATION;
     key.filename = tserverWal.getAbsolutePath();
-<<<<<<< HEAD
     value.mutations = Arrays.asList(new ServerMutation(new Text("row")));
-=======
-    value.mutations = Arrays.<Mutation>asList(new ServerMutation(new Text("row")));
->>>>>>> 0a9837f3
 
     key.write(dos);
     value.write(dos);
