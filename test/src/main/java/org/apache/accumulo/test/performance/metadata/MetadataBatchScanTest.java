--- conflicted
+++ resolved
@@ -24,6 +24,7 @@
 import java.util.TreeSet;
 import java.util.UUID;
 
+import org.apache.accumulo.core.Constants;
 import org.apache.accumulo.core.client.BatchScanner;
 import org.apache.accumulo.core.client.BatchWriter;
 import org.apache.accumulo.core.client.BatchWriterConfig;
@@ -103,17 +104,10 @@
         
         String dir = "/t-" + UUID.randomUUID();
         
-<<<<<<< HEAD
-        TabletsSection.ServerColumnFamily.DIRECTORY_COLUMN.put(mut, new Value(dir.getBytes()));
+        TabletsSection.ServerColumnFamily.DIRECTORY_COLUMN.put(mut, new Value(dir.getBytes(Constants.UTF8)));
         
         for (int i = 0; i < 5; i++) {
-          mut.put(DataFileColumnFamily.NAME, new Text(dir + "/00000_0000" + i + ".map"), new Value("10000,1000000".getBytes()));
-=======
-        Constants.METADATA_DIRECTORY_COLUMN.put(mut, new Value(dir.getBytes(Constants.UTF8)));
-        
-        for (int i = 0; i < 5; i++) {
-          mut.put(Constants.METADATA_DATAFILE_COLUMN_FAMILY, new Text(dir + "/00000_0000" + i + ".map"), new Value("10000,1000000".getBytes(Constants.UTF8)));
->>>>>>> b11a0361
+          mut.put(DataFileColumnFamily.NAME, new Text(dir + "/00000_0000" + i + ".map"), new Value("10000,1000000".getBytes(Constants.UTF8)));
         }
         
         bw.addMutation(mut);
