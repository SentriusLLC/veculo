--- conflicted
+++ resolved
@@ -52,20 +52,14 @@
     cfg.useMiniDFS();
   }
 
-<<<<<<< HEAD
-  private int SMALL_QUEUE_SIZE = 100000;
-  private int LARGE_QUEUE_SIZE = SMALL_QUEUE_SIZE * 10;
-  private static final long N = 1000000;
-=======
   @Override
   protected int defaultTimeoutSeconds() {
     return 4 * 60;
   }
 
-  int SMALL_QUEUE_SIZE = 100000;
-  int LARGE_QUEUE_SIZE = SMALL_QUEUE_SIZE * 10;
-  static final long N = 1000000;
->>>>>>> ed1bb673
+  private int SMALL_QUEUE_SIZE = 100000;
+  private int LARGE_QUEUE_SIZE = SMALL_QUEUE_SIZE * 10;
+  private static final long N = 1000000;
 
   @Test
   public void test() throws Exception {
