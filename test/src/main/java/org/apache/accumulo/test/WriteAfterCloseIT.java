/*
 * Licensed to the Apache Software Foundation (ASF) under one
 * or more contributor license agreements.  See the NOTICE file
 * distributed with this work for additional information
 * regarding copyright ownership.  The ASF licenses this file
 * to you under the Apache License, Version 2.0 (the
 * "License"); you may not use this file except in compliance
 * with the License.  You may obtain a copy of the License at
 *
 *   https://www.apache.org/licenses/LICENSE-2.0
 *
 * Unless required by applicable law or agreed to in writing,
 * software distributed under the License is distributed on an
 * "AS IS" BASIS, WITHOUT WARRANTIES OR CONDITIONS OF ANY
 * KIND, either express or implied.  See the License for the
 * specific language governing permissions and limitations
 * under the License.
 */
package org.apache.accumulo.test;

import static org.junit.jupiter.api.Assertions.assertEquals;
import static org.junit.jupiter.api.Assertions.assertNotNull;
import static org.junit.jupiter.api.Assertions.assertTrue;

import java.security.SecureRandom;
import java.time.Duration;
import java.util.ArrayList;
import java.util.List;
import java.util.Map;
import java.util.Properties;
import java.util.concurrent.Callable;
import java.util.concurrent.ExecutionException;
import java.util.concurrent.Executors;
import java.util.concurrent.Future;
import java.util.concurrent.TimeUnit;

import org.apache.accumulo.core.client.Accumulo;
import org.apache.accumulo.core.client.AccumuloClient;
import org.apache.accumulo.core.client.BatchWriter;
import org.apache.accumulo.core.client.BatchWriterConfig;
import org.apache.accumulo.core.client.ConditionalWriter;
import org.apache.accumulo.core.client.ConditionalWriterConfig;
import org.apache.accumulo.core.client.Scanner;
import org.apache.accumulo.core.client.TimedOutException;
import org.apache.accumulo.core.client.admin.NewTableConfiguration;
import org.apache.accumulo.core.client.admin.TimeType;
import org.apache.accumulo.core.conf.Property;
import org.apache.accumulo.core.data.ColumnUpdate;
import org.apache.accumulo.core.data.Condition;
import org.apache.accumulo.core.data.ConditionalMutation;
import org.apache.accumulo.core.data.Mutation;
import org.apache.accumulo.core.data.Value;
import org.apache.accumulo.core.data.constraints.Constraint;
import org.apache.accumulo.harness.AccumuloClusterHarness;
import org.apache.accumulo.minicluster.ServerType;
import org.apache.accumulo.miniclusterImpl.MiniAccumuloConfigImpl;
import org.apache.hadoop.conf.Configuration;
import org.apache.hadoop.fs.RawLocalFileSystem;
import org.junit.jupiter.params.ParameterizedTest;
import org.junit.jupiter.params.provider.CsvSource;

public class WriteAfterCloseIT extends AccumuloClusterHarness {

  @Override
  public void configureMiniCluster(MiniAccumuloConfigImpl cfg, Configuration hadoopCoreSite) {
    cfg.setProperty(Property.MANAGER_RECOVERY_DELAY, "1s");
    cfg.setProperty(Property.INSTANCE_ZK_TIMEOUT, "10s");
    cfg.setProperty(Property.TSERV_MINTHREADS, "256");
    hadoopCoreSite.set("fs.file.impl", RawLocalFileSystem.class.getName());
  }

  @Override
  protected Duration defaultTimeout() {
    return Duration.ofSeconds(300);
  }

  public static class SleepyConstraint implements Constraint {

    private static final SecureRandom rand = new SecureRandom();

    private static final long SLEEP_TIME = 4000;

    @Override
    public String getViolationDescription(short violationCode) {
      return "No such violation";
    }

    @Override
    public List<Short> check(Environment env, Mutation mutation) {

      if (mutation.getUpdates().stream().anyMatch(ColumnUpdate::isDeleted)) {
        // only want to randomly sleep for inserts, not deletes
        return null;
      }

      // the purpose of this constraint is to just randomly hold up inserts on the server side
      if (rand.nextBoolean()) {
<<<<<<< HEAD
        try {
          Thread.sleep(4000);
        } catch (InterruptedException ex) {
          throw new IllegalStateException("Interrupted during sleep", ex);
        }
=======
        UtilWaitThread.sleep(SLEEP_TIME);
>>>>>>> 751c5491
      }

      return null;
    }
  }

  // @formatter:off
  @ParameterizedTest
  @CsvSource(
      value = {"time,   kill,  timeout, conditional",
              "MILLIS,  false, 0,       false",
              "LOGICAL, false, 0,       false",
              "MILLIS,  true,  0,       false",
              "MILLIS,  false, 2000,    false",
              "MILLIS,  false, 0,       true",
              "LOGICAL, false, 0,       true",
              "MILLIS,  true,  0,       true",
              "MILLIS,  false, 2000,    true"},
      useHeadersInDisplayName = true)
  // @formatter:on
  public void testWriteAfterClose(TimeType timeType, boolean killTservers, long timeout,
      boolean useConditionalWriter) throws Exception {
    // re #3721 test that tries to cause a write event to happen after a batch writer is closed
    String table = getUniqueNames(1)[0];
    var props = new Properties();
    props.putAll(getClientProps());
    props.setProperty(Property.GENERAL_RPC_TIMEOUT.getKey(), "1s");

    NewTableConfiguration ntc = new NewTableConfiguration().setTimeType(timeType);
    ntc.setProperties(
        Map.of(Property.TABLE_CONSTRAINT_PREFIX.getKey() + "1", SleepyConstraint.class.getName()));

    // The short rpc timeout and the random sleep in the constraint can cause some of the writes
    // done by a batch writer to timeout. The batch writer will internally retry the write, but the
    // timed out write could still go through at a later time.

    var executor = Executors.newCachedThreadPool();

    try (AccumuloClient c = Accumulo.newClient().from(props).build()) {
      c.tableOperations().create(table, ntc);

      List<Future<?>> futures = new ArrayList<>();

      for (int i = 0; i < 100; i++) {
        futures.add(
            executor.submit(createWriteTask(i * 1000, c, table, timeout, useConditionalWriter)));
      }

      if (killTservers) {
        Thread.sleep(250);
        getCluster().getClusterControl().stopAllServers(ServerType.TABLET_SERVER);
        // sleep longer than ZK timeout to let ephemeral lock nodes expire in ZK
        Thread.sleep(11000);
        getCluster().getClusterControl().startAllServers(ServerType.TABLET_SERVER);
      }

      int errorCount = 0;

      // wait for all futures to complete
      for (var future : futures) {
        try {
          future.get();
        } catch (ExecutionException e) {
          var cause = e.getCause();
          while (cause != null && !(cause instanceof TimedOutException)) {
            cause = cause.getCause();
          }

          assertNotNull(cause);
          errorCount++;
        }
      }

      boolean expectErrors = timeout > 0;
      if (expectErrors) {
        assertTrue(errorCount > 0);
      } else {
        assertEquals(0, errorCount);
        // allow potential out-of-order writes on a tserver to run
        Thread.sleep(SleepyConstraint.SLEEP_TIME);
        try (Scanner scanner = c.createScanner(table)) {
          // every insertion was deleted so table should be empty unless there were out of order
          // writes
          assertEquals(0, scanner.stream().count());
        }
      }
    } finally {
      executor.shutdownNow();
    }
  }

  private static Callable<Void> createWriteTask(int row, AccumuloClient c, String table,
      long timeout, boolean useConditionalWriter) {
    return () -> {
      if (useConditionalWriter) {
        ConditionalWriterConfig cwc =
            new ConditionalWriterConfig().setTimeout(timeout, TimeUnit.MILLISECONDS);
        try (ConditionalWriter writer = c.createConditionalWriter(table, cwc)) {
          ConditionalMutation m = new ConditionalMutation("r" + row);
          m.addCondition(new Condition("f1", "q1"));
          m.put("f1", "q1", new Value("v1"));
          ConditionalWriter.Result result = writer.write(m);
          var status = result.getStatus();
          assertTrue(status == ConditionalWriter.Status.ACCEPTED
              || status == ConditionalWriter.Status.UNKNOWN);
        }
      } else {
        BatchWriterConfig bwc = new BatchWriterConfig().setTimeout(timeout, TimeUnit.MILLISECONDS);
        try (BatchWriter writer = c.createBatchWriter(table, bwc)) {
          Mutation m = new Mutation("r" + row);
          m.put("f1", "q1", new Value("v1"));
          writer.addMutation(m);
        }
      }
      // Relying on the internal retries of the batch writer, trying to create a situation where
      // some of the writes from above actually happen after the delete below which would negate the
      // delete.

      try (BatchWriter writer = c.createBatchWriter(table)) {
        Mutation m = new Mutation("r" + row);
        m.putDelete("f1", "q1");
        writer.addMutation(m);
      }
      return null;
    };
  }
}<|MERGE_RESOLUTION|>--- conflicted
+++ resolved
@@ -95,15 +95,11 @@
 
       // the purpose of this constraint is to just randomly hold up inserts on the server side
       if (rand.nextBoolean()) {
-<<<<<<< HEAD
         try {
-          Thread.sleep(4000);
+          Thread.sleep(SLEEP_TIME);
         } catch (InterruptedException ex) {
           throw new IllegalStateException("Interrupted during sleep", ex);
         }
-=======
-        UtilWaitThread.sleep(SLEEP_TIME);
->>>>>>> 751c5491
       }
 
       return null;
