/*
 * Licensed to the Apache Software Foundation (ASF) under one
 * or more contributor license agreements.  See the NOTICE file
 * distributed with this work for additional information
 * regarding copyright ownership.  The ASF licenses this file
 * to you under the Apache License, Version 2.0 (the
 * "License"); you may not use this file except in compliance
 * with the License.  You may obtain a copy of the License at
 *
 *   https://www.apache.org/licenses/LICENSE-2.0
 *
 * Unless required by applicable law or agreed to in writing,
 * software distributed under the License is distributed on an
 * "AS IS" BASIS, WITHOUT WARRANTIES OR CONDITIONS OF ANY
 * KIND, either express or implied.  See the License for the
 * specific language governing permissions and limitations
 * under the License.
 */
package org.apache.accumulo.test.shell;

import static java.nio.charset.StandardCharsets.UTF_8;
import static java.util.concurrent.TimeUnit.SECONDS;
import static org.apache.accumulo.core.util.LazySingletons.RANDOM;
import static org.apache.accumulo.harness.AccumuloITBase.MINI_CLUSTER_ONLY;
import static org.apache.accumulo.harness.AccumuloITBase.SUNNY_DAY;
import static org.junit.jupiter.api.Assertions.assertEquals;
import static org.junit.jupiter.api.Assertions.assertFalse;
import static org.junit.jupiter.api.Assertions.assertNotNull;
import static org.junit.jupiter.api.Assertions.assertThrows;
import static org.junit.jupiter.api.Assertions.assertTrue;
import static org.junit.jupiter.api.Assertions.fail;
import static org.junit.jupiter.api.Assumptions.assumeFalse;
import static org.junit.jupiter.api.Assumptions.assumeTrue;

import java.io.BufferedReader;
import java.io.File;
import java.io.FileReader;
import java.io.IOException;
import java.io.PrintWriter;
import java.time.Duration;
import java.util.ArrayList;
import java.util.Arrays;
import java.util.Collections;
import java.util.Iterator;
import java.util.List;
import java.util.Map;
import java.util.Map.Entry;
import java.util.regex.Pattern;

import org.apache.accumulo.core.Constants;
import org.apache.accumulo.core.client.Accumulo;
import org.apache.accumulo.core.client.AccumuloClient;
import org.apache.accumulo.core.client.AccumuloException;
import org.apache.accumulo.core.client.IteratorSetting;
import org.apache.accumulo.core.client.Scanner;
import org.apache.accumulo.core.client.sample.RowColumnSampler;
import org.apache.accumulo.core.client.sample.RowSampler;
import org.apache.accumulo.core.client.security.tokens.AuthenticationToken;
import org.apache.accumulo.core.client.security.tokens.KerberosToken;
import org.apache.accumulo.core.client.security.tokens.PasswordToken;
import org.apache.accumulo.core.client.summary.summarizers.DeletesSummarizer;
import org.apache.accumulo.core.client.summary.summarizers.FamilySummarizer;
import org.apache.accumulo.core.clientImpl.ClientInfo;
import org.apache.accumulo.core.clientImpl.Namespace;
import org.apache.accumulo.core.conf.AccumuloConfiguration;
import org.apache.accumulo.core.conf.DefaultConfiguration;
import org.apache.accumulo.core.conf.Property;
import org.apache.accumulo.core.data.Key;
import org.apache.accumulo.core.data.Value;
import org.apache.accumulo.core.file.FileOperations;
import org.apache.accumulo.core.file.FileSKVWriter;
import org.apache.accumulo.core.metadata.MetadataTable;
import org.apache.accumulo.core.metadata.UnreferencedTabletFile;
import org.apache.accumulo.core.security.Authorizations;
import org.apache.accumulo.core.security.NamespacePermission;
import org.apache.accumulo.core.spi.crypto.NoCryptoServiceFactory;
import org.apache.accumulo.core.util.format.Formatter;
import org.apache.accumulo.core.util.format.FormatterConfig;
import org.apache.accumulo.harness.MiniClusterConfigurationCallback;
import org.apache.accumulo.harness.SharedMiniClusterBase;
import org.apache.accumulo.miniclusterImpl.MiniAccumuloConfigImpl;
import org.apache.accumulo.test.functional.SlowIterator;
import org.apache.accumulo.test.util.Wait;
import org.apache.hadoop.conf.Configuration;
import org.apache.hadoop.fs.FileSystem;
import org.apache.hadoop.fs.Path;
import org.apache.hadoop.io.Text;
import org.apache.hadoop.tools.DistCp;
import org.jline.terminal.Terminal;
import org.junit.jupiter.api.AfterAll;
import org.junit.jupiter.api.AfterEach;
import org.junit.jupiter.api.BeforeAll;
import org.junit.jupiter.api.BeforeEach;
import org.junit.jupiter.api.Tag;
import org.junit.jupiter.api.Test;
import org.slf4j.Logger;
import org.slf4j.LoggerFactory;

import com.google.common.collect.Iterables;

import edu.umd.cs.findbugs.annotations.SuppressFBWarnings;

@Tag(MINI_CLUSTER_ONLY)
@Tag(SUNNY_DAY)
public class ShellServerIT extends SharedMiniClusterBase {

  private static final Logger log = LoggerFactory.getLogger(ShellServerIT.class);

  private MockShell ts;

  private static String rootPath;

  private static class ShellServerITConfigCallback implements MiniClusterConfigurationCallback {
    @Override
    public void configureMiniCluster(MiniAccumuloConfigImpl cfg, Configuration coreSite) {
      // Only one tserver to avoid race conditions on ZK propagation (auths and configuration)
      cfg.setNumTservers(1);
      // Set the min span to 0 so we will definitely get all the traces back. See ACCUMULO-4365
      Map<String,String> siteConf = cfg.getSiteConfig();
      cfg.setSiteConfig(siteConf);
    }
  }

  @Override
  protected Duration defaultTimeout() {
    return Duration.ofMinutes(1);
  }

  @BeforeAll
  public static void setupMiniCluster() throws Exception {
    SharedMiniClusterBase.startMiniClusterWithConfig(new ShellServerITConfigCallback());
    rootPath = getMiniClusterDir().getAbsolutePath();

    String userDir = System.getProperty("user.dir");

    // history file is updated in $HOME
    System.setProperty("HOME", rootPath);
    System.setProperty("hadoop.tmp.dir", userDir + "/target/hadoop-tmp");

  }

  @BeforeEach
  public void setupShell() throws Exception {
    ts = new MockShell(getPrincipal(), getRootPassword(),
        getCluster().getConfig().getInstanceName(), getCluster().getConfig().getZooKeepers(),
        getCluster().getConfig().getClientPropsFile());
  }

  @AfterAll
  public static void tearDownAfterAll() {
    SharedMiniClusterBase.stopMiniCluster();
  }

  @AfterEach
  public void tearDownShell() {
    ts.shell.shutdown();
  }

  @SuppressFBWarnings(value = "PATH_TRAVERSAL_IN", justification = "path provided by test")
  @Test
  public void exporttableImporttable() throws Exception {

    try (AccumuloClient client =
        getCluster().createAccumuloClient(getPrincipal(), new PasswordToken(getRootPassword()))) {
      client.securityOperations().grantNamespacePermission(getPrincipal(), "",
          NamespacePermission.ALTER_NAMESPACE);

      final String tableBase = getUniqueNames(1)[0];
      final String table = tableBase + "_export_src";
      final String table2 = tableBase + "_import_tgt";

      // exporttable / importtable
      ts.exec("createtable " + table + " -evc", true);
      make10();
      ts.exec("addsplits row5", true);
      ts.exec("config -t " + table + " -s table.split.threshold=345M", true);
      ts.exec("offline " + table, true);
      File exportDir = new File(rootPath, "ShellServerIT.export");
      String exportUri = "file://" + exportDir;
      String localTmp = "file://" + new File(rootPath, "ShellServerIT.tmp");
      ts.exec("exporttable -t " + table + " " + exportUri, true);
      DistCp cp = new DistCp(new Configuration(false), null);
      String import_ = "file://" + new File(rootPath, "ShellServerIT.import");
      ClientInfo info = ClientInfo.from(getCluster().getClientProperties());
      if (info.saslEnabled()) {
        // DistCp bugs out trying to get a fs delegation token to perform the cp. Just copy it
        // ourselves by hand.
        FileSystem fs = getCluster().getFileSystem();
        FileSystem localFs = FileSystem.getLocal(new Configuration(false));

        // Path on local fs to cp into
        Path localTmpPath = new Path(localTmp);
        localFs.mkdirs(localTmpPath);

        // Path in remote fs to importtable from
        Path importDir = new Path(import_);
        fs.mkdirs(importDir);

        // Implement a poor-man's DistCp
        try (BufferedReader reader =
            new BufferedReader(new FileReader(new File(exportDir, "distcp.txt"), UTF_8))) {
          for (String line; (line = reader.readLine()) != null;) {
            Path exportedFile = new Path(line);
            // There isn't a cp on FileSystem??
            log.info("Copying {} to {}", line, localTmpPath);
            fs.copyToLocalFile(exportedFile, localTmpPath);
            Path tmpFile = new Path(localTmpPath, exportedFile.getName());
            log.info("Moving {} to the import directory {}", tmpFile, importDir);
            fs.moveFromLocalFile(tmpFile, importDir);
          }
        }
      } else {
        String[] distCpArgs = {"-f", exportUri + "/distcp.txt", import_};
        assertEquals(0, cp.run(distCpArgs), "Failed to run distcp: " + Arrays.toString(distCpArgs));
      }
      Thread.sleep(20);
      ts.exec("importtable " + table2 + " " + import_, true);
      ts.exec("config -t " + table2 + " -np", true, "345M", true);
      ts.exec("getsplits -t " + table2, true, "row5", true);
      ts.exec("constraint --list -t " + table2, true, "VisibilityConstraint=2", true);
      ts.exec("online " + table, true);
      ts.exec("deletetable -f " + table, true);
      ts.exec("deletetable -f " + table2, true);
    }
  }

  @Test
  public void propStressTest() throws Exception {
    try (AccumuloClient client =
        getCluster().createAccumuloClient(getPrincipal(), new PasswordToken(getRootPassword()))) {
      client.securityOperations().grantNamespacePermission(getPrincipal(), "",
          NamespacePermission.ALTER_NAMESPACE);

      final String table = getUniqueNames(1)[0];

      ts.exec("createtable " + table + " -evc", true);
      make10();
      ts.exec("addsplits row5", true);

      ts.exec("config -t " + table + " -s table.split.threshold=345M", true);
      for (int i = 0; i < 50; i++) {
        String expected = (100 + i) + "M";
        ts.exec("config -t " + table + " -s table.split.threshold=" + expected, true);
        ts.exec("config -t " + table + " -np -f table.split.threshold", true, expected, true);

        ts.exec("config -t " + table + " -s table.scan.max.memory=" + expected, true);
        ts.exec("config -t " + table + " -np -f table.scan.max.memory", true, expected, true);

        String bExpected = ((i % 2) == 0) ? "true" : "false";
        ts.exec("config -t " + table + " -s table.bloom.enabled=" + bExpected, true);
        ts.exec("config -t " + table + " -np -f table.bloom.enabled", true, bExpected, true);
      }
    }
  }

  @SuppressFBWarnings(value = "PATH_TRAVERSAL_IN", justification = "path provided by test")
  @Test
  public void execfile() throws Exception {
    // execfile
    File file = File.createTempFile("ShellServerIT.execfile", ".conf", new File(rootPath));
    PrintWriter writer = new PrintWriter(file.getAbsolutePath());
    writer.println("about");
    writer.close();
    ts.exec("execfile " + file.getAbsolutePath(), true, Constants.VERSION, true);

  }

  @Test
  public void egrep() throws Exception {
    final String table = getUniqueNames(1)[0];

    // egrep
    ts.exec("createtable " + table);
    make10();
    String lines = ts.exec("egrep row[123]", true);
    assertEquals(3, lines.split("\n").length - 1);
    ts.exec("deletetable -f " + table);
  }

  @Test
  public void du() throws Exception {
    final String table = getUniqueNames(1)[0];

    // create and delete a table so we get out of a table context in the shell
    ts.exec("notable", true);

    // Calling du not in a table context shouldn't throw an error
    ts.output.clear();
    ts.exec("du", true, "", true);

    ts.output.clear();
    ts.exec("createtable " + table);
    make10();
    ts.exec("flush -t " + table + " -w");
    ts.exec("du " + table, true, " [" + table + "]", true);
    ts.output.clear();
    ts.shell.execCommand("du -h", false, false);
    String o = ts.output.get();
    // for some reason, there's a bit of fluctuation
    assertMatches(o, ".*[1-9][0-9][0-9]\\s\\[" + table + "]\\n");
    ts.exec("deletetable -f " + table);
  }

  @Test
  public void user() throws Exception {
    final String table = getUniqueNames(1)[0];
    final boolean kerberosEnabled = getToken() instanceof KerberosToken;

    // createuser, deleteuser, user, users, droptable, grant, revoke
    if (!kerberosEnabled) {
      ts.input.set("secret\nsecret\n");
    }
    ts.exec("createuser xyzzy", true);
    ts.exec("users", true, "xyzzy", true);
    String perms = ts.exec("userpermissions -u xyzzy", true);
    assertTrue(perms.contains("Table permissions (" + MetadataTable.NAME + "): Table.READ"));
    ts.exec("grant -u xyzzy -s System.CREATE_TABLE", true);
    perms = ts.exec("userpermissions -u xyzzy", true);
    assertTrue(perms.contains(""));
    ts.exec("grant -u " + getPrincipal() + " -t " + MetadataTable.NAME + " Table.WRITE", true);
    ts.exec("grant -u " + getPrincipal() + " -t " + MetadataTable.NAME + " Table.GOOFY", false);
    ts.exec("grant -u " + getPrincipal() + " -s foo", false);
    ts.exec("grant -u xyzzy -t " + MetadataTable.NAME + " foo", false);
    if (!kerberosEnabled) {
      ts.input.set("secret\nsecret\n");
      ts.exec("user xyzzy", true);
      ts.exec("createtable " + table, true, "xyzzy@", true);
      ts.exec("insert row1 cf cq 1", true);
      ts.exec("scan", true, "row1", true);
      ts.exec("droptable -f " + table, true);
      ts.input.set(getRootPassword() + "\n" + getRootPassword() + "\n");
      ts.exec("user root", true);
    }
    ts.exec("deleteuser " + getPrincipal(), false, "delete yourself", true);
    ts.exec("revoke -u xyzzy -s System.CREATE_TABLE", true);
    ts.exec("revoke -u xyzzy -s System.GOOFY", false);
    ts.exec("revoke -u xyzzy -s foo", false);
    ts.exec("revoke -u xyzzy -t " + MetadataTable.NAME + " Table.WRITE", true);
    ts.exec("revoke -u xyzzy -t " + MetadataTable.NAME + " Table.GOOFY", false);
    ts.exec("revoke -u xyzzy -t " + MetadataTable.NAME + " foo", false);
    ts.exec("deleteuser xyzzy", true, "deleteuser { xyzzy } (yes|no)?", true);
    ts.exec("deleteuser -f xyzzy", true);
    ts.exec("users", true, "xyzzy", false);
  }

  @Test
  public void durability() throws Exception {
    final String table = getUniqueNames(1)[0];
    ts.exec("createtable " + table);
    ts.exec("insert -d none a cf cq randomGunkaASDFWEAQRd");
    ts.exec("insert -d foo a cf cq2 2", false, "foo", true);
    ts.exec("scan -r a", true, "randomGunkaASDFWEAQRd", true);
    ts.exec("scan -r a", true, "foo", false);
  }

  @Test
  public void iter() throws Exception {
    final String table = getUniqueNames(1)[0];

    // setshelliter, listshelliter, deleteshelliter
    ts.exec("createtable " + table);
    ts.exec("insert a cf cq 1");
    ts.exec("insert a cf cq 1");
    ts.exec("insert a cf cq 1");
    ts.input.set("true\n\n\n\nSTRING\n");
    ts.exec("setshelliter -class " + SUMMING_COMBINER_ITERATOR + " -p 10 -pn sum -n name", true);
    ts.exec("setshelliter -class " + SUMMING_COMBINER_ITERATOR + " -p 11 -pn sum -n name", false);
    ts.exec("setshelliter -class " + SUMMING_COMBINER_ITERATOR + " -p 10 -pn sum -n other", false);
    ts.input.set("true\n\n\n\nSTRING\n");
    ts.exec("setshelliter -class " + SUMMING_COMBINER_ITERATOR + " -p 11 -pn sum -n xyzzy", true);
    ts.exec("scan -pn sum", true, "3", true);
    ts.exec("listshelliter", true, "Iterator name", true);
    ts.exec("listshelliter", true, "Iterator xyzzy", true);
    ts.exec("listshelliter", true, "Profile : sum", true);
    ts.exec("deleteshelliter -pn sum -n name", true);
    ts.exec("listshelliter", true, "Iterator name", false);
    ts.exec("listshelliter", true, "Iterator xyzzy", true);
    ts.exec("deleteshelliter -pn sum -a", true);
    ts.exec("listshelliter", true, "Iterator xyzzy", false);
    ts.exec("listshelliter", true, "Profile : sum", false);
    ts.exec("deletetable -f " + table);
    // list iter
    ts.exec("createtable " + table);
    ts.exec("insert a cf cq 1");
    ts.exec("insert a cf cq 1");
    ts.exec("insert a cf cq 1");
    ts.input.set("true\n\n\n\nSTRING\n");
    ts.exec("setiter -scan -class " + SUMMING_COMBINER_ITERATOR + " -p 10 -n name", true);
    ts.exec("setiter -scan -class " + SUMMING_COMBINER_ITERATOR + " -p 11 -n name", false);
    ts.exec("setiter -scan -class " + SUMMING_COMBINER_ITERATOR + " -p 10 -n other", false);
    ts.input.set("true\n\n\n\nSTRING\n");
    ts.exec("setiter -scan -class " + SUMMING_COMBINER_ITERATOR + " -p 11 -n xyzzy", true);
    ts.exec("scan", true, "3", true);
    ts.exec("listiter -scan", true, "Iterator name", true);
    ts.exec("listiter -scan", true, "Iterator xyzzy", true);
    ts.exec("listiter -minc", true, "Iterator name", false);
    ts.exec("listiter -minc", true, "Iterator xyzzy", false);
    ts.exec("deleteiter -scan -n name", true);
    ts.exec("listiter -scan", true, "Iterator name", false);
    ts.exec("listiter -scan", true, "Iterator xyzzy", true);
    ts.exec("deletetable -f " + table);

  }

  @Test
  public void setIterOptionPrompt() throws Exception {
    try (AccumuloClient client = Accumulo.newClient().from(getClientProps()).build()) {
      final String[] tableNames = getUniqueNames(4);
      final String tableName0 = tableNames[0];

      ts.exec("createtable " + tableName0);
      ts.input.set("\n\n");
      // Setting a non-optiondescriber with no name should fail
      ts.exec("setiter -scan -class " + COLUMN_FAMILY_COUNTER_ITERATOR + " -p 30", false);

      // Name as option will work
      ts.exec("setiter -scan -class " + COLUMN_FAMILY_COUNTER_ITERATOR + " -p 30 -name cfcounter",
          true);

      String expectedKey = "table.iterator.scan.cfcounter";
      String expectedValue = "30," + COLUMN_FAMILY_COUNTER_ITERATOR;
      checkTableForProperty(client, tableName0, expectedKey, expectedValue);

      ts.exec("deletetable " + tableName0, true);

      final String tableName1 = tableNames[1];

      ts.exec("createtable " + tableName1, true);

      ts.input.set("customcfcounter\n\n");

      // Name on the CLI should override OptionDescriber (or user input name, in this case)
      ts.exec("setiter -scan -class " + COLUMN_FAMILY_COUNTER_ITERATOR + " -p 30", true);
      expectedKey = "table.iterator.scan.customcfcounter";
      expectedValue = "30," + COLUMN_FAMILY_COUNTER_ITERATOR;
      checkTableForProperty(client, tableName1, expectedKey, expectedValue);

      ts.exec("deletetable " + tableName1, true);

      final String tableName2 = tableNames[2];

      ts.exec("createtable " + tableName2, true);

      ts.input.set("customcfcounter\nname1 value1\nname2 value2\n\n");

      // Name on the CLI should override OptionDescriber (or user input name, in this case)
      ts.exec("setiter -scan -class " + COLUMN_FAMILY_COUNTER_ITERATOR + " -p 30", true);

      expectedKey = "table.iterator.scan.customcfcounter";
      expectedValue = "30," + COLUMN_FAMILY_COUNTER_ITERATOR;
      checkTableForProperty(client, tableName2, expectedKey, expectedValue);
      expectedKey = "table.iterator.scan.customcfcounter.opt.name1";
      expectedValue = "value1";
      checkTableForProperty(client, tableName2, expectedKey, expectedValue);
      expectedKey = "table.iterator.scan.customcfcounter.opt.name2";
      expectedValue = "value2";
      checkTableForProperty(client, tableName2, expectedKey, expectedValue);

      ts.exec("deletetable " + tableName2, true);

      String tableName3 = tableNames[3];

      ts.exec("createtable " + tableName3, true);

      ts.input.set("\nname1 value1.1,value1.2,value1.3\nname2 value2\n\n");

      // Name on the CLI should override OptionDescriber (or user input name, in this case)
      ts.exec("setiter -scan -class " + COLUMN_FAMILY_COUNTER_ITERATOR + " -p 30 -name cfcounter",
          true);
      expectedKey = "table.iterator.scan.cfcounter";
      expectedValue = "30," + COLUMN_FAMILY_COUNTER_ITERATOR;
      checkTableForProperty(client, tableName3, expectedKey, expectedValue);
      expectedKey = "table.iterator.scan.cfcounter.opt.name1";
      expectedValue = "value1.1,value1.2,value1.3";
      checkTableForProperty(client, tableName3, expectedKey, expectedValue);
      expectedKey = "table.iterator.scan.cfcounter.opt.name2";
      expectedValue = "value2";
      checkTableForProperty(client, tableName3, expectedKey, expectedValue);

      ts.exec("deletetable " + tableName3, true);
    }
  }

  protected void checkTableForProperty(final AccumuloClient client, final String tableName,
      final String expectedKey, final String expectedValue) throws Exception {
    Wait.waitFor(
        () -> client.tableOperations().getConfiguration(tableName).get(expectedKey)
            .equals(expectedValue),
        5000, 500, "Failed to find expected value for key: " + expectedKey);
  }

  @Test
  public void notable() throws Exception {
    final String table = getUniqueNames(1)[0];

    // notable
    ts.exec("createtable " + table, true);
    ts.exec("scan", true, " " + table + ">", true);
    assertTrue(ts.output.get().contains(" " + table + ">"));
    ts.exec("notable", true);
    ts.exec("scan", false, "Not in a table context.", true);
    assertFalse(ts.output.get().contains(" " + table + ">"));
    ts.exec("deletetable -f " + table);
  }

  @Test
  public void sleep() throws Exception {
    // sleep
    long now = System.currentTimeMillis();
    ts.exec("sleep 0.2", true);
    long diff = System.currentTimeMillis() - now;
    assertTrue(diff >= 200, "Diff was actually " + diff);
    assertTrue(diff < 600, "Diff was actually " + diff);
  }

  @Test
  public void addauths() throws Exception {
    final String table = getUniqueNames(1)[0];
    // addauths
    ts.exec("createtable " + table + " -evc");
    boolean success = false;
    // Rely on the timeout rule in AccumuloIT
    while (!success) {
      try {
        ts.exec("insert a b c d -l foo", false, "does not have authorization", true,
            new ErrorMessageCallback(getClientProps()));
        success = true;
      } catch (AssertionError e) {
        Thread.sleep(500);
      }
    }
    ts.exec("addauths -s foo,bar", true);
    boolean passed = false;
    // Rely on the timeout rule in AccumuloIT
    while (!passed) {
      try {
        ts.exec("getauths", true, "foo", true);
        ts.exec("getauths", true, "bar", true);
        passed = true;
      } catch (AssertionError | Exception e) {
        Thread.sleep(500);
      }
    }
    assertTrue(passed, "Could not successfully see updated authoriations");
    ts.exec("insert a b c d -l foo");
    ts.exec("scan", true, "[foo]");
    ts.exec("scan -s bar", true, "[foo]", false);
    ts.exec("deletetable -f " + table);
  }

  @Test
  public void getAuths() throws Exception {
    assumeFalse(getToken() instanceof KerberosToken, "test skipped for kerberos");

    // create two users with different auths
    for (int i = 1; i <= 2; i++) {
      String userName = testName() + "user" + i;
      String password = "password" + i;
      String auths = "auth" + i + "A,auth" + i + "B";
      ts.exec("createuser " + userName, true);
      ts.exec(password, true);
      ts.exec("addauths -u " + userName + " -s " + auths, true);
    }

    // get auths using root user, which has System.SYSTEM
    ts.exec("getauths -u getAuthsuser1", true, "auth1A", true);
    ts.exec("getauths -u getAuthsuser1", true, "auth1B", true);
    ts.exec("getauths -u getAuthsuser2", true, "auth2A", true);
    ts.exec("getauths -u getAuthsuser2", true, "auth2B", true);

    // grant the first user the ability to see other users auths
    ts.exec("grant -u getAuthsuser1 -s System.ALTER_USER", true);

    // switch to first user (the one with the ALTER_USER perm)
    ts.exec("user getAuthsuser1", true);
    ts.exec("password1", true);

    // get auths for self and other user
    ts.exec("getauths -u getAuthsuser1", true, "auth1A", true);
    ts.exec("getauths -u getAuthsuser1", true, "auth1B", true);
    ts.exec("getauths -u getAuthsuser2", true, "auth2A", true);
    ts.exec("getauths -u getAuthsuser2", true, "auth2B", true);

    // switch to second user (the one without the ALTER_USER perm)
    ts.exec("user getAuthsuser2", true);
    ts.exec("password2", true);

    // get auths for self, but not other user
    ts.exec("getauths -u getAuthsuser2", true, "auth2A", true);
    ts.exec("getauths -u getAuthsuser2", true, "auth2B", true);
    ts.exec("getauths -u getAuthsuser1", false, "PERMISSION_DENIED", true);
    ts.exec("getauths -u getAuthsuser1", false, "PERMISSION_DENIED", true);
  }

  @Test
  public void byeQuitExit() throws Exception {
    // bye, quit, exit
    for (String cmd : "bye quit exit".split(" ")) {
      assertFalse(ts.shell.getExit());
      ts.exec(cmd);
      assertTrue(ts.shell.getExit());
      ts.shell.setExit(false);
    }
  }

  @Test
  public void classpath() throws Exception {
    final String javaClassPath = System.getProperty("java.class.path");

    // capture classpath from the shell command
    final String result = ts.exec("classpath", true);

    // for unit tests the classpath should match what the shell returned
    Arrays.stream(javaClassPath.split(File.pathSeparator))
        .forEach(classPathUri -> assertTrue(result.contains(classPathUri)));
  }

  @Test
  public void clearCls() throws Exception {
    // clear/cls
    if (!Terminal.TYPE_DUMB.equalsIgnoreCase(ts.shell.getTerminal().getType())) {
      ts.exec("cls", true, "[1;1H");
      ts.exec("clear", true, "[2J");
    } else {
      ts.exec("cls", false, "does not support");
      ts.exec("clear", false, "does not support");
    }
  }

  @Test
  public void clonetable() throws Exception {

    try (AccumuloClient client =
        getCluster().createAccumuloClient(getPrincipal(), new PasswordToken(getRootPassword()))) {
      client.securityOperations().grantNamespacePermission(getPrincipal(), "",
          NamespacePermission.ALTER_NAMESPACE);
    }

    final String table = getUniqueNames(1)[0];
    final String clone = table + "_clone";

    // clonetable
    ts.exec("createtable " + table + " -evc");
    ts.exec("config -t " + table + " -s table.split.threshold=123M", true);
    ts.exec("addsplits -t " + table + " a b c", true);
    ts.exec("insert a b c value");
    ts.exec("scan", true, "value", true);
    ts.exec("clonetable " + table + " " + clone);
    // verify constraint, config, and splits were cloned
    ts.exec("table " + clone);
    ts.exec("scan", true, "value", true);
    ts.exec("constraint --list -t " + clone, true, "VisibilityConstraint=2", true);
    ts.exec("config -t " + clone + " -np", true, "123M", true);
    ts.exec("getsplits -t " + clone, true, "a\nb\nc\n");
    ts.exec("deletetable -f " + table);
    ts.exec("deletetable -f " + clone);
  }

  @Test
  public void clonetableOffline() throws Exception {

    try (AccumuloClient client =
        getCluster().createAccumuloClient(getPrincipal(), new PasswordToken(getRootPassword()))) {
      client.securityOperations().grantNamespacePermission(getPrincipal(), "",
          NamespacePermission.ALTER_NAMESPACE);
    }

    final String table = getUniqueNames(1)[0];
    final String clone = table + "_clone";

    // clonetable
    ts.exec("createtable " + table + " -evc");
    ts.exec("config -t " + table + " -s table.split.threshold=123M", true);
    ts.exec("addsplits -t " + table + " a b c", true);
    ts.exec("insert a b c value");
    ts.exec("scan", true, "value", true);
    ts.exec("clonetable " + table + " " + clone + " -o");
    // verify constraint, config, and splits were cloned
    ts.exec("table " + clone);
    ts.exec("scan", false, "TableOfflineException", true);
    ts.exec("constraint --list -t " + clone, true, "VisibilityConstraint=2", true);
    ts.exec("config -t " + clone + " -np", true, "123M", true);
    ts.exec("getsplits -t " + clone, true, "a\nb\nc\n");
    ts.exec("deletetable -f " + table);
    ts.exec("deletetable -f " + clone);
  }

  @Test
  public void createTableWithProperties() throws Exception {
    final String table = getUniqueNames(1)[0];

    // create table with initial properties
    String testProp = "table.custom.description=description,table.custom.testProp=testProp,"
        + Property.TABLE_SPLIT_THRESHOLD.getKey() + "=10K";

    ts.exec("createtable " + table + " -prop " + testProp, true);
    ts.exec("insert a b c value", true);
    ts.exec("scan", true, "value", true);

    try (AccumuloClient accumuloClient = Accumulo.newClient().from(getClientProps()).build()) {
      accumuloClient.tableOperations().getConfiguration(table).forEach((key, value) -> {
        if (key.equals("table.custom.description")) {
          assertEquals("description", value, "Initial property was not set correctly");
        }

        if (key.equals("table.custom.testProp")) {
          assertEquals("testProp", value, "Initial property was not set correctly");
        }

        if (key.equals(Property.TABLE_SPLIT_THRESHOLD.getKey())) {
          assertEquals("10K", value, "Initial property was not set correctly");
        }
      });
    }
    ts.exec("deletetable -f " + table);
  }

  @Test
  public void testCompactions() throws Exception {
    final String table = getUniqueNames(1)[0];

    // compact
    ts.exec("createtable " + table);

    String tableId = getTableId(table);

    // make two files
    ts.exec("insert a b c d");
    ts.exec("flush -w");
    ts.exec("insert x y z v");
    ts.exec("flush -w");
    int oldCount = countFiles(tableId);
    // merge two files into one
    ts.exec("compact -t " + table + " -w");
    assertTrue(countFiles(tableId) < oldCount);
    ts.exec("addsplits -t " + table + " f");
    // make two more files:
    ts.exec("insert m 1 2 3");
    ts.exec("flush -w");
    ts.exec("insert n 1 2 v901");
    ts.exec("flush -w");
    List<String> oldFiles = getFiles(tableId);

    // at this point there are 4 files in the default tablet
    assertEquals(4, oldFiles.size(), "Files that were found: " + oldFiles);

    // compact some data:
    ts.exec("compact -b g -e z -w");
    assertEquals(2, countFiles(tableId));
    ts.exec("compact -w");
    assertEquals(2, countFiles(tableId));
    ts.exec("merge --all -t " + table);
    ts.exec("compact -w");
    assertEquals(1, countFiles(tableId));

    ts.exec("deletetable -f " + table);
  }

  @Test
  public void testCompactionSelection() throws Exception {
    final String table = getUniqueNames(1)[0];
    final String clone = table + "_clone";

    ts.exec("createtable " + table);
    ts.exec("insert a b c d");
    ts.exec("flush -w");
    ts.exec("insert x y z v");
    ts.exec("flush -w");

    ts.exec("clonetable -s " + Property.TABLE_MAJC_RATIO.getKey() + "=10 " + table + " " + clone);

    ts.exec("table " + clone);
    ts.exec("insert m n l o");
    ts.exec("flush -w");

    String tableId = getTableId(table);
    String cloneId = getTableId(clone);

    assertEquals(3, countFiles(cloneId));

    // compact only files from src table
    ts.exec("compact -t " + clone + " -w --sf-epath .*tables/" + tableId + ".*");

    assertEquals(2, countFiles(cloneId));

    ts.exec("insert r s t u");
    ts.exec("flush -w");

    assertEquals(3, countFiles(cloneId));

    // compact all flush files
    ts.exec("compact -t " + clone + " -w --sf-ename F.*");

    assertEquals(2, countFiles(cloneId));

    // create two large files
    StringBuilder sb = new StringBuilder("insert b v q ");
    RANDOM.get().ints(10_000, 0, 26).forEach(i -> sb.append('a' + i));

    ts.exec(sb.toString());
    ts.exec("flush -w");

    ts.exec(sb.toString());
    ts.exec("flush -w");

    assertEquals(4, countFiles(cloneId));

    // compact only small files
    ts.exec("compact -t " + clone + " -w --sf-lt-esize 1000");

    assertEquals(3, countFiles(cloneId));

    // compact large files if 3 or more
    ts.exec("compact -t " + clone + " -w --sf-gt-esize 1K --min-files 3");

    assertEquals(3, countFiles(cloneId));

    // compact large files if 2 or more
    ts.exec("compact -t " + clone + " -w --sf-gt-esize 1K --min-files 2");

    assertEquals(2, countFiles(cloneId));

    // compact if tablet has 3 or more files
    ts.exec("compact -t " + clone + " -w --min-files 3");

    assertEquals(2, countFiles(cloneId));

    // compact if tablet has 2 or more files
    ts.exec("compact -t " + clone + " -w --min-files 2");

    assertEquals(1, countFiles(cloneId));

    // create two small and one large flush files in order to test AND
    ts.exec(sb.toString());
    ts.exec("flush -w");

    ts.exec("insert m n l o");
    ts.exec("flush -w");

    ts.exec("insert m n l o");
    ts.exec("flush -w");

    assertEquals(4, countFiles(cloneId));

    // should only compact two small flush files leaving large flush file
    ts.exec("compact -t " + clone + " -w --sf-ename F.* --sf-lt-esize 1K");

    assertEquals(3, countFiles(cloneId));

    String clone2 = table + "_clone_2";
    ts.exec("clonetable -s"
        + " table.sampler.opt.hasher=murmur3_32,table.sampler.opt.modulus=7,table.sampler="
        + RowSampler.class.getName() + " " + clone + " " + clone2);
    String clone2Id = getTableId(clone2);

    assertEquals(3, countFiles(clone2Id));

    ts.exec("table " + clone2);
    ts.exec("insert v n l o");
    ts.exec("flush -w");

    ts.exec("insert x n l o");
    ts.exec("flush -w");

    assertEquals(5, countFiles(clone2Id));

    ts.exec("compact -t " + clone2 + " -w --sf-no-sample");

    assertEquals(3, countFiles(clone2Id));
  }

  @Test
  public void testScanSample() throws Exception {
    final String table = getUniqueNames(1)[0];

    // compact
    ts.exec("createtable " + table);

    ts.exec("insert 9255 doc content 'abcde'");
    ts.exec("insert 9255 doc url file://foo.txt");
    ts.exec("insert 8934 doc content 'accumulo scales'");
    ts.exec("insert 8934 doc url file://accumulo_notes.txt");
    ts.exec("insert 2317 doc content 'milk, eggs, bread, parmigiano-reggiano'");
    ts.exec("insert 2317 doc url file://groceries/9.txt");
    ts.exec("insert 3900 doc content 'EC2 ate my homework'");
    ts.exec("insert 3900 doc uril file://final_project.txt");

    String clone1 = table + "_clone_1";
    ts.exec("clonetable -s"
        + " table.sampler.opt.hasher=murmur3_32,table.sampler.opt.modulus=3,table.sampler="
        + RowSampler.class.getName() + " " + table + " " + clone1);

    ts.exec("compact -t " + clone1 + " -w --sf-no-sample");

    ts.exec("table " + clone1);
    ts.exec("scan --sample", true, "parmigiano-reggiano", true);
    ts.exec("grep --sample reg", true, "parmigiano-reggiano", true);
    ts.exec("scan --sample", true, "accumulo", false);
    ts.exec("grep --sample acc", true, "accumulo", false);

    // Create table where table sample config differs from what's in file
    String clone2 = table + "_clone_2";
    ts.exec("clonetable -s"
        + " table.sampler.opt.hasher=murmur3_32,table.sampler.opt.modulus=2,table.sampler="
        + RowSampler.class.getName() + " " + clone1 + " " + clone2);

    ts.exec("table " + clone2);
    ts.exec("scan --sample", false, "SampleNotPresentException", true);
    ts.exec("grep --sample reg", false, "SampleNotPresentException", true);

    ts.exec("compact -t " + clone2 + " -w --sf-no-sample");

    for (String expected : Arrays.asList("2317", "3900", "9255")) {
      ts.exec("scan --sample", true, expected, true);
      ts.exec("grep --sample " + expected.substring(0, 2), true, expected, true);
    }

    ts.exec("scan --sample", true, "8934", false);
    ts.exec("grep --sample 89", true, "8934", false);
  }

  // Feb 2023 - the sample example utilizing RowColumnSampler was failing. Analysis found that
  // the AbstractHashSampler was throwing an exception when additional options were utilized,
  // i.e., options beyond the required base 'hasher' and 'modulus' options. Additionally, the
  // RowColumnSampler threw an exception when the base options were parsed.
  // This test exercises a sampler that utilizes additional options and verifies options are parsed
  // successfully.
  @Test
  public void testScanSampleOptions() throws Exception {
    final String table = getUniqueNames(1)[0];

    ts.exec("createtable " + table);

    ts.exec("insert 9255 doc content 'abcde'");
    ts.exec("insert 9255 doc url file://foo.txt");
    ts.exec("insert 8934 doc content 'accumulo scales'");
    ts.exec("insert 8934 doc url file://accumulo_notes.txt");
    ts.exec("insert 5454 image size 2024,800");
    ts.exec("insert 7000 image metadata '2023/01/02 12:34:43'");
    ts.exec("insert 7000 image uri file://image1.jpg");
    ts.exec("insert 2317 doc content 'milk, eggs, bread, parmigiano-reggiano'");
    ts.exec("insert 2317 doc url file://groceries/9.txt");
    ts.exec("insert 3900 doc content 'EC2 ate my homework'");
    ts.exec("insert 3900 doc url file://final_project.txt");

    // Verify sampler with more than just base options parses correctly
    String clone1 = table + "_clone_1";
    ts.exec("clonetable -s"
        + " table.sampler.opt.hasher=murmur3_32,table.sampler.opt.modulus=3,table.sampler.opt.qualifier="
        + "true,table.sampler=" + RowColumnSampler.class.getName() + " " + table + " " + clone1);
    ts.exec("compact -t " + clone1 + " -w --sf-no-sample");
    ts.exec("table " + clone1);
    ts.exec("scan --sample", true);
    for (String expected : Arrays.asList("groceries", "final_project", "accumulo_notes",
        "foo.txt")) {
      ts.exec("scan --sample", true, expected, true);
      ts.exec("grep --sample " + expected.substring(0, 2), true, expected, true);
    }
    for (String notExpected : Arrays.asList("bread", "homework", "scales", "abcde", "1024", "2023",
        "image1")) {
      ts.exec("scan --sample", true, notExpected, false);
      ts.exec("grep --sample " + notExpected.substring(0, 2), true, notExpected, false);
    }

    // Verify failure to provide a base option results in empty sample result
    String clone2 = table + "_clone_2";
    ts.exec("clonetable -s table.sampler.opt.hasher=murmur3_32,table.sampler.opt.qualifier="
        + "true,table.sampler=" + RowColumnSampler.class.getName() + " " + table + " " + clone2);
    ts.exec("compact -t " + clone2 + " -w --sf-no-sample");
    ts.exec("table " + clone2, true);
    ts.exec("config -t " + clone2 + " -f sampler", true);
    ts.exec("scan --sample", true);
    // None of the expected rows/values should be returned from scan
    for (String notExpected : Arrays.asList("2317", "3900", "5454", "7000", "8934", "9255")) {
      ts.exec("scan --sample", true, notExpected, false);
      ts.exec("grep --sample " + notExpected.substring(0, 3), true, notExpected, false);
    }

    // Verify providing an invalid option results in empty sample result
    String clone3 = table + "_clone_3";
    ts.exec("clonetable -s "
        + "table.sampler.opt.hasher=murmur3_32,table.sampler.opt.modulus=5,table.sampler.opt.qualifier="
        + "true,table.sampler.opt.badprop=42,table.sampler=" + RowColumnSampler.class.getName()
        + " " + table + " " + clone3);
    ts.exec("compact -t " + clone3 + " -w --sf-no-sample");
    ts.exec("table " + clone3, true);
    ts.exec("scan --sample", true);
    // None of the expected rows/values should be returned from scan
    for (String expected : Arrays.asList("2317", "3900", "5454", "7000", "8934", "9255")) {
      ts.exec("scan --sample", true, expected, false);
      ts.exec("grep --sample " + expected.substring(0, 3), true, expected, false);
    }

  }

  @Test
  public void constraint() throws Exception {
    final String table = getUniqueNames(1)[0];

    // constraint
    ts.exec("constraint -l -t " + MetadataTable.NAME, true, "MetadataConstraints=1", true);
    ts.exec("createtable " + table + " -evc");

    // Make sure the table is fully propagated through zoocache
    getTableId(table);

    ts.exec("constraint -l -t " + table, true, "VisibilityConstraint=2", true);
    ts.exec("constraint -t " + table + " -d 2", true, "Removed constraint 2 from table " + table);
    // wait for zookeeper updates to propagate
    Thread.sleep(SECONDS.toMillis(1));
    ts.exec("constraint -l -t " + table, true, "VisibilityConstraint=2", false);
    ts.exec("deletetable -f " + table);
  }

  @Test
  public void deletemany() throws Exception {
    final String table = getUniqueNames(1)[0];

    // deletemany
    ts.exec("createtable " + table);
    make10();
    assertEquals(10, countkeys(table));
    ts.exec("deletemany -f -b row8");
    assertEquals(8, countkeys(table));
    ts.exec("scan -t " + table + " -np", true, "row8", false);
    make10();
    ts.exec("deletemany -f -b row4 -e row5");
    assertEquals(8, countkeys(table));
    make10();
    ts.exec("deletemany -f -c cf:col4,cf:col5");
    assertEquals(8, countkeys(table));
    make10();
    ts.exec("deletemany -f -r row3");
    assertEquals(9, countkeys(table));
    make10();
    ts.exec("deletemany -f -r row3");
    assertEquals(9, countkeys(table));
    make10();
    ts.exec("deletemany -f -b row3 -be -e row5 -ee");
    assertEquals(9, countkeys(table));
    ts.exec("deletetable -f " + table);
  }

  @Test
  public void deleterows() throws Exception {
    final String table = getUniqueNames(1)[0];

    ts.exec("createtable " + table);
    final String tableId = getTableId(table);

    // deleterows
    int base = countFiles(tableId);
    assertEquals(0, base);

    log.info("Adding 2 splits");
    ts.exec("addsplits row5 row7");

    log.info("Writing 10 records");
    make10();

    log.info("Flushing table");
    ts.exec("flush -w -t " + table);
    log.info("Table flush completed");

    // One of the tablets we're writing to might migrate inbetween writing data which would create a
    // 2nd file for that tablet
    // If we notice this, compact and then move on.
    List<String> files = getFiles(tableId);
    if (files.size() > 3) {
      log.info("More than 3 files were found, compacting before proceeding");
      ts.exec("compact -w -t " + table);
      files = getFiles(tableId);
      assertEquals(3, files.size(), "Expected to only find 3 files after compaction: " + files);
    }

    assertNotNull(files);
    assertEquals(3, files.size(), "Found the following files: " + files);
    ts.exec("deleterows -t " + table + " -b row5 -e row7");
    assertEquals(2, countFiles(tableId));
    ts.exec("deletetable -f " + table);
  }

  @Test
  public void groups() throws Exception {
    final String table = getUniqueNames(1)[0];

    ts.exec("createtable " + table);
    ts.exec("setgroups -t " + table + " alpha=a,b,c num=3,2,1");
    ts.exec("getgroups -t " + table, true, "alpha=a,b,c", true);
    ts.exec("getgroups -t " + table, true, "num=1,2,3", true);
    ts.exec("deletetable -f " + table);
  }

  @Test
  public void formatter() throws Exception {
    ts.exec("createtable formatter_test", true);
    ts.exec("table formatter_test", true);
    ts.exec("insert row cf cq 1234abcd", true);
    ts.exec("insert row cf1 cq1 9876fedc", true);
    ts.exec("insert row2 cf cq 13579bdf", true);
    ts.exec("insert row2 cf1 cq 2468ace", true);

    ArrayList<String> expectedDefault = new ArrayList<>(4);
    expectedDefault.add("row cf:cq []\t1234abcd");
    expectedDefault.add("row cf1:cq1 []\t9876fedc");
    expectedDefault.add("row2 cf:cq []\t13579bdf");
    expectedDefault.add("row2 cf1:cq []\t2468ace");
    ArrayList<String> actualDefault = new ArrayList<>(4);
    boolean isFirst = true;
    for (String s : ts.exec("scan -np", true).split("[\n\r]+")) {
      if (isFirst) {
        isFirst = false;
      } else {
        actualDefault.add(s);
      }
    }

    ArrayList<String> expectedFormatted = new ArrayList<>(4);
    expectedFormatted.add("row cf:cq []\t0x31 0x32 0x33 0x34 0x61 0x62 0x63 0x64");
    expectedFormatted.add("row cf1:cq1 []\t0x39 0x38 0x37 0x36 0x66 0x65 0x64 0x63");
    expectedFormatted.add("row2 cf:cq []\t0x31 0x33 0x35 0x37 0x39 0x62 0x64 0x66");
    expectedFormatted.add("row2 cf1:cq []\t0x32 0x34 0x36 0x38 0x61 0x63 0x65");
    ts.exec("formatter -t formatter_test -f " + HexFormatter.class.getName(), true);
    ArrayList<String> actualFormatted = new ArrayList<>(4);
    isFirst = true;
    for (String s : ts.exec("scan -np", true).split("[\n\r]+")) {
      if (isFirst) {
        isFirst = false;
      } else {
        actualFormatted.add(s);
      }
    }

    ts.exec("deletetable -f formatter_test", true);

    assertTrue(Iterables.elementsEqual(expectedDefault, new ArrayList<>(actualDefault)));
    assertTrue(Iterables.elementsEqual(expectedFormatted, new ArrayList<>(actualFormatted)));
  }

  /**
   * Simple <code>Formatter</code> that will convert each character in the Value from decimal to
   * hexadecimal. Will automatically skip over characters in the value which do not fall within the
   * [0-9,a-f] range.
   *
   * <p>
   * Example: <code>'0'</code> will be displayed as <code>'0x30'</code>
   */
  public static class HexFormatter implements Formatter {
    private Iterator<Entry<Key,Value>> iter = null;
    private FormatterConfig config;

    private static final String tab = "\t";
    private static final String newline = "\n";

    @Override
    public boolean hasNext() {
      return this.iter.hasNext();
    }

    @Override
    public String next() {
      final Entry<Key,Value> entry = iter.next();

      String key;

      // Observe the timestamps
      if (config.willPrintTimestamps()) {
        key = entry.getKey().toString();
      } else {
        key = entry.getKey().toStringNoTime();
      }

      final Value v = entry.getValue();

      // Approximate how much space we'll need
      final StringBuilder sb = new StringBuilder(key.length() + v.getSize() * 5);

      sb.append(key).append(tab);

      for (byte b : v.get()) {
        if ((b >= 48 && b <= 57) || (b >= 97 && b <= 102)) {
          sb.append(String.format("0x%x ", (int) b));
        }
      }

      return sb.toString().trim() + newline;
    }

    @Override
    public void remove() {}

    @Override
    public void initialize(final Iterable<Entry<Key,Value>> scanner, final FormatterConfig config) {
      this.iter = scanner.iterator();
      this.config = new FormatterConfig(config);
    }
  }

  @Test
  public void extensions() throws Exception {
    String extName = "ExampleShellExtension";

    // check for example extension
    ts.exec("help", true, extName, false);
    ts.exec("extensions -l", true, extName, false);

    // enable extensions and check for example
    ts.exec("extensions -e", true);
    ts.exec("extensions -l", true, extName, true);
    ts.exec("help", true, extName, true);

    // test example extension command
    ts.exec(extName + "::debug", true, "This is a test", true);

    // disable extensions and check for example
    ts.exec("extensions -d", true);
    ts.exec("extensions -l", true, extName, false);
    ts.exec("help", true, extName, false);

    // ensure extensions are really disabled
    ts.exec(extName + "::debug", true, "Unknown command", true);
  }

  @Test
  public void grep() throws Exception {
    final String table = getUniqueNames(1)[0];

    ts.exec("createtable " + table, true);
    make10();
    ts.exec("grep row[123]", true, "row1", false);
    ts.exec("grep row5", true, "row5", true);
    ts.exec("deletetable -f " + table, true);
  }

  @Test
  public void help() throws Exception {
    ts.exec("help -np", true, "Help Commands", true);
    ts.exec("?", true, "Help Commands", true);
    for (String c : ("bye exit quit about help info ? "
        + "deleteiter deletescaniter listiter setiter setscaniter "
        + "grant revoke systempermissions tablepermissions userpermissions execfile history "
        + "authenticate cls clear notable sleep table user whoami "
        + "clonetable config createtable deletetable droptable du exporttable "
        + "importtable offline online renametable tables "
        + "addsplits compact constraint flush getgropus getsplits merge setgroups "
        + "addauths createuser deleteuser dropuser getauths passwd setauths users "
        + "delete deletemany deleterows egrep formatter interpreter grep "
        + "importdirectory insert maxrow scan").split(" ")) {
      ts.exec("help " + c, true);
    }
  }

  @Test
  public void history() throws Exception {
    final String table = getUniqueNames(1)[0];

    // test clear history command works
    ts.writeToHistory("foo");
    ts.exec("history", true, "foo", true);
    ts.exec("history -c", true);
    ts.exec("history", true, "foo", false);

    // Verify commands are not currently in history then write to history file. Does not execute
    // table ops.
    ts.exec("history", true, table, false);
    ts.exec("history", true, "createtable", false);
    ts.exec("history", true, "deletetable", false);
    ts.writeToHistory("createtable " + table);
    ts.writeToHistory("deletetable -f " + table);

    // test that history command prints contents of history file
    ts.exec("history", true, "createtable " + table, true);
    ts.exec("history", true, "deletetable -f " + table, true);
  }

  @Test
  public void importDirectory() throws Exception {
    final String table = getUniqueNames(1)[0];
    Configuration conf = new Configuration();
    FileSystem fs = FileSystem.get(conf);
    File importDir = createRFiles(conf, fs, table);
    ts.exec("createtable " + table, true);
    ts.exec("importdirectory " + importDir + " true", true);
    ts.exec("scan -r 00000000", true, "00000000", true);
    ts.exec("scan -r 00000099", true, "00000099", true);
    ts.exec("deletetable -f " + table);
  }

  @SuppressFBWarnings(value = "PATH_TRAVERSAL_IN", justification = "path provided by test")
  @Test
  public void importDirectoryWithOptions() throws Exception {
    final String table = getUniqueNames(1)[0];
    Configuration conf = new Configuration();
    FileSystem fs = FileSystem.get(conf);
    File importDir = createRFiles(conf, fs, table);
    ts.exec("createtable " + table, true);
    ts.exec("notable", true);
    ts.exec("importdirectory -t " + table + " -i " + importDir + " true", true);
    ts.exec("scan -t " + table + " -r 00000000", true, "00000000", true);
    ts.exec("scan -t " + table + " -r 00000099", true, "00000099", true);
    // Attempt to re-import without -i option, error should occur
    ts.exec("importdirectory -t " + table + " " + importDir + " true", false);
    // Attempt re-import once more, this time with -i option. No error should occur, only a
    // message indicating the directory was empty and zero files were imported
    ts.exec("importdirectory -t " + table + " -i " + importDir + " true", true);
    ts.exec("scan -t " + table + " -r 00000000", true, "00000000", true);
    ts.exec("scan -t " + table + " -r 00000099", true, "00000099", true);
    ts.exec("deletetable -f " + table);
  }

  private File createRFiles(final Configuration conf, final FileSystem fs, final String postfix)
      throws IOException {
    File importDir = new File(rootPath, "import_" + postfix);
    assertTrue(importDir.mkdir());
    String even = new File(importDir, "even.rf").toString();
    String odd = new File(importDir, "odd.rf").toString();
    AccumuloConfiguration aconf = DefaultConfiguration.getInstance();
    FileSKVWriter evenWriter = FileOperations.getInstance().newWriterBuilder()
        .forFile(UnreferencedTabletFile.of(fs, new Path(even)), fs, conf,
            NoCryptoServiceFactory.NONE)
        .withTableConfiguration(aconf).build();
    evenWriter.startDefaultLocalityGroup();
    FileSKVWriter oddWriter = FileOperations.getInstance().newWriterBuilder()
        .forFile(UnreferencedTabletFile.of(fs, new Path(odd)), fs, conf,
            NoCryptoServiceFactory.NONE)
        .withTableConfiguration(aconf).build();
    oddWriter.startDefaultLocalityGroup();
    long timestamp = System.currentTimeMillis();
    Text cf = new Text("cf");
    Text cq = new Text("cq");
    Value value = new Value("value");
    for (int i = 0; i < 100; i += 2) {
      Key key = new Key(new Text(String.format("%8d", i)), cf, cq, timestamp);
      evenWriter.append(key, value);
      key = new Key(new Text(String.format("%8d", i + 1)), cf, cq, timestamp);
      oddWriter.append(key, value);
    }
    evenWriter.close();
    oddWriter.close();
    assertEquals(0, ts.shell.getExitCode());
    return importDir;
  }

  @Test
  public void info() throws Exception {
    ts.exec("info", true, Constants.VERSION, true);
  }

  @Test
  public void listcompactions() throws Exception {
    final String table = getUniqueNames(1)[0];

    ts.exec("createtable " + table, true);
    ts.exec(
        "config -t " + table
            + " -s table.iterator.minc.slow=30,org.apache.accumulo.test.functional.SlowIterator",
        true);
    ts.exec("config -t " + table + " -s table.iterator.minc.slow.opt.sleepTime=1000", true);
    ts.exec("insert a cf cq value", true);
    ts.exec("insert b cf cq value", true);
    ts.exec("insert c cf cq value", true);
    ts.exec("insert d cf cq value", true);
    ts.exec("flush -t " + table, true);
    ts.exec("sleep 0.2", true);
    ts.exec("listcompactions", true, "default_tablet");
    String[] lines = ts.output.get().split("\n");
    String last = lines[lines.length - 1];
    String[] parts = last.split("\\|");
    assertEquals(12, parts.length);
    ts.exec("deletetable -f " + table, true);
  }

  @Test
  public void maxrow() throws Exception {
    final String table = getUniqueNames(1)[0];

    ts.exec("createtable " + table, true);
    ts.exec("insert a cf cq value", true);
    ts.exec("insert b cf cq value", true);
    ts.exec("insert ccc cf cq value", true);
    ts.exec("insert zzz cf cq value", true);
    ts.exec("maxrow", true, "zzz", true);
    ts.exec("delete zzz cf cq", true);
    ts.exec("maxrow", true, "ccc", true);
    ts.exec("deletetable -f " + table, true);
  }

  @Test
  public void merge() throws Exception {
    final String table = getUniqueNames(1)[0];

    ts.exec("createtable " + table);
    ts.exec("addsplits a m z");
    ts.exec("getsplits", true, "z", true);
    ts.exec("merge --all", true);
    ts.exec("getsplits", true, "z", false);
    ts.exec("deletetable -f " + table);
    ts.exec("getsplits -t " + MetadataTable.NAME, true);
    assertEquals(2, ts.output.get().split("\n").length);
    ts.exec("getsplits -t accumulo.root", true);
    assertEquals(1, ts.output.get().split("\n").length);
    ts.exec("merge --all -t " + MetadataTable.NAME);
    ts.exec("getsplits -t " + MetadataTable.NAME, true);
    assertEquals(1, ts.output.get().split("\n").length);
  }

  @Test
  public void ping() throws Exception {
    for (int i = 0; i < 10; i++) {
      ts.exec("ping", true, "OK", true);
      // wait for both tservers to start up
      if (ts.output.get().split("\n").length == 3) {
        break;
      }
      Thread.sleep(SECONDS.toMillis(1));

    }
    assertEquals(2, ts.output.get().split("\n").length);
  }

  @Test
  public void renametable() throws Exception {
    final String[] tableNames = getUniqueNames(2);
    final String table = tableNames[0];
    final String rename = tableNames[1];

    ts.exec("createtable " + table);
    ts.exec("insert this is a value");
    ts.exec("renametable " + table + " " + rename);
    ts.exec("tables", true, rename, true);
    ts.exec("tables", true, table, false);
    ts.exec("scan -t " + rename, true, "value", true);
    ts.exec("deletetable -f " + rename, true);
  }

  @Test
  public void tables() throws Exception {
    final String table = getUniqueNames(1)[0];
    // table sort order is part of test.
    final String table1 = table + "_z";
    final String table2 = table + "_a";
    ts.exec("createtable " + table1);
    ts.exec("createtable " + table2);
    ts.exec("notable");
    String lst = ts.exec("tables -l");
    assertTrue(lst.indexOf(table2) < lst.indexOf(table1));
    lst = ts.exec("tables -l -s");
    assertTrue(lst.indexOf(table1) < lst.indexOf(table2));
  }

  @Test
  public void systempermission() throws Exception {
    ts.exec("systempermissions");
    assertEquals(12, ts.output.get().split("\n").length - 1);
    ts.exec("tablepermissions", true);
    assertEquals(7, ts.output.get().split("\n").length - 1);
  }

  @Test
  public void listscans() throws Exception {
    final String table = getUniqueNames(1)[0];

    ts.exec("createtable " + table, true);

    // Should be about a 3 second scan
    for (int i = 0; i < 6; i++) {
      ts.exec("insert " + i + " cf cq value", true);
    }

    try (AccumuloClient accumuloClient = Accumulo.newClient().from(getClientProps()).build();
        Scanner s = accumuloClient.createScanner(table, Authorizations.EMPTY)) {
      IteratorSetting cfg = new IteratorSetting(30, SlowIterator.class);
      SlowIterator.setSleepTime(cfg, 500);
      s.addScanIterator(cfg);

      Thread thread = new Thread(() -> {
        s.forEach((k, v) -> {});
      });
      thread.start();

      List<String> scans = new ArrayList<>();
      // Try to find the active scan for about 15seconds
      for (int i = 0; i < 50 && scans.isEmpty(); i++) {
        String currentScans = ts.exec("listscans", true);
        log.info("Got output from listscans:\n{}", currentScans);
        String[] lines = currentScans.split("\n");
        for (int scanOffset = 2; scanOffset < lines.length; scanOffset++) {
          String currentScan = lines[scanOffset];
          if (currentScan.contains(table)) {
            log.info("Retaining scan: {}", currentScan);
            scans.add(currentScan);
          } else {
            log.info("Ignoring scan because of wrong table: {}", currentScan);
          }
        }
        Thread.sleep(300);
      }
      thread.join();

      assertFalse(scans.isEmpty(), "Could not find any active scans over table " + table);

      for (String scan : scans) {
        if (!scan.contains("RUNNING")) {
          log.info("Ignoring scan because it doesn't contain 'RUNNING': {}", scan);
          continue;
        }
        String[] parts = scan.split("\\|");
        assertEquals(14, parts.length, "Expected 14 colums, but found " + parts.length
            + " instead for '" + Arrays.toString(parts) + "'");
        String tserver = parts[0].trim();
        // TODO: any way to tell if the client address is accurate? could be local IP, host,
        // loopback...?
        String hostPortPattern = ".+:\\d+";
        assertMatches(tserver, hostPortPattern);
        assertTrue(accumuloClient.instanceOperations().getTabletServers().contains(tserver));
        String client = parts[1].trim();
        assertMatches(client, hostPortPattern);
        // Scan ID should be a long (throwing an exception if it fails to parse)
        Long r = Long.parseLong(parts[11].trim());
        assertNotNull(r);
      }
    }
    ts.exec("deletetable -f " + table, true);
  }

  @Test
  public void testPerTableClasspath_2_1_Jar() throws Exception {
    final String table = getUniqueNames(1)[0];
    File fooConstraintJar =
        initJar("/org/apache/accumulo/test/FooConstraint_2_1.jar", "FooConstraint_2_1", rootPath);
    verifyPerTableClasspath(table, fooConstraintJar);
  }

  public void verifyPerTableClasspath(final String table, final File fooConstraintJar)
      throws IOException, InterruptedException {

    File fooFilterJar = initJar("/org/apache/accumulo/test/FooFilter.jar", "FooFilter", rootPath);

    String context = fooFilterJar.toURI() + "," + fooConstraintJar.toURI();

    ts.exec("createtable " + table, true);
    ts.exec(
        "config -t " + table + " -s " + Property.TABLE_CLASSLOADER_CONTEXT.getKey() + "=" + context,
        true);

    Thread.sleep(250);

    // We can't use the setiter command as Filter implements OptionDescriber which
    // forces us to enter more input that I don't know how to input
    // Instead, we can just manually set the property on the table.
    ts.exec("config -t " + table + " -s " + Property.TABLE_ITERATOR_PREFIX.getKey()
        + "scan.foo=10,org.apache.accumulo.test.FooFilter");

    Thread.sleep(250);

    ts.exec("insert foo f q v", true);

    Thread.sleep(250);

    ts.exec("scan -np", true, "foo", false);

    ts.exec("constraint -a FooConstraint", true);

    ts.exec("offline -w " + table);
    ts.exec("online -w " + table);

    ts.exec("table " + table, true);
    ts.exec("insert foo f q v", false);
    ts.exec("insert ok foo q v", true);

    ts.exec("deletetable -f " + table, true);

  }

  @Test
  public void badLogin() throws Exception {
    // Can't run with Kerberos, can't switch identity in shell presently
    assumeTrue(getToken() instanceof PasswordToken);
    ts.input.set(getRootPassword() + "\n");
    String err = ts.exec("user NoSuchUser", false);
    assertTrue(err.contains("BAD_CREDENTIALS for user NoSuchUser"));
  }

  @Test
  public void namespaces() throws Exception {
    final String[] names = getUniqueNames(5);

    final String tableName = names[0];
    final String ns_1 = names[1];
    final String ns_2 = names[2];
    final String ns_3 = names[3];
    final String ns_4 = names[4];

    ts.exec("namespaces", true, "\"\"", true); // default namespace, displayed as quoted empty
                                               // string
    ts.exec("namespaces", true, Namespace.ACCUMULO.name(), true);
    ts.exec("createnamespace " + ns_1, true);
    String namespaces = ts.exec("namespaces");
    assertTrue(namespaces.contains(ns_1));

    ts.exec("renamenamespace " + ns_1 + " " + ns_2);
    namespaces = ts.exec("namespaces");
    assertTrue(namespaces.contains(ns_2));
    assertFalse(namespaces.contains(ns_1));

    // can't delete a namespace that still contains tables, unless you do -f
    ts.exec("createtable " + ns_2 + "." + tableName, true);
    ts.exec("deletenamespace " + ns_2);
    ts.exec("y");
    ts.exec("namespaces", true, ns_2, true);

    ts.exec("du -ns " + ns_2, true, ns_2 + "." + tableName, true);

    // all "TableOperation" commands can take a namespace
    ts.exec("offline -ns " + ns_2, true);
    ts.exec("online -ns " + ns_2, true);
    ts.exec("flush -ns " + ns_2, true);
    ts.exec("compact -ns " + ns_2, true);
    ts.exec("createnamespace " + ns_3, true);
    ts.exec("createtable " + ns_3 + ".1", true);
    ts.exec("createtable " + ns_3 + ".2", true);
    ts.exec("deletetable -ns " + ns_3 + " -f", true);
    ts.exec("tables", true, ns_3 + ".1", false);
    ts.exec("namespaces", true, ns_3, true);
    ts.exec("deletenamespace " + ns_3 + " -f", true);
    ts.input.set("true\n\n\n\nSTRING\n");
    ts.exec("setiter -ns " + ns_2 + " -scan -class " + SUMMING_COMBINER_ITERATOR + " -p 10 -n name",
        true);
    ts.exec("listiter -ns " + ns_2 + " -scan", true, "Summing", true);
    ts.exec("deleteiter -ns " + ns_2 + " -n name -scan", true);
    ts.exec("createuser dude");
    ts.exec("pass");
    ts.exec("pass");
    ts.exec("grant Namespace.CREATE_TABLE -ns " + ns_2 + " -u dude", true);
    ts.exec("revoke Namespace.CREATE_TABLE -ns " + ns_2 + " -u dude", true);

    // properties override and such
    ts.exec("config -ns " + ns_2 + " -s table.file.max=44444", true);
    ts.exec("config -ns " + ns_2, true, "44444", true);
    ts.exec("config -t " + ns_2 + "." + tableName, true, "44444", true);
    ts.exec("config -t " + ns_2 + "." + tableName + " -s table.file.max=55555", true);
    ts.exec("config -t " + ns_2 + "." + tableName, true, "55555", true);

    // can copy properties when creating
    ts.exec("createnamespace " + ns_4 + " -cc " + ns_2, true);
    ts.exec("config -ns " + ns_4, true, "44444", true);

    ts.exec("deletenamespace -f " + ns_2, true);
    ts.exec("namespaces", true, ns_2, false);
    ts.exec("tables", true, ns_2 + "." + tableName, false);

    Thread.sleep(250);

    // put constraints on a namespace
    ts.exec("constraint -ns " + ns_4
        + " -a org.apache.accumulo.test.constraints.NumericValueConstraint", true);
    ts.exec("createtable " + ns_4 + ".constrained", true);
    ts.exec("table " + ns_4 + ".constrained", true);
    ts.exec("constraint -d 1");
    // should fail
    ts.exec("constraint -l", true, "NumericValueConstraint", true);
    ts.exec("insert r cf cq abc", false);
    ts.exec("constraint -ns " + ns_4 + " -d 1");
    ts.exec("sleep 3");
    ts.exec("insert r cf cq abc", true);
  }

  private int countkeys(String table) throws IOException {
    ts.exec("scan -np -t " + table);
    return ts.output.get().split("\n").length - 1;
  }

  @Test
  public void scans() throws Exception {
    ts.exec("createtable t");
    make10();
    String result = ts.exec("scan -np -b row1 -e row1");
    assertEquals(2, result.split("\n").length);
    result = ts.exec("scan -np -b row3 -e row5");
    assertEquals(4, result.split("\n").length);
    result = ts.exec("scan -np -r row3");
    assertEquals(2, result.split("\n").length);
    result = ts.exec("scan -np -b row:");
    assertEquals(1, result.split("\n").length);
    result = ts.exec("scan -np -b row");
    assertEquals(11, result.split("\n").length);
    result = ts.exec("scan -np -e row:");
    assertEquals(11, result.split("\n").length);
    ts.exec("deletetable -f t");
  }

  @Test
  public void scansWithColon() throws Exception {
    ts.exec("createtable twithcolontest");
    ts.exec("insert row c:f cq value");
    ts.exec("scan -r row -cf c:f", true, "value");
    ts.exec("scan -b row -cf c:f  -cq cq -e row", true, "value");
    ts.exec("scan -b row -c cf -cf c:f  -cq cq -e row", false, "mutually exclusive");
    ts.exec("scan -b row -cq col1 -e row", false, "Option -cf is required when using -cq");
    ts.exec("deletetable -f twithcolontest");
  }

  @Test
  public void scansWithClassLoaderContext() throws IOException {

    assertThrows(ClassNotFoundException.class, () -> Class.forName(VALUE_REVERSING_ITERATOR),
        "ValueReversingIterator already on the classpath");

    final String tableName = getUniqueNames(1)[0];

    ts.exec("createtable " + tableName);
    // Assert that the TabletServer does not know anything about our class
    String result = ts.exec(
        "setiter -scan -n reverse -t " + tableName + " -p 21 -class " + VALUE_REVERSING_ITERATOR);
    assertTrue(result.contains("class not found"));
    make10();
    setupFakeContextPath();

    result = ts.exec("config -t " + tableName + " -s " + Property.TABLE_CLASSLOADER_CONTEXT.getKey()
        + "=" + FAKE_CONTEXT);
    assertEquals("root@miniInstance " + tableName + "> config -t " + tableName + " -s "
        + Property.TABLE_CLASSLOADER_CONTEXT.getKey() + "=" + FAKE_CONTEXT + "\n", result);

    result = ts.exec("setshelliter -pn baz -n reverse -p 21 -class " + VALUE_REVERSING_ITERATOR);
    assertTrue(result.contains("The iterator class does not implement OptionDescriber"));

    // The implementation of ValueReversingIterator in the FAKE context does nothing, the value is
    // not reversed.
    result = ts.exec("scan -pn baz -np -b row1 -e row1");
    assertEquals(2, result.split("\n").length);
    assertTrue(result.contains("value"));
    result = ts.exec("scan -pn baz -np -b row3 -e row5");
    assertEquals(4, result.split("\n").length);
    assertTrue(result.contains("value"));
    result = ts.exec("scan -pn baz -np -r row3");
    assertEquals(2, result.split("\n").length);
    assertTrue(result.contains("value"));
    result = ts.exec("scan -pn baz -np -b row:");
    assertEquals(1, result.split("\n").length);
    result = ts.exec("scan -pn baz -np -b row");
    assertEquals(11, result.split("\n").length);
    assertTrue(result.contains("value"));
    result = ts.exec("scan -pn baz -np -e row:");
    assertEquals(11, result.split("\n").length);
    assertTrue(result.contains("value"));

    setupRealContextPath();

    // Override the table classloader context with the REAL implementation of
    // ValueReversingIterator, which does reverse the value.
    result = ts.exec("scan -pn baz -np -b row1 -e row1 -cc " + REAL_CONTEXT);
    assertEquals(2, result.split("\n").length);
    assertTrue(result.contains("eulav"));
    assertFalse(result.contains("value"));
    result = ts.exec("scan -pn baz -np -b row3 -e row5 -cc " + REAL_CONTEXT);
    assertEquals(4, result.split("\n").length);
    assertTrue(result.contains("eulav"));
    assertFalse(result.contains("value"));
    result = ts.exec("scan -pn baz -np -r row3 -cc " + REAL_CONTEXT);
    assertEquals(2, result.split("\n").length);
    assertTrue(result.contains("eulav"));
    assertFalse(result.contains("value"));
    result = ts.exec("scan -pn baz -np -b row: -cc " + REAL_CONTEXT);
    assertEquals(1, result.split("\n").length);
    result = ts.exec("scan -pn baz -np -b row -cc " + REAL_CONTEXT);
    assertEquals(11, result.split("\n").length);
    assertTrue(result.contains("eulav"));
    assertFalse(result.contains("value"));
    result = ts.exec("scan -pn baz -np -e row: -cc " + REAL_CONTEXT);
    assertEquals(11, result.split("\n").length);
    assertTrue(result.contains("eulav"));
    assertFalse(result.contains("value"));
    ts.exec("deletetable -f " + tableName);
  }

  /**
   * The purpose of this test is to verify that you can successfully scan a table with a regular
   * iterator. It was written to verify that the changes made while updating the setshelliter
   * command did not break the existing setiter capabilities. It tests that a table can be scanned
   * with an iterator both while within a table context and also while in the 'notable' context.
   */
  @Test
  public void testScanTableWithIterSetWithoutProfile() throws Exception {
    final String table = getUniqueNames(1)[0];

    // create a table
    ts.exec("createtable " + table, true);

    // add some data
    ts.exec("insert foo a b c", true);
    ts.exec("scan", true, "foo a:b []\tc");

    // create a normal iterator while in current table context
    ts.input.set("\n1000\n\n");
    ts.exec("setiter -scan -n itname -p 10 -ageoff", true);

    ts.exec("sleep 2", true);
    // scan the created table.
    ts.exec("scan", true, "", true);
    ts.exec("deletetable -f " + table);

    // Repeat process but do it within the 'notable' context (after table creation and insertion)
    // create a table
    ts.exec("createtable " + table, true);

    // add some data
    ts.exec("insert foo a b c", true);
    ts.exec("notable");
    ts.exec("scan -t " + table, true, "foo a:b []\tc");

    // create a normal iterator which in current table context
    ts.input.set("\n1000\n\n");
    ts.exec("setiter -scan -n itname -p 10 -ageoff -t " + table, true);
    ts.exec("sleep 2", true);
    // re-scan the table. Should not see data.
    ts.exec("scan -t " + table, true, "", true);
    ts.exec("deletetable -f " + table);
  }

  /**
   * Validate importdirectory command accepts adding -t tablename option or the accepts original
   * format that uses the current working table. Currently this test does not validate the actual
   * import - only the command syntax.
   *
   * @throws Exception any exception is a test failure.
   */
  @Test
  public void importDirectoryCmdFmt() throws Exception {
    final String table = getUniqueNames(1)[0];

    File importDir = new File(rootPath, "import_" + table);
    assertTrue(importDir.mkdir());
    File errorsDir = new File(rootPath, "errors_" + table);
    assertTrue(errorsDir.mkdir());

    // expect fail - table does not exist.
    ts.exec(String.format("importdirectory -t %s %s %s false", table, importDir, errorsDir), false,
        "TableNotFoundException");

    ts.exec(String.format("table %s", table), false, "TableNotFoundException");

    ts.exec("createtable " + table, true);

    // validate -t and -i option is used with new bulk import.
    // This will fail as there are no files in the import directory
    ts.exec(String.format("importdirectory -t %s %s false", table, importDir), false);

    // validate -t and -i option is used with new bulk import.
    // This should pass even if no files in import directory. Empty import dir is ignored.
    ts.exec(String.format("importdirectory -t %s %s false -i", table, importDir), true);

    // expect fail - invalid command,
    ts.exec("importdirectory false", false, "Expected 2 arguments. There was 1.");

    // expect fail - original cmd without a table.
    ts.exec("notable", true);
    ts.exec(String.format("importdirectory %s %s false", importDir, errorsDir), false,
        "java.lang.IllegalStateException: Not in a table context.");
  }

  private static final String FAKE_CONTEXT = "file://" + System.getProperty("user.dir") + "/target/"
      + ShellServerIT.class.getSimpleName() + "-fake-iterators.jar";
  private static final String REAL_CONTEXT = "file://" + System.getProperty("user.dir") + "/target/"
      + ShellServerIT.class.getSimpleName() + "-real-iterators.jar";
  private static final String VALUE_REVERSING_ITERATOR =
      "org.apache.accumulo.test.functional.ValueReversingIterator";
  private static final String SUMMING_COMBINER_ITERATOR =
      "org.apache.accumulo.core.iterators.user.SummingCombiner";
  private static final String COLUMN_FAMILY_COUNTER_ITERATOR =
      "org.apache.accumulo.core.iterators.ColumnFamilyCounter";

  private void setupRealContextPath() throws IOException {
    // Copy the test iterators jar to tmp
    Path baseDir = new Path(System.getProperty("user.dir"));
    Path targetDir = new Path(baseDir, "target");
    Path jarPath = new Path(targetDir, "TestJar-Iterators.jar");
    Path dstPath = new Path(REAL_CONTEXT);
    FileSystem fs = SharedMiniClusterBase.getCluster().getFileSystem();
    fs.copyFromLocalFile(jarPath, dstPath);
  }

  private void setupFakeContextPath() throws IOException {
    // Copy the test iterators jar to tmp
    Path baseDir = new Path(System.getProperty("user.dir"));
    Path jarPath = new Path(baseDir + "/target/classes/org/apache/accumulo/test",
        "ShellServerIT-iterators.jar");
    Path dstPath = new Path(FAKE_CONTEXT);
    FileSystem fs = SharedMiniClusterBase.getCluster().getFileSystem();
    fs.copyFromLocalFile(jarPath, dstPath);
  }

  @Test
  public void whoami() throws Exception {
    AuthenticationToken token = getToken();
    assertTrue(ts.exec("whoami", true).contains(getPrincipal()));
    // Unnecessary with Kerberos enabled, won't prompt for a password
    if (token instanceof PasswordToken) {
      ts.input.set("secret\nsecret\n");
    }
    ts.exec("createuser test_user");
    ts.exec("setauths -u test_user -s 12,3,4");
    String auths = ts.exec("getauths -u test_user");
    assertTrue(auths.contains("3") && auths.contains("12") && auths.contains("4"));
    // No support to switch users within the shell with Kerberos
    if (token instanceof PasswordToken) {
      ts.input.set("secret\n");
      ts.exec("user test_user", true);
      assertTrue(ts.exec("whoami", true).contains("test_user"));
      ts.input.set(getRootPassword() + "\n");
      ts.exec("user root", true);
    }
  }

  private void make10() throws IOException {
    for (int i = 0; i < 10; i++) {
      ts.exec(String.format("insert row%d cf col%d value", i, i));
    }
  }

  private List<String> getFiles(String tableId) throws IOException {
    ts.output.clear();

    ts.exec(
        "scan -t " + MetadataTable.NAME + " -np -c file -b " + tableId + " -e " + tableId + "~");

    log.debug("countFiles(): {}", ts.output.get());

    String[] lines = ts.output.get().split("\n");
    ts.output.clear();

    if (lines.length == 0) {
      return Collections.emptyList();
    }

    return Arrays.asList(Arrays.copyOfRange(lines, 1, lines.length));
  }

  private int countFiles(String tableId) throws IOException {
    return getFiles(tableId).size();
  }

  private String getTableId(String tableName) throws Exception {
    try (AccumuloClient client = Accumulo.newClient().from(getClientProps()).build()) {

      for (int i = 0; i < 5; i++) {
        Map<String,String> nameToId = client.tableOperations().tableIdMap();
        if (nameToId.containsKey(tableName)) {
          return nameToId.get(tableName);
        } else {
          Thread.sleep(1000);
        }
      }

      fail("Could not find ID for table: " + tableName);
      // Will never get here
      return null;
    }
  }

  private static void assertMatches(String output, String pattern) {
    var p = Pattern.compile(pattern).asMatchPredicate();
    assertTrue(p.test(output), "Pattern " + pattern + " did not match output : " + output);
  }

  private static void assertNotContains(String output, String subsequence) {
    assertFalse(output.contains(subsequence),
        "Expected '" + subsequence + "' would not occur in output : " + output);
  }

  @Test
  public void testSummaries() throws Exception {
    String tableName = getUniqueNames(1)[0];
    ts.exec("createtable " + tableName);
    ts.exec(
        "config -t " + tableName + " -s table.summarizer.del=" + DeletesSummarizer.class.getName());
    ts.exec(
        "config -t " + tableName + " -s table.summarizer.fam=" + FamilySummarizer.class.getName());

    ts.exec("addsplits -t " + tableName + " r1 r2");
    ts.exec("insert r1 f1 q1 v1");
    ts.exec("insert r2 f2 q1 v3");
    ts.exec("insert r2 f2 q2 v4");
    ts.exec("insert r3 f3 q1 v5");
    ts.exec("insert r3 f3 q2 v6");
    ts.exec("insert r3 f3 q3 v7");
    ts.exec("flush -t " + tableName + " -w");

    String output = ts.exec("summaries");
    assertMatches(output, "(?sm).*^.*deletes\\s+=\\s+0.*$.*");
    assertMatches(output, "(?sm).*^.*total\\s+=\\s+6.*$.*");
    assertMatches(output, "(?sm).*^.*c:f1\\s+=\\s+1.*$.*");
    assertMatches(output, "(?sm).*^.*c:f2\\s+=\\s+2.*$.*");
    assertMatches(output, "(?sm).*^.*c:f3\\s+=\\s+3.*$.*");

    ts.exec("delete r1 f1 q2");
    ts.exec("delete r2 f2 q1");
    ts.exec("flush -t " + tableName + " -w");

    output = ts.exec("summaries");
    assertMatches(output, "(?sm).*^.*deletes\\s+=\\s+2.*$.*");
    assertMatches(output, "(?sm).*^.*total\\s+=\\s+8.*$.*");
    assertMatches(output, "(?sm).*^.*c:f1\\s+=\\s+1.*$.*");
    assertMatches(output, "(?sm).*^.*c:f2\\s+=\\s+2.*$.*");
    assertMatches(output, "(?sm).*^.*c:f3\\s+=\\s+3.*$.*");

    output = ts.exec("summaries -e r2");
    assertMatches(output, "(?sm).*^.*deletes\\s+=\\s+2.*$.*");
    assertMatches(output, "(?sm).*^.*total\\s+=\\s+5.*$.*");
    assertMatches(output, "(?sm).*^.*c:f1\\s+=\\s+1.*$.*");
    assertMatches(output, "(?sm).*^.*c:f2\\s+=\\s+2.*$.*");
    assertNotContains(output, "c:f3");

    output = ts.exec("summaries -b r2");
    assertMatches(output, "(?sm).*^.*deletes\\s+=\\s+0.*$.*");
    assertMatches(output, "(?sm).*^.*total\\s+=\\s+3.*$.*");
    assertNotContains(output, "c:f1");
    assertNotContains(output, "c:f2");
    assertMatches(output, "(?sm).*^.*c:f3\\s+=\\s+3.*$.*");

    output = ts.exec("summaries -b r1 -e r2");
    assertMatches(output, "(?sm).*^.*deletes\\s+=\\s+1.*$.*");
    assertMatches(output, "(?sm).*^.*total\\s+=\\s+3.*$.*");
    assertNotContains(output, "c:f1");
    assertMatches(output, "(?sm).*^.*c:f2\\s+=\\s+2.*$.*");
    assertNotContains(output, "c:f3");

    output = ts.exec("summaries -sr .*Family.*");
    assertNotContains(output, "deletes ");
    assertMatches(output, "(?sm).*^.*c:f1\\s+=\\s+1.*$.*");
    assertMatches(output, "(?sm).*^.*c:f2\\s+=\\s+2.*$.*");
    assertMatches(output, "(?sm).*^.*c:f3\\s+=\\s+3.*$.*");

    output = ts.exec("summaries -b r1 -e r2 -sr .*Family.*");
    assertNotContains(output, "deletes ");
    assertNotContains(output, "c:f1");
    assertMatches(output, "(?sm).*^.*c:f2\\s+=\\s+2.*$.*");
    assertNotContains(output, "c:f3");
  }

  @Test
  public void testSummarySelection() throws Exception {
    String tableName = getUniqueNames(1)[0];
    ts.exec("createtable " + tableName);
    // will create a few files and do not want them compacted
    ts.exec("config -t " + tableName + " -s " + Property.TABLE_MAJC_RATIO + "=10");

    ts.exec("insert r1 f1 q1 v1");
    ts.exec("insert r2 f2 q1 v2");
    ts.exec("flush -t " + tableName + " -w");

    ts.exec(
        "config -t " + tableName + " -s table.summarizer.fam=" + FamilySummarizer.class.getName());

    ts.exec("insert r1 f2 q1 v3");
    ts.exec("insert r3 f3 q1 v4");
    ts.exec("flush -t " + tableName + " -w");

    String output = ts.exec("summaries");
    assertNotContains(output, "c:f1");
    assertMatches(output, "(?sm).*^.*c:f2\\s+=\\s+1.*$.*");
    assertMatches(output, "(?sm).*^.*c:f3\\s+=\\s+1.*$.*");
    // check that there are two files, with one missing summary info
    assertMatches(output, "(?sm).*^.*total[:]2[,]\\s+missing[:]1[,]\\s+extra[:]0.*$.*");

    // compact only the file missing summary info
    ts.exec("compact -t " + tableName + " --sf-no-summary -w");
    output = ts.exec("summaries");
    assertMatches(output, "(?sm).*^.*c:f1\\s+=\\s+1.*$.*");
    assertMatches(output, "(?sm).*^.*c:f2\\s+=\\s+2.*$.*");
    assertMatches(output, "(?sm).*^.*c:f3\\s+=\\s+1.*$.*");
    // check that there are two files, with none missing summary info
    assertMatches(output, "(?sm).*^.*total[:]2[,]\\s+missing[:]0[,]\\s+extra[:]0.*$.*");

    // create a situation where files has summary data outside of tablet
    ts.exec("addsplits -t " + tableName + " r2");
    output = ts.exec("summaries -e r2");
    assertMatches(output, "(?sm).*^.*c:f1\\s+=\\s+1.*$.*");
    assertMatches(output, "(?sm).*^.*c:f2\\s+=\\s+2.*$.*");
    assertMatches(output, "(?sm).*^.*c:f3\\s+=\\s+1.*$.*");
    // check that there are two files, with one having extra summary info
    assertMatches(output, "(?sm).*^.*total[:]2[,]\\s+missing[:]0[,]\\s+extra[:]1.*$.*");

    // compact only the files with extra summary info
    ts.exec("compact -t " + tableName + " --sf-extra-summary -w");
    output = ts.exec("summaries -e r2");
    assertMatches(output, "(?sm).*^.*c:f1\\s+=\\s+1.*$.*");
    assertMatches(output, "(?sm).*^.*c:f2\\s+=\\s+2.*$.*");
    assertNotContains(output, "c:f3");
    // check that there are two files, with none having extra summary info
    assertMatches(output, "(?sm).*^.*total[:]2[,]\\s+missing[:]0[,]\\s+extra[:]0.*$.*");
  }

<<<<<<< HEAD
=======
  @Test
  public void testFateCommandWithSlowCompaction() throws Exception {
    final String table = getUniqueNames(1)[0];

    String orgProps = System.getProperty("accumulo.properties");

    System.setProperty("accumulo.properties",
        "file://" + getCluster().getConfig().getAccumuloPropsFile().getCanonicalPath());
    // compact
    ts.exec("createtable " + table);

    // setup SlowIterator to sleep for 10 seconds
    ts.exec("config -t " + table
        + " -s table.iterator.majc.slow=1,org.apache.accumulo.test.functional.SlowIterator");
    ts.exec("config -t " + table + " -s table.iterator.majc.slow.opt.sleepTime=10000");

    // make two files
    ts.exec("insert a1 b c v_a1");
    ts.exec("insert a2 b c v_a2");
    ts.exec("flush -w");
    ts.exec("insert x1 b c v_x1");
    ts.exec("insert x2 b c v_x2");
    ts.exec("flush -w");

    // no transactions running
    ts.exec("fate -print", true, "0 transactions", true);

    // merge two files into one
    ts.exec("compact -t " + table);
    Thread.sleep(1_000);
    // start 2nd transaction
    ts.exec("compact -t " + table);
    Thread.sleep(3_000);

    // 2 compactions should be running so parse the output to get one of the transaction ids
    log.info("Calling fate print for table = {}", table);
    String result = ts.exec("fate -print", true, "txid:", true);
    String[] resultParts = result.split("txid: ");
    String[] parts = resultParts[1].split(" ");
    String txid = parts[0];
    // test filters
    ts.exec("fate -print -t IN_PROGRESS", true, "2 transactions", true);
    ts.exec("fate -print " + txid + " -t IN_PROGRESS", true, "1 transactions", true);
    ts.exec("fate -print " + txid + " -t FAILED", true, "0 transactions", true);
    ts.exec("fate -print -t NEW", true, "0 transactions", true);
    ts.exec("fate -print 1234", true, "0 transactions", true);
    ts.exec("fate -print FATE[aaa] 1 2 3", true, "0 transactions", true);

    ts.exec("deletetable -f " + table);

    if (orgProps != null) {
      System.setProperty("accumulo.properties", orgProps);
    }
  }

  @Test
  public void failOnInvalidClassloaderContestTest() throws Exception {

    final String[] names = getUniqueNames(3);
    final String table1 = names[0];
    final String namespace1 = names[1];
    final String table2 = namespace1 + "." + names[2];

    ts.exec("createtable " + table1, true);
    ts.exec("createnamespace " + namespace1, true);
    ts.exec("createtable " + table2, true);

    ts.exec("config -s table.class.loader.context=invalid", false,
        AccumuloException.class.getName(), true);
    ts.exec("config -s table.class.loader.context=invalid -ns " + namespace1, false,
        AccumuloException.class.getName(), true);
    ts.exec("config -s table.class.loader.context=invalid -t " + table1, false,
        AccumuloException.class.getName(), true);
    ts.exec("config -s table.class.loader.context=invalid -t " + table2, false,
        AccumuloException.class.getName(), true);

  }

>>>>>>> e3e4c26e
}<|MERGE_RESOLUTION|>--- conflicted
+++ resolved
@@ -2090,8 +2090,6 @@
     assertMatches(output, "(?sm).*^.*total[:]2[,]\\s+missing[:]0[,]\\s+extra[:]0.*$.*");
   }
 
-<<<<<<< HEAD
-=======
   @Test
   public void testFateCommandWithSlowCompaction() throws Exception {
     final String table = getUniqueNames(1)[0];
@@ -2170,5 +2168,4 @@
 
   }
 
->>>>>>> e3e4c26e
 }