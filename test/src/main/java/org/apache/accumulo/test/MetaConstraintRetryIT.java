--- conflicted
+++ resolved
@@ -43,13 +43,7 @@
     getConnector().securityOperations().grantTablePermission(getAdminPrincipal(),
         MetadataTable.NAME, TablePermission.WRITE);
 
-<<<<<<< HEAD
     ClientContext context = new ClientContext(getConnectionInfo());
-=======
-    Credentials credentials = new Credentials(getAdminPrincipal(), getAdminToken());
-    ClientContext context = new ClientContext(getConnector().getInstance(), credentials,
-        cluster.getClientConfig());
->>>>>>> f4f43feb
     Writer w = new Writer(context, MetadataTable.ID);
     KeyExtent extent = new KeyExtent(Table.ID.of("5"), null, null);
 
