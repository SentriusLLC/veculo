/*
 * Licensed to the Apache Software Foundation (ASF) under one
 * or more contributor license agreements.  See the NOTICE file
 * distributed with this work for additional information
 * regarding copyright ownership.  The ASF licenses this file
 * to you under the Apache License, Version 2.0 (the
 * "License"); you may not use this file except in compliance
 * with the License.  You may obtain a copy of the License at
 *
 *   https://www.apache.org/licenses/LICENSE-2.0
 *
 * Unless required by applicable law or agreed to in writing,
 * software distributed under the License is distributed on an
 * "AS IS" BASIS, WITHOUT WARRANTIES OR CONDITIONS OF ANY
 * KIND, either express or implied.  See the License for the
 * specific language governing permissions and limitations
 * under the License.
 */
package org.apache.accumulo.test.compaction;

import static com.google.common.util.concurrent.Uninterruptibles.sleepUninterruptibly;
import static java.util.concurrent.TimeUnit.NANOSECONDS;
import static org.apache.accumulo.test.compaction.ExternalCompactionTestUtils.GROUP1;
import static org.apache.accumulo.test.compaction.ExternalCompactionTestUtils.compact;
import static org.apache.accumulo.test.compaction.ExternalCompactionTestUtils.createTable;
import static org.apache.accumulo.test.compaction.ExternalCompactionTestUtils.getRunningCompactions;
import static org.apache.accumulo.test.compaction.ExternalCompactionTestUtils.verify;
import static org.apache.accumulo.test.compaction.ExternalCompactionTestUtils.writeData;
import static org.junit.jupiter.api.Assertions.assertAll;
import static org.junit.jupiter.api.Assertions.assertFalse;
import static org.junit.jupiter.api.Assertions.assertTrue;

import java.util.ArrayList;
import java.util.EnumSet;
import java.util.HashMap;
import java.util.List;
import java.util.Map;
import java.util.Objects;
import java.util.Optional;
import java.util.concurrent.ConcurrentHashMap;
import java.util.concurrent.TimeUnit;
import java.util.concurrent.atomic.AtomicBoolean;
import java.util.concurrent.atomic.AtomicLong;

import org.apache.accumulo.core.client.Accumulo;
import org.apache.accumulo.core.client.AccumuloClient;
import org.apache.accumulo.core.client.IteratorSetting;
import org.apache.accumulo.core.client.admin.CompactionConfig;
import org.apache.accumulo.core.compaction.thrift.TCompactionState;
import org.apache.accumulo.core.compaction.thrift.TExternalCompaction;
import org.apache.accumulo.core.compaction.thrift.TExternalCompactionList;
import org.apache.accumulo.core.conf.Property;
import org.apache.accumulo.core.data.TableId;
import org.apache.accumulo.core.iterators.IteratorUtil;
import org.apache.accumulo.core.metadata.schema.TabletMetadata;
import org.apache.accumulo.core.metadata.schema.TabletsMetadata;
import org.apache.accumulo.core.metrics.MetricsProducer;
import org.apache.accumulo.core.util.compaction.ExternalCompactionUtil;
import org.apache.accumulo.core.util.compaction.RunningCompactionInfo;
import org.apache.accumulo.core.util.threads.Threads;
import org.apache.accumulo.harness.AccumuloClusterHarness;
import org.apache.accumulo.miniclusterImpl.MiniAccumuloConfigImpl;
import org.apache.accumulo.server.ServerContext;
import org.apache.accumulo.test.functional.SlowIterator;
import org.apache.accumulo.test.metrics.TestStatsDRegistryFactory;
import org.apache.accumulo.test.metrics.TestStatsDSink;
import org.apache.accumulo.test.util.Wait;
import org.apache.hadoop.conf.Configuration;
import org.apache.thrift.TException;
import org.apache.thrift.transport.TTransportException;
import org.junit.jupiter.api.AfterAll;
import org.junit.jupiter.api.BeforeAll;
import org.junit.jupiter.api.BeforeEach;
import org.junit.jupiter.api.Test;
import org.slf4j.Logger;
import org.slf4j.LoggerFactory;

import com.google.common.net.HostAndPort;

/**
 * Tests that external compactions report progress from start to finish. To prevent flaky test
 * failures, we only measure progress in quarter segments: STARTED, QUARTER, HALF, THREE_QUARTERS.
 * We can detect if the compaction finished without errors but the coordinator will never report
 * 100% progress since it will remove the ECID upon completion. The {@link SlowIterator} is used to
 * control the length of time it takes to complete the compaction.
 */
public class ExternalCompactionProgressIT extends AccumuloClusterHarness {
  private static final Logger log = LoggerFactory.getLogger(ExternalCompactionProgressIT.class);
  private static final int ROWS = 10_000;
  public static final int CHECKER_THREAD_SLEEP_MS = 1_000;

  enum EC_PROGRESS {
    STARTED, QUARTER, HALF, THREE_QUARTERS, INVALID
  }

  Map<String,RunningCompactionInfo> runningMap = new HashMap<>();
  List<EC_PROGRESS> progressList = new ArrayList<>();

  private static final AtomicBoolean stopCheckerThread = new AtomicBoolean(false);
  private static TestStatsDSink sink;

  @BeforeAll
  public static void before() throws Exception {
    sink = new TestStatsDSink();
  }

  @AfterAll
  public static void after() throws Exception {
    if (sink != null) {
      sink.close();
    }
  }

  @BeforeEach
  public void setup() {
    stopCheckerThread.set(false);
  }

  @Override
  public void configureMiniCluster(MiniAccumuloConfigImpl cfg, Configuration coreSite) {
    ExternalCompactionTestUtils.configureMiniCluster(cfg, coreSite);
    cfg.getClusterServerConfiguration().addCompactorResourceGroup(GROUP1, 1);
    cfg.setProperty(Property.GENERAL_MICROMETER_ENABLED, "true");
    cfg.setProperty(Property.GENERAL_MICROMETER_FACTORY, TestStatsDRegistryFactory.class.getName());
    Map<String,String> sysProps = Map.of(TestStatsDRegistryFactory.SERVER_HOST, "127.0.0.1",
        TestStatsDRegistryFactory.SERVER_PORT, Integer.toString(sink.getPort()));
    cfg.setSystemProperties(sysProps);
  }

  private static long computeBusyCount(String resourceGroup,
      ConcurrentHashMap<String,Long> compactorBusy) {
    var stats =
        compactorBusy.entrySet().stream().filter(e -> e.getKey().startsWith(resourceGroup + ":"))
            .mapToLong(Map.Entry::getValue).summaryStatistics();
    if (stats.getCount() == 0) {
      // signifies nothing was present, this differentiates between the case where things are
      // present w/ a zero value
      return -1;
    }
    return stats.getSum();
  }

  @Test
  public void testProgressViaMetrics() throws Exception {
    String table = this.getUniqueNames(1)[0];

    final AtomicLong totalEntriesRead = new AtomicLong(0);
    final AtomicLong totalEntriesWritten = new AtomicLong(0);
<<<<<<< HEAD
    final ConcurrentHashMap<String,Long> compactorBusy = new ConcurrentHashMap<>();
    final long expectedEntriesRead = 18432;
    final long expectedEntriesWritten = 13312;
=======
    final long expectedEntriesRead = 9216;
    final long expectedEntriesWritten = 4096;
>>>>>>> 5ab0bd82

    Thread checkerThread = getMetricsCheckerThread(totalEntriesRead, totalEntriesWritten);

    try (AccumuloClient client =
        Accumulo.newClient().from(getCluster().getClientProperties()).build()) {
      createTable(client, table, "cs1");
      writeData(client, table, ROWS);

      checkerThread.start();

      IteratorSetting setting = new IteratorSetting(50, "Slow", SlowIterator.class);
      SlowIterator.setSleepTime(setting, 1);
      client.tableOperations().attachIterator(table, setting,
          EnumSet.of(IteratorUtil.IteratorScope.majc));
      log.info("Compacting table");

<<<<<<< HEAD
      Wait.waitFor(() -> computeBusyCount(GROUP1, compactorBusy) == 0, 30_000,
          CHECKER_THREAD_SLEEP_MS, "Compactor busy metric should be false initially");

      compact(client, table, 2, GROUP1, false);

      Wait.waitFor(() -> computeBusyCount(GROUP1, compactorBusy) == 1, 30_000,
          CHECKER_THREAD_SLEEP_MS,
          "Compactor busy metric should be true after starting compaction");
=======
      compact(client, table, 2, QUEUE1, true);
>>>>>>> 5ab0bd82

      Wait.waitFor(() -> {
        if (totalEntriesRead.get() == expectedEntriesRead
            && totalEntriesWritten.get() == expectedEntriesWritten) {
          return true;
        }
        log.info(
            "Waiting for entries read to be {} (currently {}) and entries written to be {} (currently {})",
            expectedEntriesRead, totalEntriesRead.get(), expectedEntriesWritten,
            totalEntriesWritten.get());
        return false;
      }, 30_000, CHECKER_THREAD_SLEEP_MS,
          "Entries read and written metrics values did not match expected values");

<<<<<<< HEAD
      Wait.waitFor(() -> computeBusyCount(GROUP1, compactorBusy) == 0, 30_000,
          CHECKER_THREAD_SLEEP_MS,
          "Compactor busy metric should be false once compaction completes");

=======
>>>>>>> 5ab0bd82
      log.info("Done Compacting table");
      verify(client, table, 2, ROWS);
    } finally {
      stopCheckerThread.set(true);
      checkerThread.join();
    }
  }

  /**
   * Pulls metrics from the configured sink and updates the provided variables.
   *
   * @param totalEntriesRead this is set to the value of the entries read metric
   * @param totalEntriesWritten this is set to the value of the entries written metric
   */
  private static Thread getMetricsCheckerThread(AtomicLong totalEntriesRead,
<<<<<<< HEAD
      AtomicLong totalEntriesWritten, ConcurrentHashMap<String,Long> compactorBusy) {
=======
      AtomicLong totalEntriesWritten) {
>>>>>>> 5ab0bd82
    return Threads.createThread("metric-tailer", () -> {
      log.info("Starting metric tailer");

      sink.getLines().clear();

      out: while (!stopCheckerThread.get()) {
        List<String> statsDMetrics = sink.getLines();
        for (String s : statsDMetrics) {
          if (stopCheckerThread.get()) {
            break out;
          }
          TestStatsDSink.Metric metric = TestStatsDSink.parseStatsDMetric(s);
          if (!metric.getName().startsWith(MetricsProducer.METRICS_COMPACTOR_PREFIX)) {
            continue;
          }
          int value = Integer.parseInt(metric.getValue());
          log.debug("Found metric: {} with value: {}", metric.getName(), value);
          switch (metric.getName()) {
            case MetricsProducer.METRICS_COMPACTOR_ENTRIES_READ:
              totalEntriesRead.addAndGet(value);
              break;
            case MetricsProducer.METRICS_COMPACTOR_ENTRIES_WRITTEN:
              totalEntriesWritten.addAndGet(value);
              break;
<<<<<<< HEAD
            case MetricsProducer.METRICS_COMPACTOR_BUSY:
              // expect these tags to be present, so have the test fail w/ NPE if they are not
              var host = Objects.requireNonNull(metric.getTags().get("host"));
              var port = Objects.requireNonNull(metric.getTags().get("port"));
              var resourceGroup = Objects.requireNonNull(metric.getTags().get("resource.group"));
              var key = resourceGroup + ":" + host + ":" + port;
              log.debug("setting busy count {} {}", key, value);
              compactorBusy.put(key, (long) value);
              break;
=======
>>>>>>> 5ab0bd82
          }
        }
        sleepUninterruptibly(CHECKER_THREAD_SLEEP_MS, TimeUnit.MILLISECONDS);
      }
      log.info("Metric tailer thread finished");
    });
  }

  @Test
  public void testProgress() throws Exception {
    String table1 = this.getUniqueNames(1)[0];
    try (AccumuloClient client =
        Accumulo.newClient().from(getCluster().getClientProperties()).build()) {
      createTable(client, table1, "cs1");
      writeData(client, table1, ROWS);

      Thread checkerThread = startChecker();
      checkerThread.start();

      IteratorSetting setting = new IteratorSetting(50, "Slow", SlowIterator.class);
      SlowIterator.setSleepTime(setting, 1);
      client.tableOperations().attachIterator(table1, setting,
          EnumSet.of(IteratorUtil.IteratorScope.majc));
      log.info("Compacting table");
      compact(client, table1, 2, GROUP1, true);
      verify(client, table1, 2, ROWS);

      log.info("Done Compacting table");
      stopCheckerThread.set(true);
      checkerThread.join();

      verifyProgress();
    }
  }

  @Test
  public void testProgressWithBulkImport() throws Exception {
    /*
     * Tests the progress of an external compaction done on a table with bulk imported files.
     * Progress should stay 0-100. There was previously a bug with the Compactor showing a >100%
     * progress for compactions with bulk import files.
     */
    String[] tableNames = getUniqueNames(2);
    String tableName1 = tableNames[0];
    String tableName2 = tableNames[1];

    try (AccumuloClient client = Accumulo.newClient().from(getClientProps()).build()) {
      log.info("Creating table " + tableName1);
      createTable(client, tableName1, "cs1");
      log.info("Creating table " + tableName2);
      createTable(client, tableName2, "cs1");
      log.info("Writing " + ROWS + " rows to table " + tableName1);
      writeData(client, tableName1, ROWS);
      log.info("Writing " + ROWS + " rows to table " + tableName2);
      writeData(client, tableName2, ROWS);
      // This is done to avoid system compactions
      client.tableOperations().setProperty(tableName1, Property.TABLE_MAJC_RATIO.getKey(), "1000");
      client.tableOperations().setProperty(tableName2, Property.TABLE_MAJC_RATIO.getKey(), "1000");

      String dir = getDir(client, tableName1);

      log.info("Bulk importing files in dir " + dir + " to table " + tableName2);
      client.tableOperations().importDirectory(dir).to(tableName2).load();
      log.info("Finished bulk import");

      log.info("Starting a compaction progress checker thread");
      Thread checkerThread = startChecker();
      checkerThread.start();

      log.info("Attaching a slow iterator to table " + tableName2);
      IteratorSetting setting = new IteratorSetting(50, "Slow", SlowIterator.class);
      SlowIterator.setSleepTime(setting, 1);

      log.info("Compacting table " + tableName2);
      client.tableOperations().compact(tableName2,
          new CompactionConfig().setWait(true).setIterators(List.of(setting)));
      log.info("Finished compacting table " + tableName2);
      stopCheckerThread.set(true);

      log.info("Waiting on progress checker thread");
      checkerThread.join();

      verifyProgress();
    }
  }

  /**
   * @param client an AccumuloClient
   * @param tableName the table name
   * @return the directory of the files for the table
   */
  private String getDir(AccumuloClient client, String tableName) {
    var tableId = TableId.of(client.tableOperations().tableIdMap().get(tableName));

    try (var tabletsMeta = TabletsMetadata.builder(client).forTable(tableId)
        .fetch(TabletMetadata.ColumnType.FILES).build()) {
      return tabletsMeta.iterator().next().getFiles().iterator().next().getPath().getParent()
          .toUri().getRawPath();
    }
  }

  public Thread startChecker() {
    return Threads.createThread("RC checker", () -> {
      try {
        while (!stopCheckerThread.get()) {
          checkRunning();
          sleepUninterruptibly(CHECKER_THREAD_SLEEP_MS, TimeUnit.MILLISECONDS);
        }
      } catch (TException e) {
        log.warn("{}", e.getMessage(), e);
      }
    });
  }

  /**
   * Check running compaction progress.
   */
  private void checkRunning() throws TException {
    ServerContext ctx = getCluster().getServerContext();
    Optional<HostAndPort> coordinatorHost = ExternalCompactionUtil.findCompactionCoordinator(ctx);
    if (coordinatorHost.isEmpty()) {
      throw new TTransportException("Unable to get CompactionCoordinator address from ZooKeeper");
    }

    TExternalCompactionList ecList = getRunningCompactions(ctx, coordinatorHost);
    Map<String,TExternalCompaction> ecMap = ecList.getCompactions();
    if (ecMap != null) {
      ecMap.forEach((ecid, ec) -> {
        // returns null if it's a new mapping
        RunningCompactionInfo rci = new RunningCompactionInfo(ec);
        RunningCompactionInfo previousRci = runningMap.put(ecid, rci);
        log.debug("ECID {} has been running for {} seconds", ecid,
            NANOSECONDS.toSeconds(rci.duration));
        if (previousRci == null) {
          log.debug("New ECID {} with inputFiles: {}", ecid, rci.numFiles);
        } else {
          if (rci.progress <= previousRci.progress) {
            log.warn("{} did not progress. It went from {} to {}", ecid, previousRci.progress,
                rci.progress);
          } else {
            log.debug("{} progressed from {} to {}", ecid, previousRci.progress, rci.progress);
            if (rci.progress > 0 && rci.progress <= 25) {
              progressList.add(EC_PROGRESS.STARTED);
            } else if (rci.progress > 25 && rci.progress <= 50) {
              progressList.add(EC_PROGRESS.QUARTER);
            } else if (rci.progress > 50 && rci.progress <= 75) {
              progressList.add(EC_PROGRESS.HALF);
            } else if (rci.progress > 75 && rci.progress <= 100) {
              progressList.add(EC_PROGRESS.THREE_QUARTERS);
            } else {
              progressList.add(EC_PROGRESS.INVALID);
              log.warn("An invalid progress {} has been seen. This should never occur.",
                  rci.progress);
            }
          }
          if (!rci.status.equals(TCompactionState.IN_PROGRESS.name())) {
            log.debug("Saw status other than IN_PROGRESS: {}", rci.status);
          }
        }
      });
    }
  }

  private void verifyProgress() {
    log.info("Verify Progress.");
    assertAll(
        () -> assertTrue(progressList.contains(EC_PROGRESS.STARTED), "Missing start of progress"),
        () -> assertTrue(progressList.contains(EC_PROGRESS.QUARTER), "Missing quarter progress"),
        () -> assertTrue(progressList.contains(EC_PROGRESS.HALF), "Missing half progress"),
        () -> assertTrue(progressList.contains(EC_PROGRESS.THREE_QUARTERS),
            "Missing three quarters progress"),
        () -> assertFalse(progressList.contains(EC_PROGRESS.INVALID), "Invalid progress seen"));
  }
}<|MERGE_RESOLUTION|>--- conflicted
+++ resolved
@@ -35,7 +35,6 @@
 import java.util.HashMap;
 import java.util.List;
 import java.util.Map;
-import java.util.Objects;
 import java.util.Optional;
 import java.util.concurrent.ConcurrentHashMap;
 import java.util.concurrent.TimeUnit;
@@ -146,14 +145,9 @@
 
     final AtomicLong totalEntriesRead = new AtomicLong(0);
     final AtomicLong totalEntriesWritten = new AtomicLong(0);
-<<<<<<< HEAD
     final ConcurrentHashMap<String,Long> compactorBusy = new ConcurrentHashMap<>();
     final long expectedEntriesRead = 18432;
     final long expectedEntriesWritten = 13312;
-=======
-    final long expectedEntriesRead = 9216;
-    final long expectedEntriesWritten = 4096;
->>>>>>> 5ab0bd82
 
     Thread checkerThread = getMetricsCheckerThread(totalEntriesRead, totalEntriesWritten);
 
@@ -170,18 +164,7 @@
           EnumSet.of(IteratorUtil.IteratorScope.majc));
       log.info("Compacting table");
 
-<<<<<<< HEAD
-      Wait.waitFor(() -> computeBusyCount(GROUP1, compactorBusy) == 0, 30_000,
-          CHECKER_THREAD_SLEEP_MS, "Compactor busy metric should be false initially");
-
-      compact(client, table, 2, GROUP1, false);
-
-      Wait.waitFor(() -> computeBusyCount(GROUP1, compactorBusy) == 1, 30_000,
-          CHECKER_THREAD_SLEEP_MS,
-          "Compactor busy metric should be true after starting compaction");
-=======
-      compact(client, table, 2, QUEUE1, true);
->>>>>>> 5ab0bd82
+      compact(client, table, 2, GROUP1, true);
 
       Wait.waitFor(() -> {
         if (totalEntriesRead.get() == expectedEntriesRead
@@ -196,13 +179,6 @@
       }, 30_000, CHECKER_THREAD_SLEEP_MS,
           "Entries read and written metrics values did not match expected values");
 
-<<<<<<< HEAD
-      Wait.waitFor(() -> computeBusyCount(GROUP1, compactorBusy) == 0, 30_000,
-          CHECKER_THREAD_SLEEP_MS,
-          "Compactor busy metric should be false once compaction completes");
-
-=======
->>>>>>> 5ab0bd82
       log.info("Done Compacting table");
       verify(client, table, 2, ROWS);
     } finally {
@@ -218,11 +194,7 @@
    * @param totalEntriesWritten this is set to the value of the entries written metric
    */
   private static Thread getMetricsCheckerThread(AtomicLong totalEntriesRead,
-<<<<<<< HEAD
-      AtomicLong totalEntriesWritten, ConcurrentHashMap<String,Long> compactorBusy) {
-=======
       AtomicLong totalEntriesWritten) {
->>>>>>> 5ab0bd82
     return Threads.createThread("metric-tailer", () -> {
       log.info("Starting metric tailer");
 
@@ -247,18 +219,6 @@
             case MetricsProducer.METRICS_COMPACTOR_ENTRIES_WRITTEN:
               totalEntriesWritten.addAndGet(value);
               break;
-<<<<<<< HEAD
-            case MetricsProducer.METRICS_COMPACTOR_BUSY:
-              // expect these tags to be present, so have the test fail w/ NPE if they are not
-              var host = Objects.requireNonNull(metric.getTags().get("host"));
-              var port = Objects.requireNonNull(metric.getTags().get("port"));
-              var resourceGroup = Objects.requireNonNull(metric.getTags().get("resource.group"));
-              var key = resourceGroup + ":" + host + ":" + port;
-              log.debug("setting busy count {} {}", key, value);
-              compactorBusy.put(key, (long) value);
-              break;
-=======
->>>>>>> 5ab0bd82
           }
         }
         sleepUninterruptibly(CHECKER_THREAD_SLEEP_MS, TimeUnit.MILLISECONDS);
