--- conflicted
+++ resolved
@@ -211,11 +211,7 @@
       m = TabletColumnFamily.createPrevRowMutation(tablet);
       Collection<Collection<String>> walogs = Collections.emptyList();
       metaDataStateStore.unassign(Collections.singletonList(new TabletLocationState(tablet, null,
-<<<<<<< HEAD
-          state.someTServer, null, null, walogs, false, false)), null);
-=======
-          Location.current(state.someTServer), null, null, walogs, false)), null);
->>>>>>> c8cd5809
+          Location.current(state.someTServer), null, null, walogs, false, false)), null);
 
       // now we can split
       stats = scan(state, metaDataStateStore);
