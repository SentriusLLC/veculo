--- conflicted
+++ resolved
@@ -104,14 +104,9 @@
       assertEquals("count == " + count, 0, count);
       getConnector().tableOperations().flush(tableName, null, null, true);
 
-<<<<<<< HEAD
-      getConnector().tableOperations().setProperty(tableName, Property.TABLE_MAJC_RATIO.getKey(), "1.0");
+      getConnector().tableOperations().setProperty(tableName, Property.TABLE_MAJC_RATIO.getKey(),
+          "1.0");
       sleepUninterruptibly(4, TimeUnit.SECONDS);
-=======
-    getConnector().tableOperations().setProperty(tableName, Property.TABLE_MAJC_RATIO.getKey(),
-        "1.0");
-    sleepUninterruptibly(4, TimeUnit.SECONDS);
->>>>>>> f4f43feb
 
       FunctionalTestUtils.checkRFiles(c, tableName, 1, 1, 0, 0);
 
