--- conflicted
+++ resolved
@@ -212,12 +212,8 @@
       getCluster().getClusterControl().start(ServerType.TABLET_SERVER, Map.of(), 4);
 
       // Wait for all tablets servers
-<<<<<<< HEAD
-      Wait.waitFor(
-          () -> c.instanceOperations().getServers(ServerId.Type.TABLET_SERVER).size() == 4);
-=======
-      Wait.waitFor(() -> c.instanceOperations().getTabletServers().size() == 4, 60_000);
->>>>>>> 5792fed3
+      Wait.waitFor(() -> c.instanceOperations().getServers(ServerId.Type.TABLET_SERVER).size() == 4,
+          60_000);
 
       // The table should eventually balance across the 4 tablet servers
       Wait.waitFor(() -> countLocations(table, c) == 4, 60_000);
@@ -281,11 +277,8 @@
       if (serverType == SCAN_SERVER) {
         // Scans will fall back to tablet servers when no scan servers are present. So wait for scan
         // servers to show up in zookeeper. Can remove this in 3.1.
-<<<<<<< HEAD
-        Wait.waitFor(() -> !c.instanceOperations().getServers(ServerId.Type.SCAN_SERVER).isEmpty());
-=======
-        Wait.waitFor(() -> !c.instanceOperations().getScanServers().isEmpty(), 60_000);
->>>>>>> 5792fed3
+        Wait.waitFor(() -> !c.instanceOperations().getServers(ServerId.Type.SCAN_SERVER).isEmpty(),
+            60_000);
       }
 
       c.tableOperations().create(table);
