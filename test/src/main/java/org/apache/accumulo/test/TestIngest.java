--- conflicted
+++ resolved
@@ -163,15 +163,9 @@
 
   public static void createTable(AccumuloClient client, IngestParams params)
       throws AccumuloException, AccumuloSecurityException, TableExistsException {
-<<<<<<< HEAD
     if (params.createTable) {
-      TreeSet<Text> splits = getSplitPoints(params.startRow, params.startRow + params.rows,
-          params.numsplits);
-=======
-    if (args.createTable) {
       TreeSet<Text> splits =
-          getSplitPoints(args.startRow, args.startRow + args.rows, args.numsplits);
->>>>>>> 0a9837f3
+          getSplitPoints(params.startRow, params.startRow + params.rows, params.numsplits);
 
       if (!client.tableOperations().exists(params.tableName))
         client.tableOperations().create(params.tableName);
@@ -315,8 +309,8 @@
           } else {
             byte[] value;
             if (params.random != null) {
-              value = genRandomValue(random, randomValue, params.random, rowid + params.startRow,
-                  j);
+              value =
+                  genRandomValue(random, randomValue, params.random, rowid + params.startRow, j);
             } else {
               value = bytevals[j % bytevals.length];
             }
@@ -338,8 +332,8 @@
           } else {
             byte[] value;
             if (params.random != null) {
-              value = genRandomValue(random, randomValue, params.random, rowid + params.startRow,
-                  j);
+              value =
+                  genRandomValue(random, randomValue, params.random, rowid + params.startRow, j);
             } else {
               value = bytevals[j % bytevals.length];
             }
