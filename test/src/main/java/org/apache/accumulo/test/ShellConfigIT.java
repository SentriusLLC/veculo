--- conflicted
+++ resolved
@@ -55,8 +55,8 @@
       // properties are not.
       // This lets us run this test more generically rather than forcibly needing to update some
       // property in accumulo.properties
-      origPropValue = client.instanceOperations().getSystemConfiguration()
-          .get(PERTABLE_CHOOSER_PROP);
+      origPropValue =
+          client.instanceOperations().getSystemConfiguration().get(PERTABLE_CHOOSER_PROP);
       client.instanceOperations().setProperty(PERTABLE_CHOOSER_PROP,
           FairVolumeChooser.class.getName());
     }
@@ -84,14 +84,8 @@
         break;
       case STANDALONE:
         StandaloneAccumuloClusterConfiguration standaloneConf =
-<<<<<<< HEAD
-          (StandaloneAccumuloClusterConfiguration) getClusterConfiguration();
-        // @formatter:on
+            (StandaloneAccumuloClusterConfiguration) getClusterConfiguration();
         clientPropsFile = standaloneConf.getClientPropsFile();
-=======
-            (StandaloneAccumuloClusterConfiguration) getClusterConfiguration();
-        clientConfFile = standaloneConf.getClientConfFile();
->>>>>>> 0a9837f3
         break;
       default:
         fail("Unknown cluster type");
