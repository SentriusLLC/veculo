/*
 * Licensed to the Apache Software Foundation (ASF) under one or more
 * contributor license agreements.  See the NOTICE file distributed with
 * this work for additional information regarding copyright ownership.
 * The ASF licenses this file to You under the Apache License, Version 2.0
 * (the "License"); you may not use this file except in compliance with
 * the License.  You may obtain a copy of the License at
 *
 *     http://www.apache.org/licenses/LICENSE-2.0
 *
 * Unless required by applicable law or agreed to in writing, software
 * distributed under the License is distributed on an "AS IS" BASIS,
 * WITHOUT WARRANTIES OR CONDITIONS OF ANY KIND, either express or implied.
 * See the License for the specific language governing permissions and
 * limitations under the License.
 */
package org.apache.accumulo.test.functional;

import java.io.IOException;
import java.util.Collection;
import java.util.Optional;
import java.util.concurrent.atomic.AtomicBoolean;
import java.util.concurrent.atomic.AtomicInteger;

import org.apache.accumulo.core.data.ByteSequence;
import org.apache.accumulo.core.data.Key;
import org.apache.accumulo.core.data.PartialKey;
import org.apache.accumulo.core.data.Range;
import org.apache.accumulo.core.data.Value;
import org.apache.accumulo.core.iterators.IteratorEnvironment;
import org.apache.accumulo.core.iterators.SortedKeyValueIterator;
import org.apache.accumulo.core.iterators.WrappingIterator;
import org.apache.accumulo.core.iterators.YieldCallback;
import org.slf4j.Logger;
import org.slf4j.LoggerFactory;

/**
 * This iterator which implements yielding will yield after every other next and every other seek
 * call.
 */
<<<<<<< HEAD
public class YieldingIterator extends WrappingIterator {
=======
public class YieldingIterator extends WrappingIterator
    implements YieldingKeyValueIterator<Key,Value> {
>>>>>>> f4f43feb
  private static final Logger log = LoggerFactory.getLogger(YieldingIterator.class);
  private static final AtomicInteger yieldNexts = new AtomicInteger(0);
  private static final AtomicInteger yieldSeeks = new AtomicInteger(0);
  private static final AtomicInteger rebuilds = new AtomicInteger(0);

  private static final AtomicBoolean yieldNextKey = new AtomicBoolean(false);
  private static final AtomicBoolean yieldSeekKey = new AtomicBoolean(false);

  private Optional<YieldCallback<Key>> yield = Optional.empty();

  @Override
  public SortedKeyValueIterator<Key,Value> deepCopy(IteratorEnvironment env) {
    YieldingIterator it = new YieldingIterator();
    it.setSource(getSource().deepCopy(env));
    return it;
  }

  @Override
  public boolean hasTop() {
    return (!(yield.isPresent() && yield.get().hasYielded()) && super.hasTop());
  }

  @Override
  public void next() throws IOException {
    log.info("start YieldingIterator.next: " + getTopValue());
    boolean yielded = false;

    // yield on every other next call.
    yieldNextKey.set(!yieldNextKey.get());
    if (yield.isPresent() && yieldNextKey.get()) {
      yielded = true;
      yieldNexts.incrementAndGet();
      // since we are not actually skipping keys underneath, simply use the key following the top
      // key as the yield key
      yield.get().yield(getTopKey().followingKey(PartialKey.ROW_COLFAM_COLQUAL_COLVIS_TIME));
      log.info("end YieldingIterator.next: yielded at " + getTopKey());
    }

    // if not yielding, then simply pass on the next call
    if (!yielded) {
      super.next();
      log.info("end YieldingIterator.next: "
          + (hasTop() ? getTopKey() + " " + getTopValue() : "no top"));
    }
  }

  /**
   * The top value will encode the current state of the yields, seeks, and rebuilds for use by the
   * YieldScannersIT tests.
   *
   * @return a top value of the form {yieldNexts},{yieldSeeks},{rebuilds}
   */
  @Override
  public Value getTopValue() {
    String value = Integer.toString(yieldNexts.get()) + ',' + Integer.toString(yieldSeeks.get())
        + ',' + Integer.toString(rebuilds.get());
    return new Value(value);
  }

  @Override
  public void seek(Range range, Collection<ByteSequence> columnFamilies, boolean inclusive)
      throws IOException {
    log.info("start YieldingIterator.seek: " + getTopValue() + " with range " + range);
    boolean yielded = false;

    if (!range.isStartKeyInclusive()) {
      rebuilds.incrementAndGet();

      // yield on every other seek call.
      yieldSeekKey.set(!yieldSeekKey.get());
      if (yield.isPresent() && yieldSeekKey.get()) {
        yielded = true;
        yieldSeeks.incrementAndGet();
        // since we are not actually skipping keys underneath, simply use the key following the
        // range start key
        yield.get()
            .yield(range.getStartKey().followingKey(PartialKey.ROW_COLFAM_COLQUAL_COLVIS_TIME));
        log.info("end YieldingIterator.next: yielded at " + range.getStartKey());
      }
    }

    // if not yielding, then simply pass on the call to the source
    if (!yielded) {
      super.seek(range, columnFamilies, inclusive);
      log.info("end YieldingIterator.seek: "
          + (hasTop() ? getTopKey() + " " + getTopValue() : "no top"));
    }
  }

  @Override
  public void enableYielding(YieldCallback<Key> yield) {
    this.yield = Optional.of(yield);
  }
}<|MERGE_RESOLUTION|>--- conflicted
+++ resolved
@@ -38,12 +38,7 @@
  * This iterator which implements yielding will yield after every other next and every other seek
  * call.
  */
-<<<<<<< HEAD
 public class YieldingIterator extends WrappingIterator {
-=======
-public class YieldingIterator extends WrappingIterator
-    implements YieldingKeyValueIterator<Key,Value> {
->>>>>>> f4f43feb
   private static final Logger log = LoggerFactory.getLogger(YieldingIterator.class);
   private static final AtomicInteger yieldNexts = new AtomicInteger(0);
   private static final AtomicInteger yieldSeeks = new AtomicInteger(0);
