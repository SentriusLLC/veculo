--- conflicted
+++ resolved
@@ -39,11 +39,8 @@
 import org.apache.accumulo.core.util.UtilWaitThread;
 import org.apache.accumulo.server.compaction.FileCompactor;
 import org.apache.accumulo.server.compaction.FileCompactor.CompactionCanceledException;
-<<<<<<< HEAD
+import org.apache.accumulo.server.compaction.RetryableThriftCall.RetriesExceededException;
 import org.apache.accumulo.server.tablets.TabletNameGenerator;
-=======
-import org.apache.accumulo.server.compaction.RetryableThriftCall.RetriesExceededException;
->>>>>>> ee197905
 import org.slf4j.Logger;
 import org.slf4j.LoggerFactory;
 
@@ -68,25 +65,10 @@
       CountDownLatch stopped, AtomicReference<Throwable> err) {
 
     // Set this to true so that only 1 external compaction is run
+    final AtomicReference<FileCompactor> ref = new AtomicReference<>();
     this.shutdown = true;
 
     return new FileCompactorRunnable() {
-
-<<<<<<< HEAD
-        // Create tmp output file
-        final TabletMetadata tm = getContext().getAmple()
-            .readTablet(KeyExtent.fromThrift(job.getExtent()), ColumnType.DIR);
-        ReferencedTabletFile newFile =
-            TabletNameGenerator.getNextDataFilenameForMajc(job.isPropagateDeletes(), getContext(),
-                tm, (dir) -> {}, ExternalCompactionId.from(job.getExternalCompactionId()));
-        LOG.info("Creating tmp file: {}", newFile.getPath());
-        getContext().getVolumeManager().createNewFile(newFile.getPath());
-
-        LOG.info("Starting compactor");
-        started.countDown();
-=======
-      final AtomicReference<FileCompactor> ref = new AtomicReference<>();
->>>>>>> ee197905
 
       @Override
       public AtomicReference<FileCompactor> getFileCompactor() {
@@ -101,6 +83,15 @@
           update.setState(TCompactionState.STARTED);
           update.setMessage("Compaction started");
           updateCompactionState(job, update);
+
+          // Create tmp output file
+          final TabletMetadata tm = getContext().getAmple()
+              .readTablet(KeyExtent.fromThrift(job.getExtent()), ColumnType.DIR);
+          ReferencedTabletFile newFile =
+              TabletNameGenerator.getNextDataFilenameForMajc(job.isPropagateDeletes(), getContext(),
+                  tm, (dir) -> {}, ExternalCompactionId.from(job.getExternalCompactionId()));
+          LOG.info("Creating tmp file: {}", newFile.getPath());
+          getContext().getVolumeManager().createNewFile(newFile.getPath());
 
           LOG.info("Starting compactor");
           started.countDown();
