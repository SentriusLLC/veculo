--- conflicted
+++ resolved
@@ -54,7 +54,6 @@
     conn.tableOperations().create(tableName);
 
     // make the world's slowest scanner
-<<<<<<< HEAD
     try (Scanner scanner = conn.createScanner(tableName, Authorizations.EMPTY)) {
       final IteratorSetting cfg = new IteratorSetting(100, SlowIterator.class);
       // Wait long enough to be sure we can catch it, but not indefinitely.
@@ -69,39 +68,16 @@
             // ensure the scan is running: not perfect, the metadata tables could be scanned, too.
             String tserver = conn.instanceOperations().getTabletServers().iterator().next();
             do {
-              ArrayList<ActiveScan> scans = new ArrayList<>(conn.instanceOperations().getActiveScans(tserver));
+              ArrayList<ActiveScan> scans = new ArrayList<>(
+                  conn.instanceOperations().getActiveScans(tserver));
               Iterator<ActiveScan> iter = scans.iterator();
               while (iter.hasNext()) {
                 ActiveScan scan = iter.next();
                 // Remove scans not against our table and not owned by us
-                if (!getAdminPrincipal().equals(scan.getUser()) || !tableName.equals(scan.getTable())) {
+                if (!getAdminPrincipal().equals(scan.getUser())
+                    || !tableName.equals(scan.getTable())) {
                   iter.remove();
                 }
-=======
-    final Scanner scanner = conn.createScanner(tableName, Authorizations.EMPTY);
-    final IteratorSetting cfg = new IteratorSetting(100, SlowIterator.class);
-    // Wait long enough to be sure we can catch it, but not indefinitely.
-    SlowIterator.setSeekSleepTime(cfg, 60 * 1000);
-    scanner.addScanIterator(cfg);
-    // create a thread to interrupt the slow scan
-    final Thread scanThread = Thread.currentThread();
-    Thread thread = new Thread() {
-      @Override
-      public void run() {
-        try {
-          // ensure the scan is running: not perfect, the metadata tables could be scanned, too.
-          String tserver = conn.instanceOperations().getTabletServers().iterator().next();
-          do {
-            ArrayList<ActiveScan> scans = new ArrayList<>(
-                conn.instanceOperations().getActiveScans(tserver));
-            Iterator<ActiveScan> iter = scans.iterator();
-            while (iter.hasNext()) {
-              ActiveScan scan = iter.next();
-              // Remove scans not against our table and not owned by us
-              if (!getAdminPrincipal().equals(scan.getUser())
-                  || !tableName.equals(scan.getTable())) {
-                iter.remove();
->>>>>>> f4f43feb
               }
 
               if (!scans.isEmpty()) {
