--- conflicted
+++ resolved
@@ -101,12 +101,6 @@
       // Kill a tablet server... we don't care which one... wait for everything to be reassigned
       cluster.killProcess(ServerType.TABLET_SERVER,
           cluster.getProcesses().get(ServerType.TABLET_SERVER).iterator().next());
-<<<<<<< HEAD
-=======
-      Set<TabletMetadata.Location> replStates = new HashSet<>();
-      @SuppressWarnings("deprecation")
-      TableId repTable = org.apache.accumulo.core.replication.ReplicationTable.ID;
->>>>>>> fe2d2016
       // Find out which tablet server remains
       while (true) {
         UtilWaitThread.sleep(1000);
