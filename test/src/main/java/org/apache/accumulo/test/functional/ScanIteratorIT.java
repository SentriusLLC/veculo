/*
 * Licensed to the Apache Software Foundation (ASF) under one or more
 * contributor license agreements.  See the NOTICE file distributed with
 * this work for additional information regarding copyright ownership.
 * The ASF licenses this file to You under the Apache License, Version 2.0
 * (the "License"); you may not use this file except in compliance with
 * the License.  You may obtain a copy of the License at
 *
 *     http://www.apache.org/licenses/LICENSE-2.0
 *
 * Unless required by applicable law or agreed to in writing, software
 * distributed under the License is distributed on an "AS IS" BASIS,
 * WITHOUT WARRANTIES OR CONDITIONS OF ANY KIND, either express or implied.
 * See the License for the specific language governing permissions and
 * limitations under the License.
 */
package org.apache.accumulo.test.functional;

import static java.nio.charset.StandardCharsets.UTF_8;
import static org.junit.Assert.assertEquals;

import java.util.ArrayList;
import java.util.Collections;
import java.util.HashSet;
import java.util.Map;
import java.util.Map.Entry;

import org.apache.accumulo.cluster.ClusterUser;
import org.apache.accumulo.core.client.Accumulo;
import org.apache.accumulo.core.client.AccumuloClient;
import org.apache.accumulo.core.client.BatchScanner;
import org.apache.accumulo.core.client.BatchWriter;
import org.apache.accumulo.core.client.IteratorSetting;
import org.apache.accumulo.core.client.MutationsRejectedException;
import org.apache.accumulo.core.client.Scanner;
import org.apache.accumulo.core.client.ScannerBase;
import org.apache.accumulo.core.client.TableNotFoundException;
import org.apache.accumulo.core.client.security.tokens.PasswordToken;
import org.apache.accumulo.core.data.Key;
import org.apache.accumulo.core.data.Mutation;
import org.apache.accumulo.core.data.Range;
import org.apache.accumulo.core.data.Value;
import org.apache.accumulo.core.security.Authorizations;
import org.apache.accumulo.core.security.TablePermission;
import org.apache.accumulo.harness.AccumuloClusterHarness;
import org.apache.hadoop.io.Text;
import org.apache.hadoop.security.UserGroupInformation;
import org.junit.After;
import org.junit.Before;
import org.junit.Test;
import org.slf4j.Logger;
import org.slf4j.LoggerFactory;

public class ScanIteratorIT extends AccumuloClusterHarness {
  private static final Logger log = LoggerFactory.getLogger(ScanIteratorIT.class);

  @Override
  protected int defaultTimeoutSeconds() {
    return 60;
  }

  private AccumuloClient accumuloClient;
  private String tableName;
  private String user;
  private boolean saslEnabled;

  @Before
  public void setup() throws Exception {
    accumuloClient = Accumulo.newClient().from(getClientProps()).build();
    tableName = getUniqueNames(1)[0];

    accumuloClient.tableOperations().create(tableName);
    ClusterUser clusterUser = getUser(0);
    user = clusterUser.getPrincipal();
    PasswordToken userToken;
    if (saslEnabled()) {
      userToken = null;
      saslEnabled = true;
    } else {
      userToken = new PasswordToken(clusterUser.getPassword());
      saslEnabled = false;
    }
    if (accumuloClient.securityOperations().listLocalUsers().contains(user)) {
      log.info("Dropping {}", user);
      accumuloClient.securityOperations().dropLocalUser(user);
    }
    accumuloClient.securityOperations().createLocalUser(user, userToken);
    accumuloClient.securityOperations().grantTablePermission(user, tableName, TablePermission.READ);
    accumuloClient.securityOperations().grantTablePermission(user, tableName,
        TablePermission.WRITE);
    accumuloClient.securityOperations().changeUserAuthorizations(user, AuthsIterator.AUTHS);
  }

  @After
  public void tearDown() throws Exception {
    if (user != null) {
      if (saslEnabled) {
        ClusterUser rootUser = getAdminUser();
        UserGroupInformation.loginUserFromKeytab(rootUser.getPrincipal(),
            rootUser.getKeytab().getAbsolutePath());
      }
      accumuloClient.securityOperations().dropLocalUser(user);

      accumuloClient.close();
    }
  }

  @Test
  public void run() throws Exception {
    String tableName = getUniqueNames(1)[0];
    try (AccumuloClient c = Accumulo.newClient().from(getClientProps()).build()) {

      try (BatchWriter bw = c.createBatchWriter(tableName)) {
        for (int i = 0; i < 1000; i++) {
          Mutation m = new Mutation(new Text(String.format("%06d", i)));
          m.put(new Text("cf1"), new Text("cq1"),
              new Value(Integer.toString(1000 - i).getBytes(UTF_8)));
          m.put(new Text("cf1"), new Text("cq2"),
              new Value(Integer.toString(i - 1000).getBytes(UTF_8)));
          bw.addMutation(m);
        }
      }

      try (Scanner scanner = c.createScanner(tableName);
          BatchScanner bscanner = c.createBatchScanner(tableName)) {

        setupIter(scanner);
        verify(scanner, 1, 999);

        bscanner.setRanges(Collections.singleton(new Range((Key) null, null)));

        setupIter(bscanner);
        verify(bscanner, 1, 999);

        ArrayList<Range> ranges = new ArrayList<>();
        ranges.add(new Range(new Text(String.format("%06d", 1))));
        ranges.add(
            new Range(new Text(String.format("%06d", 6)), new Text(String.format("%06d", 16))));
        ranges.add(new Range(new Text(String.format("%06d", 20))));
        ranges.add(new Range(new Text(String.format("%06d", 23))));
        ranges.add(
            new Range(new Text(String.format("%06d", 56)), new Text(String.format("%06d", 61))));
        ranges.add(
            new Range(new Text(String.format("%06d", 501)), new Text(String.format("%06d", 504))));
        ranges.add(
            new Range(new Text(String.format("%06d", 998)), new Text(String.format("%06d", 1000))));

        HashSet<Integer> got = new HashSet<>();
        HashSet<Integer> expected = new HashSet<>();
        for (int i : new int[] {1, 7, 9, 11, 13, 15, 23, 57, 59, 61, 501, 503, 999}) {
          expected.add(i);
        }

        bscanner.setRanges(ranges);

        for (Entry<Key,Value> entry : bscanner) {
          got.add(Integer.parseInt(entry.getKey().getRow().toString()));
        }

        System.out.println("got : " + got);

        if (!got.equals(expected)) {
          throw new Exception(got + " != " + expected);
        }
      }
    }
  }

  private void verify(Iterable<Entry<Key,Value>> scanner, int start, int finish) throws Exception {

    int expected = start;
    for (Entry<Key,Value> entry : scanner) {
      if (Integer.parseInt(entry.getKey().getRow().toString()) != expected) {
        throw new Exception("Saw unexpexted " + entry.getKey().getRow() + " " + expected);
      }

      if (entry.getKey().getColumnQualifier().toString().equals("cq2")) {
        expected += 2;
      }
    }

    if (expected != finish + 2) {
      throw new Exception("Ended at " + expected + " not " + (finish + 2));
    }
  }

<<<<<<< HEAD
  private void setupIter(ScannerBase scanner) {
    IteratorSetting dropMod = new IteratorSetting(50, "dropMod",
        "org.apache.accumulo.test.functional.DropModIter");
=======
  private void setupIter(ScannerBase scanner) throws Exception {
    IteratorSetting dropMod =
        new IteratorSetting(50, "dropMod", "org.apache.accumulo.test.functional.DropModIter");
>>>>>>> 0a9837f3
    dropMod.addOption("mod", "2");
    dropMod.addOption("drop", "0");
    scanner.addScanIterator(dropMod);
  }

  @Test
  public void testAuthsPresentInIteratorEnvironment() throws Exception {
    runTest(AuthsIterator.AUTHS, false);
  }

  @Test
  public void testAuthsNotPresentInIteratorEnvironment() throws Exception {
    runTest(new Authorizations("B"), true);
  }

  @Test
  public void testEmptyAuthsInIteratorEnvironment() throws Exception {
    runTest(Authorizations.EMPTY, true);
  }

  private void runTest(ScannerBase scanner, boolean shouldFail) {
    int count = 0;
    for (Map.Entry<Key,Value> entry : scanner) {
      assertEquals(shouldFail ? AuthsIterator.FAIL : AuthsIterator.SUCCESS,
          entry.getKey().getRow().toString());
      count++;
    }

    assertEquals(1, count);
  }

  private void runTest(Authorizations auths, boolean shouldFail) throws Exception {
    ClusterUser clusterUser = getUser(0);
    AccumuloClient userC = getCluster().createAccumuloClient(clusterUser.getPrincipal(),
        clusterUser.getToken());
    writeTestMutation(userC);

    IteratorSetting setting = new IteratorSetting(10, AuthsIterator.class);

    try (Scanner scanner = userC.createScanner(tableName, auths);
        BatchScanner batchScanner = userC.createBatchScanner(tableName, auths, 1)) {
      scanner.addScanIterator(setting);

      batchScanner.setRanges(Collections.singleton(new Range("1")));
      batchScanner.addScanIterator(setting);

      runTest(scanner, shouldFail);
      runTest(batchScanner, shouldFail);
    }
  }

  private void writeTestMutation(AccumuloClient userC)
      throws TableNotFoundException, MutationsRejectedException {
    try (BatchWriter batchWriter = userC.createBatchWriter(tableName)) {
      Mutation m = new Mutation("1");
      m.put(new Text("2"), new Text("3"), new Value("".getBytes()));
      batchWriter.addMutation(m);
      batchWriter.flush();
    }
  }
}<|MERGE_RESOLUTION|>--- conflicted
+++ resolved
@@ -184,15 +184,9 @@
     }
   }
 
-<<<<<<< HEAD
   private void setupIter(ScannerBase scanner) {
-    IteratorSetting dropMod = new IteratorSetting(50, "dropMod",
-        "org.apache.accumulo.test.functional.DropModIter");
-=======
-  private void setupIter(ScannerBase scanner) throws Exception {
     IteratorSetting dropMod =
         new IteratorSetting(50, "dropMod", "org.apache.accumulo.test.functional.DropModIter");
->>>>>>> 0a9837f3
     dropMod.addOption("mod", "2");
     dropMod.addOption("drop", "0");
     scanner.addScanIterator(dropMod);
@@ -226,8 +220,8 @@
 
   private void runTest(Authorizations auths, boolean shouldFail) throws Exception {
     ClusterUser clusterUser = getUser(0);
-    AccumuloClient userC = getCluster().createAccumuloClient(clusterUser.getPrincipal(),
-        clusterUser.getToken());
+    AccumuloClient userC =
+        getCluster().createAccumuloClient(clusterUser.getPrincipal(), clusterUser.getToken());
     writeTestMutation(userC);
 
     IteratorSetting setting = new IteratorSetting(10, AuthsIterator.class);
