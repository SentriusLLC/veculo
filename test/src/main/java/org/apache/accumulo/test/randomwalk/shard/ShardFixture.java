--- conflicted
+++ resolved
@@ -48,15 +48,9 @@
 
     return splits;
   }
-<<<<<<< HEAD
-  
+
   static void createIndexTable(Logger log, State state, Environment env, String suffix, Random rand) throws Exception {
     Connector conn = env.getConnector();
-=======
-
-  static void createIndexTable(Logger log, State state, String suffix, Random rand) throws Exception {
-    Connector conn = state.getConnector();
->>>>>>> 1aa4784a
     String name = (String) state.get("indexTableName") + suffix;
     int numPartitions = (Integer) state.get("numPartitions");
     boolean enableCache = (Boolean) state.get("cacheIndex");
@@ -81,13 +75,8 @@
   @Override
   public void setUp(State state, Environment env) throws Exception {
     String hostname = InetAddress.getLocalHost().getHostName().replaceAll("[-.]", "_");
-<<<<<<< HEAD
     String pid = env.getPid();
-    
-=======
-    String pid = state.getPid();
 
->>>>>>> 1aa4784a
     Random rand = new Random();
 
     int numPartitions = rand.nextInt(90) + 10;
@@ -98,19 +87,11 @@
     state.set("cacheIndex", rand.nextDouble() < .5);
     state.set("rand", rand);
     state.set("nextDocID", Long.valueOf(0));
-<<<<<<< HEAD
-    
+
     Connector conn = env.getConnector();
-    
+
     createIndexTable(this.log, state, env, "", rand);
-    
-=======
 
-    Connector conn = state.getConnector();
-
-    createIndexTable(this.log, state, "", rand);
-
->>>>>>> 1aa4784a
     String docTableName = (String) state.get("docTableName");
     conn.tableOperations().create(docTableName);
 
@@ -142,17 +123,11 @@
       // Reset the MTBW on the state to null
       env.resetMultiTableBatchWriter();
     }
-<<<<<<< HEAD
-    
+
     Connector conn = env.getConnector();
-    
-=======
-
-    Connector conn = state.getConnector();
 
     log.info("Deleting index and doc tables");
 
->>>>>>> 1aa4784a
     conn.tableOperations().delete((String) state.get("indexTableName"));
     conn.tableOperations().delete((String) state.get("docTableName"));
 
