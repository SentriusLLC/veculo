/*
 * Licensed to the Apache Software Foundation (ASF) under one or more
 * contributor license agreements.  See the NOTICE file distributed with
 * this work for additional information regarding copyright ownership.
 * The ASF licenses this file to You under the Apache License, Version 2.0
 * (the "License"); you may not use this file except in compliance with
 * the License.  You may obtain a copy of the License at
 *
 *     http://www.apache.org/licenses/LICENSE-2.0
 *
 * Unless required by applicable law or agreed to in writing, software
 * distributed under the License is distributed on an "AS IS" BASIS,
 * WITHOUT WARRANTIES OR CONDITIONS OF ANY KIND, either express or implied.
 * See the License for the specific language governing permissions and
 * limitations under the License.
 */
package org.apache.accumulo.test;

import static org.junit.Assert.assertEquals;
import static org.junit.Assert.assertFalse;
import static org.junit.Assert.assertTrue;

import java.util.ArrayList;
import java.util.List;
import java.util.Map.Entry;

import org.apache.accumulo.core.client.Accumulo;
import org.apache.accumulo.core.client.AccumuloClient;
import org.apache.accumulo.core.client.BatchWriter;
import org.apache.accumulo.core.client.ClientSideIteratorScanner;
import org.apache.accumulo.core.client.IteratorSetting;
import org.apache.accumulo.core.client.Scanner;
import org.apache.accumulo.core.data.Key;
import org.apache.accumulo.core.data.Mutation;
import org.apache.accumulo.core.data.PartialKey;
import org.apache.accumulo.core.data.Value;
import org.apache.accumulo.core.iterators.user.IntersectingIterator;
import org.apache.accumulo.core.iterators.user.VersioningIterator;
import org.apache.accumulo.core.security.Authorizations;
import org.apache.accumulo.harness.AccumuloClusterHarness;
import org.apache.hadoop.io.Text;
import org.junit.After;
import org.junit.Before;
import org.junit.Test;

public class ClientSideIteratorIT extends AccumuloClusterHarness {
  private List<Key> resultSet1;
  private List<Key> resultSet2;
  private List<Key> resultSet3;

  @Before
  public void setupData() {
    resultSet1 = new ArrayList<>();
    resultSet1.add(new Key("row1", "colf", "colq", 4L));
    resultSet1.add(new Key("row1", "colf", "colq", 3L));
    resultSet2 = new ArrayList<>();
    resultSet2.add(new Key("row1", "colf", "colq", 4L));
    resultSet2.add(new Key("row1", "colf", "colq", 3L));
    resultSet2.add(new Key("row1", "colf", "colq", 2L));
    resultSet2.add(new Key("row1", "colf", "colq", 1L));
    resultSet3 = new ArrayList<>();
    resultSet3.add(new Key("part1", "", "doc2"));
    resultSet3.add(new Key("part2", "", "DOC2"));
  }

  private void checkResults(final Iterable<Entry<Key,Value>> scanner, final List<Key> results,
      final PartialKey pk) {
    int i = 0;
    for (Entry<Key,Value> entry : scanner) {
      assertTrue(entry.getKey().equals(results.get(i++), pk));
    }
    assertEquals(i, results.size());
  }

  private AccumuloClient client;
  private String tableName;

  @Before
  public void setupInstance() {
    client = Accumulo.newClient().from(getClientProps()).build();
    tableName = getUniqueNames(1)[0];
  }

  @After
  public void closeClient() {
    client.close();
  }

  @Test
  public void testIntersect() throws Exception {
<<<<<<< HEAD
    client.tableOperations().create(tableName);
    try (BatchWriter bw = client.createBatchWriter(tableName)) {
      Mutation m = new Mutation("part1");
      m.put("bar", "doc1", "value");
      m.put("bar", "doc2", "value");
      m.put("dog", "doc3", "value");
      m.put("foo", "doc2", "value");
      m.put("foo", "doc3", "value");
      bw.addMutation(m);
      m = new Mutation("part2");
      m.put("bar", "DOC1", "value");
      m.put("bar", "DOC2", "value");
      m.put("dog", "DOC3", "value");
      m.put("foo", "DOC2", "value");
      m.put("foo", "DOC3", "value");
      bw.addMutation(m);
      bw.flush();
    }
=======
    conn.tableOperations().create(tableName);
    BatchWriter bw = conn.createBatchWriter(tableName, new BatchWriterConfig());
    Mutation m = new Mutation("part1");
    m.put("bar", "doc1", "value");
    m.put("bar", "doc2", "value");
    m.put("dog", "doc3", "value");
    m.put("foo", "doc2", "value");
    m.put("foo", "doc3", "value");
    bw.addMutation(m);
    m = new Mutation("part2");
    m.put("bar", "DOC1", "value");
    m.put("bar", "DOC2", "value");
    m.put("dog", "DOC3", "value");
    m.put("foo", "DOC2", "value");
    m.put("foo", "DOC3", "value");
    bw.addMutation(m);
    bw.flush();

    final ClientSideIteratorScanner csis =
        new ClientSideIteratorScanner(conn.createScanner(tableName, new Authorizations()));
    final IteratorSetting si = new IteratorSetting(10, tableName, IntersectingIterator.class);
    IntersectingIterator.setColumnFamilies(si, new Text[] {new Text("bar"), new Text("foo")});
    csis.addScanIterator(si);
>>>>>>> 0a9837f3

    final IteratorSetting si = new IteratorSetting(10, tableName, IntersectingIterator.class);
    try (ClientSideIteratorScanner csis = new ClientSideIteratorScanner(
        client.createScanner(tableName, new Authorizations()))) {
      IntersectingIterator.setColumnFamilies(si, new Text[] {new Text("bar"), new Text("foo")});
      csis.addScanIterator(si);
      checkResults(csis, resultSet3, PartialKey.ROW_COLFAM_COLQUAL);
    }
  }

  @Test
  public void testVersioning() throws Exception {
    client.tableOperations().create(tableName);
    client.tableOperations().removeProperty(tableName, "table.iterator.scan.vers");
    client.tableOperations().removeProperty(tableName, "table.iterator.majc.vers");
    client.tableOperations().removeProperty(tableName, "table.iterator.minc.vers");
    try (BatchWriter bw = client.createBatchWriter(tableName)) {
      Mutation m = new Mutation("row1");
      m.put("colf", "colq", 1L, "value");
      m.put("colf", "colq", 2L, "value");
      bw.addMutation(m);
      bw.flush();
      m = new Mutation("row1");
      m.put("colf", "colq", 3L, "value");
      m.put("colf", "colq", 4L, "value");
      bw.addMutation(m);
      bw.flush();
    }

    try (Scanner scanner = client.createScanner(tableName, new Authorizations());
        ClientSideIteratorScanner csis = new ClientSideIteratorScanner(scanner)) {

      final IteratorSetting si = new IteratorSetting(10, "localvers", VersioningIterator.class);
      si.addOption("maxVersions", "2");
      csis.addScanIterator(si);

      checkResults(csis, resultSet1, PartialKey.ROW_COLFAM_COLQUAL_COLVIS_TIME);
      checkResults(scanner, resultSet2, PartialKey.ROW_COLFAM_COLQUAL_COLVIS_TIME);

      csis.fetchColumnFamily("colf");
      checkResults(csis, resultSet1, PartialKey.ROW_COLFAM_COLQUAL_COLVIS_TIME);
      csis.clearColumns();
      csis.fetchColumnFamily("none");
      assertFalse(csis.iterator().hasNext());
    }
  }
}<|MERGE_RESOLUTION|>--- conflicted
+++ resolved
@@ -88,7 +88,6 @@
 
   @Test
   public void testIntersect() throws Exception {
-<<<<<<< HEAD
     client.tableOperations().create(tableName);
     try (BatchWriter bw = client.createBatchWriter(tableName)) {
       Mutation m = new Mutation("part1");
@@ -107,35 +106,10 @@
       bw.addMutation(m);
       bw.flush();
     }
-=======
-    conn.tableOperations().create(tableName);
-    BatchWriter bw = conn.createBatchWriter(tableName, new BatchWriterConfig());
-    Mutation m = new Mutation("part1");
-    m.put("bar", "doc1", "value");
-    m.put("bar", "doc2", "value");
-    m.put("dog", "doc3", "value");
-    m.put("foo", "doc2", "value");
-    m.put("foo", "doc3", "value");
-    bw.addMutation(m);
-    m = new Mutation("part2");
-    m.put("bar", "DOC1", "value");
-    m.put("bar", "DOC2", "value");
-    m.put("dog", "DOC3", "value");
-    m.put("foo", "DOC2", "value");
-    m.put("foo", "DOC3", "value");
-    bw.addMutation(m);
-    bw.flush();
-
-    final ClientSideIteratorScanner csis =
-        new ClientSideIteratorScanner(conn.createScanner(tableName, new Authorizations()));
-    final IteratorSetting si = new IteratorSetting(10, tableName, IntersectingIterator.class);
-    IntersectingIterator.setColumnFamilies(si, new Text[] {new Text("bar"), new Text("foo")});
-    csis.addScanIterator(si);
->>>>>>> 0a9837f3
 
     final IteratorSetting si = new IteratorSetting(10, tableName, IntersectingIterator.class);
-    try (ClientSideIteratorScanner csis = new ClientSideIteratorScanner(
-        client.createScanner(tableName, new Authorizations()))) {
+    try (ClientSideIteratorScanner csis =
+        new ClientSideIteratorScanner(client.createScanner(tableName, new Authorizations()))) {
       IntersectingIterator.setColumnFamilies(si, new Text[] {new Text("bar"), new Text("foo")});
       csis.addScanIterator(si);
       checkResults(csis, resultSet3, PartialKey.ROW_COLFAM_COLQUAL);
