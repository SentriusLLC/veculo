/*
 * Licensed to the Apache Software Foundation (ASF) under one
 * or more contributor license agreements.  See the NOTICE file
 * distributed with this work for additional information
 * regarding copyright ownership.  The ASF licenses this file
 * to you under the Apache License, Version 2.0 (the
 * "License"); you may not use this file except in compliance
 * with the License.  You may obtain a copy of the License at
 *
 *   http://www.apache.org/licenses/LICENSE-2.0
 *
 * Unless required by applicable law or agreed to in writing,
 * software distributed under the License is distributed on an
 * "AS IS" BASIS, WITHOUT WARRANTIES OR CONDITIONS OF ANY
 * KIND, either express or implied.  See the License for the
 * specific language governing permissions and limitations
 * under the License.
 */
package org.apache.accumulo.test;

import static org.junit.Assert.assertEquals;

import java.util.List;
import java.util.Map.Entry;
import java.util.UUID;

import org.apache.accumulo.core.client.Accumulo;
import org.apache.accumulo.core.client.AccumuloClient;
import org.apache.accumulo.core.client.BatchWriter;
import org.apache.accumulo.core.client.BatchWriterConfig;
import org.apache.accumulo.core.client.Scanner;
import org.apache.accumulo.core.clientImpl.ClientInfo;
import org.apache.accumulo.core.conf.Property;
import org.apache.accumulo.core.data.Key;
import org.apache.accumulo.core.data.Mutation;
import org.apache.accumulo.core.data.Range;
import org.apache.accumulo.core.data.Value;
import org.apache.accumulo.core.metadata.MetadataTable;
import org.apache.accumulo.core.security.Authorizations;
import org.apache.accumulo.fate.zookeeper.ZooReaderWriter;
import org.apache.accumulo.minicluster.ServerType;
import org.apache.accumulo.miniclusterImpl.MiniAccumuloConfigImpl;
import org.apache.accumulo.server.ServerContext;
import org.apache.accumulo.server.log.WalStateManager;
import org.apache.accumulo.server.master.state.TServerInstance;
import org.apache.accumulo.test.functional.ConfigurableMacBase;
import org.apache.hadoop.conf.Configuration;
import org.apache.hadoop.fs.RawLocalFileSystem;
import org.junit.Test;

import com.google.common.collect.Iterators;

// When reviewing the changes for ACCUMULO-3423, kturner suggested
// "tablets will now have log references that contain no data,
// so it may be marked with 3 WALs, the first with data, the 2nd without, a 3rd with data.
// It would be useful to have an IT that will test this situation.
public class UnusedWALIT extends ConfigurableMacBase {

<<<<<<< HEAD
  @Override
  protected int defaultTimeoutSeconds() {
    return 120;
  }

=======
>>>>>>> 80dde610
  @Override
  protected void configure(MiniAccumuloConfigImpl cfg, Configuration hadoopCoreSite) {
    final long logSize = 1024 * 1024 * 10;
    cfg.setProperty(Property.INSTANCE_ZK_TIMEOUT, "5s");
    cfg.setProperty(Property.TSERV_WALOG_MAX_SIZE, Long.toString(logSize));
    cfg.setNumTservers(1);
    // use raw local file system so walogs sync and flush will work
    hadoopCoreSite.set("fs.file.impl", RawLocalFileSystem.class.getName());
    hadoopCoreSite.set("fs.namenode.fs-limits.min-block-size", Long.toString(logSize));
  }

<<<<<<< HEAD
=======
  @Override
  protected int defaultTimeoutSeconds() {
    return 2 * 60;
  }

>>>>>>> 80dde610
  @Test
  public void test() throws Exception {
    // don't want this bad boy cleaning up walog entries
    getCluster().getClusterControl().stop(ServerType.GARBAGE_COLLECTOR);

    // make two tables
    String[] tableNames = getUniqueNames(2);
    String bigTable = tableNames[0];
    String lilTable = tableNames[1];
    try (AccumuloClient c = Accumulo.newClient().from(getClientProperties()).build()) {
      c.tableOperations().create(bigTable);
      c.tableOperations().create(lilTable);

      ServerContext context = getServerContext();
      ClientInfo info = ClientInfo.from(getClientProperties());
      new ZooReaderWriter(info.getZooKeepers(), info.getZooKeepersSessionTimeOut(), "");

      // put some data in a log that should be replayed for both tables
      writeSomeData(c, bigTable, 0, 10, 0, 10);
      scanSomeData(c, bigTable, 0, 10, 0, 10);
      writeSomeData(c, lilTable, 0, 1, 0, 1);
      scanSomeData(c, lilTable, 0, 1, 0, 1);
      assertEquals(2, getWALCount(context));

      // roll the logs by pushing data into bigTable
      writeSomeData(c, bigTable, 0, 3000, 0, 1000);
      assertEquals(3, getWALCount(context));

      // put some data in the latest log
      writeSomeData(c, lilTable, 1, 10, 0, 10);
      scanSomeData(c, lilTable, 1, 10, 0, 10);

      // bounce the tserver
      getCluster().getClusterControl().stop(ServerType.TABLET_SERVER);
      getCluster().getClusterControl().start(ServerType.TABLET_SERVER);

      // wait for the metadata table to be online
      Iterators.size(c.createScanner(MetadataTable.NAME, Authorizations.EMPTY).iterator());

      // check our two sets of data in different logs
      scanSomeData(c, lilTable, 0, 1, 0, 1);
      scanSomeData(c, lilTable, 1, 10, 0, 10);
    }
  }

  private void scanSomeData(AccumuloClient c, String table, int startRow, int rowCount,
      int startCol, int colCount) throws Exception {
    try (Scanner s = c.createScanner(table, Authorizations.EMPTY)) {
      s.setRange(
          new Range(Integer.toHexString(startRow), Integer.toHexString(startRow + rowCount)));
      int row = startRow;
      int col = startCol;
      for (Entry<Key,Value> entry : s) {
        assertEquals(row, Integer.parseInt(entry.getKey().getRow().toString(), 16));
        assertEquals(col++, Integer.parseInt(entry.getKey().getColumnQualifier().toString(), 16));
        if (col == startCol + colCount) {
          col = startCol;
          row++;
          if (row == startRow + rowCount) {
            break;
          }
        }
      }
      assertEquals(row, startRow + rowCount);
    }
  }

  private int getWALCount(ServerContext context) throws Exception {
    WalStateManager wals = new WalStateManager(context);
    int result = 0;
    for (Entry<TServerInstance,List<UUID>> entry : wals.getAllMarkers().entrySet()) {
      result += entry.getValue().size();
    }
    return result;
  }

  private void writeSomeData(AccumuloClient client, String table, int startRow, int rowCount,
      int startCol, int colCount) throws Exception {
    BatchWriterConfig config = new BatchWriterConfig();
    config.setMaxMemory(10 * 1024 * 1024);
    BatchWriter bw = client.createBatchWriter(table, config);
    for (int r = startRow; r < startRow + rowCount; r++) {
      Mutation m = new Mutation(Integer.toHexString(r));
      for (int c = startCol; c < startCol + colCount; c++) {
        m.put("", Integer.toHexString(c), "");
      }
      bw.addMutation(m);
    }
    bw.close();
  }

}<|MERGE_RESOLUTION|>--- conflicted
+++ resolved
@@ -56,14 +56,6 @@
 // It would be useful to have an IT that will test this situation.
 public class UnusedWALIT extends ConfigurableMacBase {
 
-<<<<<<< HEAD
-  @Override
-  protected int defaultTimeoutSeconds() {
-    return 120;
-  }
-
-=======
->>>>>>> 80dde610
   @Override
   protected void configure(MiniAccumuloConfigImpl cfg, Configuration hadoopCoreSite) {
     final long logSize = 1024 * 1024 * 10;
@@ -75,14 +67,11 @@
     hadoopCoreSite.set("fs.namenode.fs-limits.min-block-size", Long.toString(logSize));
   }
 
-<<<<<<< HEAD
-=======
   @Override
   protected int defaultTimeoutSeconds() {
     return 2 * 60;
   }
 
->>>>>>> 80dde610
   @Test
   public void test() throws Exception {
     // don't want this bad boy cleaning up walog entries
