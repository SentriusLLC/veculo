--- conflicted
+++ resolved
@@ -96,25 +96,14 @@
     // Make sure that the information that was written to the table before we tried to add the split
     // point is still correct
     int counter = 0;
-<<<<<<< HEAD
     try (Scanner scanner = conn.createScanner(tableName, Authorizations.EMPTY)) {
       for (Entry<Key,Value> entry : scanner) {
         counter++;
         Key k = entry.getKey();
-        Assert.assertEquals("Row", k.getRow().toString());
-        Assert.assertEquals("cf", k.getColumnFamily().toString());
-        Assert.assertEquals("cq", k.getColumnQualifier().toString());
-        Assert.assertEquals("value", entry.getValue().toString());
-=======
-    final Scanner scanner = conn.createScanner(tableName, Authorizations.EMPTY);
-    for (Entry<Key,Value> entry : scanner) {
-      counter++;
-      Key k = entry.getKey();
-      assertEquals("Row", k.getRow().toString());
-      assertEquals("cf", k.getColumnFamily().toString());
-      assertEquals("cq", k.getColumnQualifier().toString());
-      assertEquals("value", entry.getValue().toString());
->>>>>>> 851c2d13
+        assertEquals("Row", k.getRow().toString());
+        assertEquals("cf", k.getColumnFamily().toString());
+        assertEquals("cq", k.getColumnQualifier().toString());
+        assertEquals("value", entry.getValue().toString());
 
       }
     }
@@ -163,30 +152,17 @@
 
     // Make sure all the data that was put in the table is still correct
     int count = 0;
-<<<<<<< HEAD
     try (Scanner scanner = conn.createScanner(tableName, Authorizations.EMPTY)) {
       for (Entry<Key,Value> entry : scanner) {
         Key k = entry.getKey();
         data[data.length - 1] = (byte) count;
         String expected = new String(data, UTF_8);
-        Assert.assertEquals(expected, k.getRow().toString());
-        Assert.assertEquals("cf", k.getColumnFamily().toString());
-        Assert.assertEquals("cq", k.getColumnQualifier().toString());
-        Assert.assertEquals("value", entry.getValue().toString());
+        assertEquals(expected, k.getRow().toString());
+        assertEquals("cf", k.getColumnFamily().toString());
+        assertEquals("cq", k.getColumnQualifier().toString());
+        assertEquals("value", entry.getValue().toString());
         count++;
       }
-=======
-    final Scanner scanner = conn.createScanner(tableName, Authorizations.EMPTY);
-    for (Entry<Key,Value> entry : scanner) {
-      Key k = entry.getKey();
-      data[data.length - 1] = (byte) count;
-      String expected = new String(data, UTF_8);
-      assertEquals(expected, k.getRow().toString());
-      assertEquals("cf", k.getColumnFamily().toString());
-      assertEquals("cq", k.getColumnQualifier().toString());
-      assertEquals("value", entry.getValue().toString());
-      count++;
->>>>>>> 851c2d13
     }
     assertEquals(250, count);
 
@@ -313,35 +289,18 @@
         Key k = entry.getKey();
         data[data.length - 1] = (byte) extra;
         String expected = new String(data, UTF_8);
-        Assert.assertEquals(expected, k.getRow().toString());
-        Assert.assertEquals("cf", k.getColumnFamily().toString());
-        Assert.assertEquals("cq", k.getColumnQualifier().toString());
-        Assert.assertEquals("value", entry.getValue().toString());
+        assertEquals(expected, k.getRow().toString());
+        assertEquals("cf", k.getColumnFamily().toString());
+        assertEquals("cq", k.getColumnQualifier().toString());
+        assertEquals("value", entry.getValue().toString());
         extra++;
       }
-<<<<<<< HEAD
-=======
-      Key k = entry.getKey();
-      data[data.length - 1] = (byte) extra;
-      String expected = new String(data, UTF_8);
-      assertEquals(expected, k.getRow().toString());
-      assertEquals("cf", k.getColumnFamily().toString());
-      assertEquals("cq", k.getColumnQualifier().toString());
-      assertEquals("value", entry.getValue().toString());
-      extra++;
->>>>>>> 851c2d13
     }
     assertEquals(10, extra);
     assertEquals(max, count);
 
-<<<<<<< HEAD
     // Make sure no splits occurred in the table
-    Assert.assertEquals(0, conn.tableOperations().listSplits(tableName).size());
-=======
-    // Make sure no splits occured in the table
     assertEquals(0, conn.tableOperations().listSplits(tableName).size());
-
->>>>>>> 851c2d13
   }
 
 }