--- conflicted
+++ resolved
@@ -78,12 +78,8 @@
 
     // Create a split point that is too large to be an end row and fill it with all 'm'
     SortedSet<Text> partitionKeys = new TreeSet<>();
-<<<<<<< HEAD
-    byte data[] = new byte[(int) (ConfigurationTypeHelper.getFixedMemoryAsBytes(Property.TABLE_MAX_END_ROW_SIZE.getDefaultValue()) + 2)];
-=======
-    byte data[] = new byte[(int) (TableConfiguration
-        .getMemoryInBytes(Property.TABLE_MAX_END_ROW_SIZE.getDefaultValue()) + 2)];
->>>>>>> f4f43feb
+    byte data[] = new byte[(int) (ConfigurationTypeHelper
+        .getFixedMemoryAsBytes(Property.TABLE_MAX_END_ROW_SIZE.getDefaultValue()) + 2)];
     for (int i = 0; i < data.length; i++) {
       data[i] = 'm';
     }
@@ -133,12 +129,8 @@
     // end row
     // Fill this key with all m's except the last spot
     BatchWriter batchWriter = conn.createBatchWriter(tableName, new BatchWriterConfig());
-<<<<<<< HEAD
-    byte data[] = new byte[(int) (ConfigurationTypeHelper.getFixedMemoryAsBytes(Property.TABLE_MAX_END_ROW_SIZE.getDefaultValue()) + 2)];
-=======
-    byte data[] = new byte[(int) (TableConfiguration
-        .getMemoryInBytes(Property.TABLE_MAX_END_ROW_SIZE.getDefaultValue()) + 2)];
->>>>>>> f4f43feb
+    byte data[] = new byte[(int) (ConfigurationTypeHelper
+        .getFixedMemoryAsBytes(Property.TABLE_MAX_END_ROW_SIZE.getDefaultValue()) + 2)];
     for (int i = 0; i < data.length - 1; i++) {
       data[i] = (byte) 'm';
     }
@@ -256,12 +248,8 @@
     // Create a BatchWriter and key for a table entry that is longer than the allowed size for an
     // end row
     BatchWriter batchWriter = conn.createBatchWriter(tableName, new BatchWriterConfig());
-<<<<<<< HEAD
-    byte data[] = new byte[(int) (ConfigurationTypeHelper.getFixedMemoryAsBytes(Property.TABLE_MAX_END_ROW_SIZE.getDefaultValue()) + 2)];
-=======
-    byte data[] = new byte[(int) (TableConfiguration
-        .getMemoryInBytes(Property.TABLE_MAX_END_ROW_SIZE.getDefaultValue()) + 2)];
->>>>>>> f4f43feb
+    byte data[] = new byte[(int) (ConfigurationTypeHelper
+        .getFixedMemoryAsBytes(Property.TABLE_MAX_END_ROW_SIZE.getDefaultValue()) + 2)];
 
     // Fill key with all j's except for last spot which alternates through 1 through 10 for every j
     // value
