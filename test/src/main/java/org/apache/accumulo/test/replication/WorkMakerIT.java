--- conflicted
+++ resolved
@@ -63,12 +63,8 @@
     }
 
     @Override
-<<<<<<< HEAD
-    public void addWorkRecord(Text file, Value v, Map<String,String> targets, Table.ID sourceTableId) {
-=======
     public void addWorkRecord(Text file, Value v, Map<String,String> targets,
-        String sourceTableId) {
->>>>>>> f4f43feb
+        Table.ID sourceTableId) {
       super.addWorkRecord(file, v, targets, sourceTableId);
     }
 
@@ -99,7 +95,8 @@
     // Create a status record for a file
     long timeCreated = System.currentTimeMillis();
     Mutation m = new Mutation(new Path(file).toString());
-    m.put(StatusSection.NAME, new Text(tableId.getUtf8()), StatusUtil.fileCreatedValue(timeCreated));
+    m.put(StatusSection.NAME, new Text(tableId.getUtf8()),
+        StatusUtil.fileCreatedValue(timeCreated));
     BatchWriter bw = ReplicationTable.getBatchWriter(conn);
     bw.addMutation(m);
     bw.flush();
@@ -112,19 +109,12 @@
 
       MockWorkMaker workMaker = new MockWorkMaker(conn);
 
-<<<<<<< HEAD
       // Invoke the addWorkRecord method to create a Work record from the Status record earlier
       expected = new ReplicationTarget("remote_cluster_1", "4", tableId);
       workMaker.setBatchWriter(bw);
-      workMaker.addWorkRecord(new Text(file), StatusUtil.fileCreatedValue(timeCreated), ImmutableMap.of("remote_cluster_1", "4"), tableId);
-    }
-=======
-    // Invoke the addWorkRecord method to create a Work record from the Status record earlier
-    ReplicationTarget expected = new ReplicationTarget("remote_cluster_1", "4", tableId);
-    workMaker.setBatchWriter(bw);
-    workMaker.addWorkRecord(new Text(file), StatusUtil.fileCreatedValue(timeCreated),
-        ImmutableMap.of("remote_cluster_1", "4"), tableId);
->>>>>>> f4f43feb
+      workMaker.addWorkRecord(new Text(file), StatusUtil.fileCreatedValue(timeCreated),
+          ImmutableMap.of("remote_cluster_1", "4"), tableId);
+    }
 
     // Scan over just the WorkSection
     try (Scanner s = ReplicationTable.getScanner(conn)) {
@@ -151,12 +141,8 @@
     String file = "hdfs://localhost:8020/accumulo/wal/123456-1234-1234-12345678";
 
     Mutation m = new Mutation(new Path(file).toString());
-<<<<<<< HEAD
-    m.put(StatusSection.NAME, new Text(tableId.getUtf8()), StatusUtil.fileCreatedValue(System.currentTimeMillis()));
-=======
-    m.put(StatusSection.NAME, new Text(tableId),
+    m.put(StatusSection.NAME, new Text(tableId.getUtf8()),
         StatusUtil.fileCreatedValue(System.currentTimeMillis()));
->>>>>>> f4f43feb
     BatchWriter bw = ReplicationTable.getBatchWriter(conn);
     bw.addMutation(m);
     bw.flush();
@@ -169,26 +155,16 @@
 
       MockWorkMaker workMaker = new MockWorkMaker(conn);
 
-<<<<<<< HEAD
-      Map<String,String> targetClusters = ImmutableMap.of("remote_cluster_1", "4", "remote_cluster_2", "6", "remote_cluster_3", "8");
+      Map<String,String> targetClusters = ImmutableMap.of("remote_cluster_1", "4",
+          "remote_cluster_2", "6", "remote_cluster_3", "8");
 
       for (Entry<String,String> cluster : targetClusters.entrySet()) {
         expectedTargets.add(new ReplicationTarget(cluster.getKey(), cluster.getValue(), tableId));
       }
       workMaker.setBatchWriter(bw);
-      workMaker.addWorkRecord(new Text(file), StatusUtil.fileCreatedValue(System.currentTimeMillis()), targetClusters, tableId);
-    }
-=======
-    Map<String,String> targetClusters = ImmutableMap.of("remote_cluster_1", "4", "remote_cluster_2",
-        "6", "remote_cluster_3", "8");
-    Set<ReplicationTarget> expectedTargets = new HashSet<>();
-    for (Entry<String,String> cluster : targetClusters.entrySet()) {
-      expectedTargets.add(new ReplicationTarget(cluster.getKey(), cluster.getValue(), tableId));
-    }
-    workMaker.setBatchWriter(bw);
-    workMaker.addWorkRecord(new Text(file), StatusUtil.fileCreatedValue(System.currentTimeMillis()),
-        targetClusters, tableId);
->>>>>>> f4f43feb
+      workMaker.addWorkRecord(new Text(file),
+          StatusUtil.fileCreatedValue(System.currentTimeMillis()), targetClusters, tableId);
+    }
 
     try (Scanner s = ReplicationTable.getScanner(conn)) {
       WorkSection.limit(s);
@@ -202,24 +178,15 @@
         actualTargets.add(target);
       }
 
-<<<<<<< HEAD
       for (ReplicationTarget expected : expectedTargets) {
-        Assert.assertTrue("Did not find expected target: " + expected, actualTargets.contains(expected));
+        Assert.assertTrue("Did not find expected target: " + expected,
+            actualTargets.contains(expected));
         actualTargets.remove(expected);
       }
 
-      Assert.assertTrue("Found extra replication work entries: " + actualTargets, actualTargets.isEmpty());
-    }
-=======
-    for (ReplicationTarget expected : expectedTargets) {
-      Assert.assertTrue("Did not find expected target: " + expected,
-          actualTargets.contains(expected));
-      actualTargets.remove(expected);
-    }
-
-    Assert.assertTrue("Found extra replication work entries: " + actualTargets,
-        actualTargets.isEmpty());
->>>>>>> f4f43feb
+      Assert.assertTrue("Found extra replication work entries: " + actualTargets,
+          actualTargets.isEmpty());
+    }
   }
 
   @Test
@@ -243,26 +210,16 @@
 
       MockWorkMaker workMaker = new MockWorkMaker(conn);
 
-<<<<<<< HEAD
-      conn.tableOperations().setProperty(ReplicationTable.NAME, Property.TABLE_REPLICATION_TARGET.getKey() + "remote_cluster_1", "4");
-=======
-    conn.tableOperations().setProperty(ReplicationTable.NAME,
-        Property.TABLE_REPLICATION_TARGET.getKey() + "remote_cluster_1", "4");
->>>>>>> f4f43feb
+      conn.tableOperations().setProperty(ReplicationTable.NAME,
+          Property.TABLE_REPLICATION_TARGET.getKey() + "remote_cluster_1", "4");
 
       workMaker.setBatchWriter(bw);
 
-<<<<<<< HEAD
-      // If we don't shortcircuit out, we should get an exception because ServerConfiguration.getTableConfiguration
+      // If we don't shortcircuit out, we should get an exception because
+      // ServerConfiguration.getTableConfiguration
       // won't work with MockAccumulo
       workMaker.run();
     }
-=======
-    // If we don't shortcircuit out, we should get an exception because
-    // ServerConfiguration.getTableConfiguration
-    // won't work with MockAccumulo
-    workMaker.run();
->>>>>>> f4f43feb
 
     try (Scanner s = ReplicationTable.getScanner(conn)) {
       WorkSection.limit(s);
