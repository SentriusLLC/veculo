--- conflicted
+++ resolved
@@ -104,11 +104,10 @@
     bw.flush();
 
     // Assert that we have one record in the status section
-<<<<<<< HEAD
     ReplicationTarget expected;
     try (Scanner s = ReplicationTable.getScanner(conn)) {
       StatusSection.limit(s);
-      Assert.assertEquals(1, Iterables.size(s));
+      assertEquals(1, Iterables.size(s));
 
       MockWorkMaker workMaker = new MockWorkMaker(conn);
 
@@ -118,19 +117,6 @@
       workMaker.addWorkRecord(new Text(file), StatusUtil.fileCreatedValue(timeCreated),
           ImmutableMap.of("remote_cluster_1", "4"), tableId);
     }
-=======
-    Scanner s = ReplicationTable.getScanner(conn);
-    StatusSection.limit(s);
-    assertEquals(1, Iterables.size(s));
-
-    MockWorkMaker workMaker = new MockWorkMaker(conn);
-
-    // Invoke the addWorkRecord method to create a Work record from the Status record earlier
-    ReplicationTarget expected = new ReplicationTarget("remote_cluster_1", "4", tableId);
-    workMaker.setBatchWriter(bw);
-    workMaker.addWorkRecord(new Text(file), StatusUtil.fileCreatedValue(timeCreated),
-        ImmutableMap.of("remote_cluster_1", "4"), tableId);
->>>>>>> 851c2d13
 
     // Scan over just the WorkSection
     try (Scanner s = ReplicationTable.getScanner(conn)) {
@@ -140,18 +126,11 @@
       Key workKey = workEntry.getKey();
       ReplicationTarget actual = ReplicationTarget.from(workKey.getColumnQualifier());
 
-<<<<<<< HEAD
-      Assert.assertEquals(file, workKey.getRow().toString());
-      Assert.assertEquals(WorkSection.NAME, workKey.getColumnFamily());
-      Assert.assertEquals(expected, actual);
-      Assert.assertEquals(workEntry.getValue(), StatusUtil.fileCreatedValue(timeCreated));
-    }
-=======
-    assertEquals(file, workKey.getRow().toString());
-    assertEquals(WorkSection.NAME, workKey.getColumnFamily());
-    assertEquals(expected, actual);
-    assertEquals(workEntry.getValue(), StatusUtil.fileCreatedValue(timeCreated));
->>>>>>> 851c2d13
+      assertEquals(file, workKey.getRow().toString());
+      assertEquals(WorkSection.NAME, workKey.getColumnFamily());
+      assertEquals(expected, actual);
+      assertEquals(workEntry.getValue(), StatusUtil.fileCreatedValue(timeCreated));
+    }
   }
 
   @Test
@@ -171,16 +150,10 @@
     bw.flush();
 
     // Assert that we have one record in the status section
-<<<<<<< HEAD
     Set<ReplicationTarget> expectedTargets = new HashSet<>();
     try (Scanner s = ReplicationTable.getScanner(conn)) {
       StatusSection.limit(s);
-      Assert.assertEquals(1, Iterables.size(s));
-=======
-    Scanner s = ReplicationTable.getScanner(conn);
-    StatusSection.limit(s);
-    assertEquals(1, Iterables.size(s));
->>>>>>> 851c2d13
+      assertEquals(1, Iterables.size(s));
 
       MockWorkMaker workMaker = new MockWorkMaker(conn);
 
@@ -198,40 +171,22 @@
     try (Scanner s = ReplicationTable.getScanner(conn)) {
       WorkSection.limit(s);
 
-<<<<<<< HEAD
       Set<ReplicationTarget> actualTargets = new HashSet<>();
       for (Entry<Key,Value> entry : s) {
-        Assert.assertEquals(file, entry.getKey().getRow().toString());
-        Assert.assertEquals(WorkSection.NAME, entry.getKey().getColumnFamily());
-=======
-    Set<ReplicationTarget> actualTargets = new HashSet<>();
-    for (Entry<Key,Value> entry : s) {
-      assertEquals(file, entry.getKey().getRow().toString());
-      assertEquals(WorkSection.NAME, entry.getKey().getColumnFamily());
->>>>>>> 851c2d13
+        assertEquals(file, entry.getKey().getRow().toString());
+        assertEquals(WorkSection.NAME, entry.getKey().getColumnFamily());
 
         ReplicationTarget target = ReplicationTarget.from(entry.getKey().getColumnQualifier());
         actualTargets.add(target);
       }
 
-<<<<<<< HEAD
       for (ReplicationTarget expected : expectedTargets) {
-        Assert.assertTrue("Did not find expected target: " + expected,
-            actualTargets.contains(expected));
+        assertTrue("Did not find expected target: " + expected, actualTargets.contains(expected));
         actualTargets.remove(expected);
       }
 
-      Assert.assertTrue("Found extra replication work entries: " + actualTargets,
-          actualTargets.isEmpty());
-    }
-=======
-    for (ReplicationTarget expected : expectedTargets) {
-      assertTrue("Did not find expected target: " + expected, actualTargets.contains(expected));
-      actualTargets.remove(expected);
-    }
-
-    assertTrue("Found extra replication work entries: " + actualTargets, actualTargets.isEmpty());
->>>>>>> 851c2d13
+      assertTrue("Found extra replication work entries: " + actualTargets, actualTargets.isEmpty());
+    }
   }
 
   @Test
@@ -249,15 +204,9 @@
     bw.flush();
 
     // Assert that we have one record in the status section
-<<<<<<< HEAD
     try (Scanner s = ReplicationTable.getScanner(conn)) {
       StatusSection.limit(s);
-      Assert.assertEquals(1, Iterables.size(s));
-=======
-    Scanner s = ReplicationTable.getScanner(conn);
-    StatusSection.limit(s);
-    assertEquals(1, Iterables.size(s));
->>>>>>> 851c2d13
+      assertEquals(1, Iterables.size(s));
 
       MockWorkMaker workMaker = new MockWorkMaker(conn);
 
@@ -275,12 +224,8 @@
     try (Scanner s = ReplicationTable.getScanner(conn)) {
       WorkSection.limit(s);
 
-<<<<<<< HEAD
-      Assert.assertEquals(0, Iterables.size(s));
-    }
-=======
-    assertEquals(0, Iterables.size(s));
->>>>>>> 851c2d13
+      assertEquals(0, Iterables.size(s));
+    }
   }
 
 }