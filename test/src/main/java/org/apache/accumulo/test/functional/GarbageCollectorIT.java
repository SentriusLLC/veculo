--- conflicted
+++ resolved
@@ -115,13 +115,8 @@
     getCluster().killProcess(ServerType.GARBAGE_COLLECTOR,
         getCluster().getProcesses().get(ServerType.GARBAGE_COLLECTOR).iterator().next());
     // delete lock in zookeeper if there, this will allow next GC to start quickly
-<<<<<<< HEAD
     var path = getServerContext().getServerPaths().createGarbageCollectorPath();
-    ZooReaderWriter zk = getServerContext().getZooReaderWriter();
-=======
-    var path = ServiceLock.path(getServerContext().getZooKeeperRoot() + Constants.ZGC_LOCK);
     ZooReaderWriter zk = getServerContext().getZooSession().asReaderWriter();
->>>>>>> be22deed
     try {
       ServiceLock.deleteLock(zk, path);
     } catch (IllegalStateException e) {
@@ -415,14 +410,8 @@
 
     try (AccumuloClient client = Accumulo.newClient().from(getClientProperties()).build()) {
 
-<<<<<<< HEAD
-      ZooReaderWriter zk = cluster.getServerContext().getZooReaderWriter();
+      ZooReaderWriter zk = cluster.getServerContext().getZooSession().asReaderWriter();
       var path = getServerContext().getServerPaths().createGarbageCollectorPath();
-=======
-      ZooReaderWriter zk = cluster.getServerContext().getZooSession().asReaderWriter();
-      var path = ServiceLock
-          .path(ZooUtil.getRoot(client.instanceOperations().getInstanceId()) + Constants.ZGC_LOCK);
->>>>>>> be22deed
       for (int i = 0; i < 5; i++) {
         List<String> locks;
         try {
