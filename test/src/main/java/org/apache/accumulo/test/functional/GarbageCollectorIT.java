--- conflicted
+++ resolved
@@ -39,6 +39,7 @@
 import java.util.stream.Stream;
 
 import org.apache.accumulo.core.Constants;
+import org.apache.accumulo.core.cli.ConfigOpts;
 import org.apache.accumulo.core.client.Accumulo;
 import org.apache.accumulo.core.client.AccumuloClient;
 import org.apache.accumulo.core.client.BatchWriter;
@@ -69,7 +70,6 @@
 import org.apache.accumulo.miniclusterImpl.MiniAccumuloConfigImpl;
 import org.apache.accumulo.miniclusterImpl.ProcessNotFoundException;
 import org.apache.accumulo.miniclusterImpl.ProcessReference;
-import org.apache.accumulo.server.ServerOpts;
 import org.apache.accumulo.test.TestIngest;
 import org.apache.accumulo.test.VerifyIngest;
 import org.apache.accumulo.test.VerifyIngest.VerifyParams;
@@ -431,11 +431,7 @@
           HostAndPort hostAndPort = sld.orElseThrow().getAddress(ThriftService.GC);
 
           // We shouldn't have the "bindall" address in zk
-<<<<<<< HEAD
-          assertNotEquals("0.0.0.0", hostAndPort.getHost());
-=======
-          assertNotEquals(ServerOpts.BIND_ALL_ADDRESSES, host);
->>>>>>> a2ca2bc3
+          assertNotEquals(ConfigOpts.BIND_ALL_ADDRESSES, hostAndPort.getHost());
           // Nor should we have the "random port" in zk
           assertNotEquals(0, hostAndPort.getPort());
           return;
