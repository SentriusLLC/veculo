/*
 * Licensed to the Apache Software Foundation (ASF) under one or more
 * contributor license agreements.  See the NOTICE file distributed with
 * this work for additional information regarding copyright ownership.
 * The ASF licenses this file to You under the Apache License, Version 2.0
 * (the "License"); you may not use this file except in compliance with
 * the License.  You may obtain a copy of the License at
 *
 *     http://www.apache.org/licenses/LICENSE-2.0
 *
 * Unless required by applicable law or agreed to in writing, software
 * distributed under the License is distributed on an "AS IS" BASIS,
 * WITHOUT WARRANTIES OR CONDITIONS OF ANY KIND, either express or implied.
 * See the License for the specific language governing permissions and
 * limitations under the License.
 */
package org.apache.accumulo.test.functional;

import static org.apache.accumulo.fate.util.UtilWaitThread.sleepUninterruptibly;
import static org.junit.Assert.assertEquals;
import static org.junit.Assert.assertFalse;
import static org.junit.Assert.assertNotEquals;
import static org.junit.Assert.assertNull;
import static org.junit.Assert.assertTrue;
import static org.junit.Assert.fail;

import java.io.UncheckedIOException;
import java.util.Arrays;
import java.util.Collections;
import java.util.Iterator;
import java.util.List;
import java.util.Map.Entry;
import java.util.concurrent.TimeUnit;

import org.apache.accumulo.core.Constants;
import org.apache.accumulo.core.client.Accumulo;
import org.apache.accumulo.core.client.AccumuloClient;
import org.apache.accumulo.core.client.BatchWriter;
import org.apache.accumulo.core.client.Scanner;
import org.apache.accumulo.core.conf.Property;
import org.apache.accumulo.core.data.Key;
import org.apache.accumulo.core.data.Mutation;
import org.apache.accumulo.core.data.Value;
import org.apache.accumulo.core.metadata.MetadataTable;
import org.apache.accumulo.core.metadata.schema.MetadataSchema;
import org.apache.accumulo.core.security.Authorizations;
import org.apache.accumulo.core.security.TablePermission;
import org.apache.accumulo.core.util.ServerServices;
import org.apache.accumulo.core.util.ServerServices.Service;
import org.apache.accumulo.fate.zookeeper.ZooLock;
import org.apache.accumulo.fate.zookeeper.ZooReaderWriter;
import org.apache.accumulo.fate.zookeeper.ZooUtil;
import org.apache.accumulo.gc.SimpleGarbageCollector;
import org.apache.accumulo.minicluster.MemoryUnit;
import org.apache.accumulo.minicluster.ServerType;
import org.apache.accumulo.miniclusterImpl.MiniAccumuloClusterImpl.ProcessInfo;
import org.apache.accumulo.miniclusterImpl.MiniAccumuloConfigImpl;
import org.apache.accumulo.miniclusterImpl.ProcessNotFoundException;
import org.apache.accumulo.miniclusterImpl.ProcessReference;
import org.apache.accumulo.test.TestIngest;
import org.apache.accumulo.test.VerifyIngest;
import org.apache.accumulo.test.VerifyIngest.VerifyParams;
import org.apache.hadoop.conf.Configuration;
import org.apache.hadoop.fs.Path;
import org.apache.hadoop.fs.RawLocalFileSystem;
import org.apache.hadoop.io.Text;
import org.apache.zookeeper.KeeperException;
import org.apache.zookeeper.KeeperException.NoNodeException;
import org.junit.Test;

import com.google.common.collect.Iterators;

public class GarbageCollectorIT extends ConfigurableMacBase {
  private static final String OUR_SECRET = "itsreallysecret";

  @Override
  public int defaultTimeoutSeconds() {
    return 5 * 60;
  }

  @Override
  public void configure(MiniAccumuloConfigImpl cfg, Configuration hadoopCoreSite) {
    cfg.setProperty(Property.INSTANCE_ZK_TIMEOUT, "15s");
    cfg.setProperty(Property.INSTANCE_SECRET, OUR_SECRET);
    cfg.setProperty(Property.GC_CYCLE_START, "1");
    cfg.setProperty(Property.GC_CYCLE_DELAY, "1");
    cfg.setProperty(Property.GC_PORT, "0");
    cfg.setProperty(Property.TSERV_MAXMEM, "5K");
    cfg.setProperty(Property.TSERV_MAJC_DELAY, "1");

    // use raw local file system so walogs sync and flush will work
    hadoopCoreSite.set("fs.file.impl", RawLocalFileSystem.class.getName());
  }

  private void killMacGc() throws ProcessNotFoundException, InterruptedException, KeeperException {
    // kill gc started by MAC
    getCluster().killProcess(ServerType.GARBAGE_COLLECTOR,
        getCluster().getProcesses().get(ServerType.GARBAGE_COLLECTOR).iterator().next());
    // delete lock in zookeeper if there, this will allow next GC to start quickly
<<<<<<< HEAD
    String path = getServerContext().getZooKeeperRoot() + Constants.ZGC_LOCK;
=======
    String path =
        ZooUtil.getRoot(new ZooKeeperInstance(getCluster().getClientConfig())) + Constants.ZGC_LOCK;
>>>>>>> 0a9837f3
    ZooReaderWriter zk = new ZooReaderWriter(cluster.getZooKeepers(), 30000, OUR_SECRET);
    try {
      ZooLock.deleteLock(zk, path);
    } catch (IllegalStateException e) {

    }

    assertNull(getCluster().getProcesses().get(ServerType.GARBAGE_COLLECTOR));
  }

  @Test
  public void gcTest() throws Exception {
    killMacGc();
    final String table = "test_ingest";
    try (AccumuloClient c = Accumulo.newClient().from(getClientProperties()).build()) {
      c.tableOperations().create(table);
      c.tableOperations().setProperty(table, Property.TABLE_SPLIT_THRESHOLD.getKey(), "5K");
      VerifyParams params = new VerifyParams(getClientProperties(), table, 10_000);
      params.cols = 1;
      TestIngest.ingest(c, cluster.getFileSystem(), params);
      c.tableOperations().compact(table, null, null, true, true);
      int before = countFiles();
      while (true) {
        sleepUninterruptibly(1, TimeUnit.SECONDS);
        int more = countFiles();
        if (more <= before)
          break;
        before = more;
      }

      // restart GC
      getCluster().start();
      sleepUninterruptibly(15, TimeUnit.SECONDS);
      int after = countFiles();
      VerifyIngest.verifyIngest(c, params);
      assertTrue(after < before);
    }
  }

  @Test
  public void gcLotsOfCandidatesIT() throws Exception {
    killMacGc();

    log.info("Filling metadata table with bogus delete flags");
    try (AccumuloClient c = Accumulo.newClient().from(getClientProperties()).build()) {
      addEntries(c);
      cluster.getConfig().setDefaultMemory(10, MemoryUnit.MEGABYTE);
      ProcessInfo gc = cluster.exec(SimpleGarbageCollector.class);
      sleepUninterruptibly(20, TimeUnit.SECONDS);
      String output = "";
      while (!output.contains("delete candidates has exceeded")) {
        try {
          output = gc.readStdOut();
        } catch (UncheckedIOException ex) {
          break;
        }
      }
      gc.getProcess().destroy();
      assertTrue(output.contains("delete candidates has exceeded"));
    }
  }

  @Test
  public void dontGCRootLog() throws Exception {
    killMacGc();
    // dirty metadata
    try (AccumuloClient c = Accumulo.newClient().from(getClientProperties()).build()) {
      String table = getUniqueNames(1)[0];
      c.tableOperations().create(table);
      // let gc run for a bit
      cluster.start();
      sleepUninterruptibly(20, TimeUnit.SECONDS);
      killMacGc();
      // kill tservers
      for (ProcessReference ref : cluster.getProcesses().get(ServerType.TABLET_SERVER)) {
        cluster.killProcess(ServerType.TABLET_SERVER, ref);
      }
      // run recovery
      cluster.start();
      // did it recover?
      try (Scanner scanner = c.createScanner(MetadataTable.NAME, Authorizations.EMPTY)) {
        Iterators.size(scanner.iterator());
      }
    }
  }

  private Mutation createDelMutation(String path, String cf, String cq, String val) {
    Text row = new Text(MetadataSchema.DeletesSection.getRowPrefix() + path);
    Mutation delFlag = new Mutation(row);
    delFlag.put(cf, cq, val);
    return delFlag;
  }

  @Test
  public void testInvalidDelete() throws Exception {
    killMacGc();
    try (AccumuloClient c = Accumulo.newClient().from(getClientProperties()).build()) {
      String table = getUniqueNames(1)[0];
      c.tableOperations().create(table);

      try (BatchWriter bw = c.createBatchWriter(table)) {
        Mutation m1 = new Mutation("r1");
        m1.put("cf1", "cq1", "v1");
        bw.addMutation(m1);
      }

      c.tableOperations().flush(table, null, null, true);

      // ensure an invalid delete entry does not cause GC to go berserk ACCUMULO-2520
      c.securityOperations().grantTablePermission(c.whoami(), MetadataTable.NAME,
          TablePermission.WRITE);
      try (BatchWriter bw = c.createBatchWriter(MetadataTable.NAME)) {
        bw.addMutation(createDelMutation("", "", "", ""));
        bw.addMutation(createDelMutation("", "testDel", "test", "valueTest"));
        bw.addMutation(createDelMutation("/", "", "", ""));
      }

      ProcessInfo gc = cluster.exec(SimpleGarbageCollector.class);
      try {
        String output = "";
        while (!output.contains("Ignoring invalid deletion candidate")) {
          sleepUninterruptibly(250, TimeUnit.MILLISECONDS);
          try {
            output = gc.readStdOut();
          } catch (UncheckedIOException ioe) {
            log.error("Could not read all from cluster.", ioe);
          }
        }
      } finally {
        gc.getProcess().destroy();
      }

      try (Scanner scanner = c.createScanner(table, Authorizations.EMPTY)) {
        Iterator<Entry<Key,Value>> iter = scanner.iterator();
        assertTrue(iter.hasNext());
        Entry<Key,Value> entry = iter.next();
        assertEquals("r1", entry.getKey().getRow().toString());
        assertEquals("cf1", entry.getKey().getColumnFamily().toString());
        assertEquals("cq1", entry.getKey().getColumnQualifier().toString());
        assertEquals("v1", entry.getValue().toString());
        assertFalse(iter.hasNext());
      }
    }
  }

  @Test
  public void testProperPortAdvertisement() throws Exception {

    try (AccumuloClient client = Accumulo.newClient().from(getClientProperties()).build()) {

      ZooReaderWriter zk = new ZooReaderWriter(cluster.getZooKeepers(), 30000, OUR_SECRET);
      String path = ZooUtil.getRoot(client.instanceOperations().getInstanceID())
          + Constants.ZGC_LOCK;
      for (int i = 0; i < 5; i++) {
        List<String> locks;
        try {
          locks = zk.getChildren(path, null);
        } catch (NoNodeException e) {
          Thread.sleep(5000);
          continue;
        }

        if (locks != null && locks.size() > 0) {
          Collections.sort(locks);

          String lockPath = path + "/" + locks.get(0);

          String gcLoc = new String(zk.getData(lockPath, null));

          assertTrue("Found unexpected data in zookeeper for GC location: " + gcLoc,
              gcLoc.startsWith(Service.GC_CLIENT.name()));
          int loc = gcLoc.indexOf(ServerServices.SEPARATOR_CHAR);
          assertNotEquals("Could not find split point of GC location for: " + gcLoc, -1, loc);
          String addr = gcLoc.substring(loc + 1);

          int addrSplit = addr.indexOf(':');
          assertNotEquals("Could not find split of GC host:port for: " + addr, -1, addrSplit);

          String host = addr.substring(0, addrSplit), port = addr.substring(addrSplit + 1);
          // We shouldn't have the "bindall" address in zk
          assertNotEquals("0.0.0.0", host);
          // Nor should we have the "random port" in zk
          assertNotEquals(0, Integer.parseInt(port));
          return;
        }

        Thread.sleep(5000);
      }

      fail("Could not find advertised GC address");
    }
  }

  private int countFiles() throws Exception {
    Path path = new Path(cluster.getConfig().getDir() + "/accumulo/tables/1/*/*.rf");
    return Iterators.size(Arrays.asList(cluster.getFileSystem().globStatus(path)).iterator());
  }

  public static void addEntries(AccumuloClient client) throws Exception {
    client.securityOperations().grantTablePermission(client.whoami(), MetadataTable.NAME,
        TablePermission.WRITE);
    try (BatchWriter bw = client.createBatchWriter(MetadataTable.NAME)) {
      for (int i = 0; i < 100000; ++i) {
        final Text emptyText = new Text("");
        Text row = new Text(
            String.format("%s/%020d/%s", MetadataSchema.DeletesSection.getRowPrefix(), i,
                "aaaaaaaaaabbbbbbbbbbccccccccccddddddddddeeeeeeeeee"
                    + "ffffffffffgggggggggghhhhhhhhhhiiiiiiiiiijjjjjjjjjj"));
        Mutation delFlag = new Mutation(row);
        delFlag.put(emptyText, emptyText, new Value(new byte[] {}));
        bw.addMutation(delFlag);
      }
    }
  }
}<|MERGE_RESOLUTION|>--- conflicted
+++ resolved
@@ -97,12 +97,7 @@
     getCluster().killProcess(ServerType.GARBAGE_COLLECTOR,
         getCluster().getProcesses().get(ServerType.GARBAGE_COLLECTOR).iterator().next());
     // delete lock in zookeeper if there, this will allow next GC to start quickly
-<<<<<<< HEAD
     String path = getServerContext().getZooKeeperRoot() + Constants.ZGC_LOCK;
-=======
-    String path =
-        ZooUtil.getRoot(new ZooKeeperInstance(getCluster().getClientConfig())) + Constants.ZGC_LOCK;
->>>>>>> 0a9837f3
     ZooReaderWriter zk = new ZooReaderWriter(cluster.getZooKeepers(), 30000, OUR_SECRET);
     try {
       ZooLock.deleteLock(zk, path);
@@ -254,8 +249,8 @@
     try (AccumuloClient client = Accumulo.newClient().from(getClientProperties()).build()) {
 
       ZooReaderWriter zk = new ZooReaderWriter(cluster.getZooKeepers(), 30000, OUR_SECRET);
-      String path = ZooUtil.getRoot(client.instanceOperations().getInstanceID())
-          + Constants.ZGC_LOCK;
+      String path =
+          ZooUtil.getRoot(client.instanceOperations().getInstanceID()) + Constants.ZGC_LOCK;
       for (int i = 0; i < 5; i++) {
         List<String> locks;
         try {
@@ -307,8 +302,8 @@
     try (BatchWriter bw = client.createBatchWriter(MetadataTable.NAME)) {
       for (int i = 0; i < 100000; ++i) {
         final Text emptyText = new Text("");
-        Text row = new Text(
-            String.format("%s/%020d/%s", MetadataSchema.DeletesSection.getRowPrefix(), i,
+        Text row =
+            new Text(String.format("%s/%020d/%s", MetadataSchema.DeletesSection.getRowPrefix(), i,
                 "aaaaaaaaaabbbbbbbbbbccccccccccddddddddddeeeeeeeeee"
                     + "ffffffffffgggggggggghhhhhhhhhhiiiiiiiiiijjjjjjjjjj"));
         Mutation delFlag = new Mutation(row);
