--- conflicted
+++ resolved
@@ -96,7 +96,6 @@
     }
 
     @Override
-<<<<<<< HEAD
     public void evaluateOnDemandTabletsForUnload() {
       super.evaluateOnDemandTabletsForUnload();
       getOnlineTablets().keySet().forEach(ke -> {
@@ -105,25 +104,11 @@
           final String zooRoot = this.getContext().getZooKeeperRoot();
           final String tableZPath = zooRoot + Constants.ZTABLES + "/" + tid.canonical();
           try {
-            this.getContext().getZooReaderWriter().exists(tableZPath, new StuckWatcher());
+            this.getContext().getZooSession().asReader().exists(tableZPath, new StuckWatcher());
           } catch (KeeperException | InterruptedException e) {
             LOG.error("Error setting watch at: {}", tableZPath, e);
           }
           LOG.info("Set StuckWatcher at: {}", tableZPath);
-=======
-    protected TreeMap<KeyExtent,TabletData> splitTablet(Tablet tablet, byte[] splitPoint)
-        throws IOException {
-      LOG.info("In HalfDeadServerWatcherIT::splitTablet");
-      TreeMap<KeyExtent,TabletData> results = super.splitTablet(tablet, splitPoint);
-      if (!tablet.getExtent().isMeta()) {
-        final TableId tid = tablet.getExtent().tableId();
-        final String zooRoot = this.getContext().getZooKeeperRoot();
-        final String tableZPath = zooRoot + Constants.ZTABLES + "/" + tid.canonical();
-        try {
-          this.getContext().getZooSession().asReaderWriter().exists(tableZPath, new StuckWatcher());
-        } catch (KeeperException | InterruptedException e) {
-          LOG.error("Error setting watch at: {}", tableZPath, e);
->>>>>>> be22deed
         }
       });
     }
@@ -203,22 +188,14 @@
 
       // Delete the lock for the TabletServer
       final ServerContext ctx = getServerContext();
-<<<<<<< HEAD
       Set<ServiceLockPath> serverPaths = ctx.getServerPaths().getTabletServer(
           (rg) -> rg.equals(Constants.DEFAULT_RESOURCE_GROUP_NAME),
           AddressSelector.exact(HostAndPort.fromString(tserver.toHostPortString())), true);
       assertEquals(1, serverPaths.size());
-      ctx.getZooReaderWriter().recursiveDelete(serverPaths.iterator().next().toString(),
+      ctx.getZooSession().asReaderWriter().recursiveDelete(serverPaths.iterator().next().toString(),
           NodeMissingPolicy.FAIL);
 
       Wait.waitFor(() -> pingServer(client, tserver.toHostPortString()) == false, 60_000);
-=======
-      final String zooRoot = ctx.getZooKeeperRoot();
-      ctx.getZooSession().asReaderWriter().recursiveDelete(
-          zooRoot + Constants.ZTSERVERS + "/" + tservers.get(0), NodeMissingPolicy.FAIL);
-
-      Wait.waitFor(() -> pingServer(client, tservers.get(0)) == false, 60_000);
->>>>>>> be22deed
       return true;
     }
 
