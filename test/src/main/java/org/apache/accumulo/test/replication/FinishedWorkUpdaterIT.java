/*
 * Licensed to the Apache Software Foundation (ASF) under one or more
 * contributor license agreements.  See the NOTICE file distributed with
 * this work for additional information regarding copyright ownership.
 * The ASF licenses this file to You under the Apache License, Version 2.0
 * (the "License"); you may not use this file except in compliance with
 * the License.  You may obtain a copy of the License at
 *
 *     http://www.apache.org/licenses/LICENSE-2.0
 *
 * Unless required by applicable law or agreed to in writing, software
 * distributed under the License is distributed on an "AS IS" BASIS,
 * WITHOUT WARRANTIES OR CONDITIONS OF ANY KIND, either express or implied.
 * See the License for the specific language governing permissions and
 * limitations under the License.
 */
package org.apache.accumulo.test.replication;

import java.util.Map.Entry;
import java.util.UUID;

import org.apache.accumulo.core.client.BatchWriter;
import org.apache.accumulo.core.client.Connector;
import org.apache.accumulo.core.client.Scanner;
import org.apache.accumulo.core.client.impl.Table;
import org.apache.accumulo.core.data.Key;
import org.apache.accumulo.core.data.Mutation;
import org.apache.accumulo.core.data.Range;
import org.apache.accumulo.core.data.Value;
import org.apache.accumulo.core.protobuf.ProtobufUtil;
import org.apache.accumulo.core.replication.ReplicationSchema.StatusSection;
import org.apache.accumulo.core.replication.ReplicationSchema.WorkSection;
import org.apache.accumulo.core.replication.ReplicationTable;
import org.apache.accumulo.core.replication.ReplicationTarget;
import org.apache.accumulo.core.security.TablePermission;
import org.apache.accumulo.master.replication.FinishedWorkUpdater;
import org.apache.accumulo.server.replication.proto.Replication.Status;
import org.apache.accumulo.test.functional.ConfigurableMacBase;
import org.junit.Assert;
import org.junit.Before;
import org.junit.Test;

import com.google.common.collect.Iterables;

public class FinishedWorkUpdaterIT extends ConfigurableMacBase {

  private Connector conn;
  private FinishedWorkUpdater updater;

  @Before
  public void configureUpdater() throws Exception {
    conn = getConnector();
    updater = new FinishedWorkUpdater(conn);
  }

  @Test
  public void offlineReplicationTableFailsGracefully() {
    updater.run();
  }

  @Test
  public void recordsWithProgressUpdateBothTables() throws Exception {
    conn.securityOperations().grantTablePermission(conn.whoami(), ReplicationTable.NAME,
        TablePermission.READ);
    conn.securityOperations().grantTablePermission(conn.whoami(), ReplicationTable.NAME,
        TablePermission.WRITE);
    ReplicationTable.setOnline(conn);

    String file = "/accumulo/wals/tserver+port/" + UUID.randomUUID();
<<<<<<< HEAD
    Status stat = Status.newBuilder().setBegin(100).setEnd(200).setClosed(true).setInfiniteEnd(false).build();
    ReplicationTarget target = new ReplicationTarget("peer", "table1", Table.ID.of("1"));
=======
    Status stat = Status.newBuilder().setBegin(100).setEnd(200).setClosed(true)
        .setInfiniteEnd(false).build();
    ReplicationTarget target = new ReplicationTarget("peer", "table1", "1");
>>>>>>> f4f43feb

    // Create a single work record for a file to some peer
    BatchWriter bw = ReplicationTable.getBatchWriter(conn);
    Mutation m = new Mutation(file);
    WorkSection.add(m, target.toText(), ProtobufUtil.toValue(stat));
    bw.addMutation(m);
    bw.close();

    updater.run();

    try (Scanner s = ReplicationTable.getScanner(conn)) {
      s.setRange(Range.exact(file));
      StatusSection.limit(s);
      Entry<Key,Value> entry = Iterables.getOnlyElement(s);

      Assert.assertEquals(entry.getKey().getColumnFamily(), StatusSection.NAME);
      Assert.assertEquals(entry.getKey().getColumnQualifier().toString(), target.getSourceTableId().canonicalID());

      // We should only rely on the correct begin attribute being returned
      Status actual = Status.parseFrom(entry.getValue().get());
      Assert.assertEquals(stat.getBegin(), actual.getBegin());
    }
  }

  @Test
  public void chooseMinimumBeginOffset() throws Exception {
    conn.securityOperations().grantTablePermission(conn.whoami(), ReplicationTable.NAME,
        TablePermission.READ);
    conn.securityOperations().grantTablePermission(conn.whoami(), ReplicationTable.NAME,
        TablePermission.WRITE);
    ReplicationTable.setOnline(conn);

    String file = "/accumulo/wals/tserver+port/" + UUID.randomUUID();
    // @formatter:off
    Status stat1 = Status.newBuilder().setBegin(100).setEnd(1000).setClosed(true).setInfiniteEnd(false).build(),
        stat2 = Status.newBuilder().setBegin(500).setEnd(1000).setClosed(true).setInfiniteEnd(false).build(),
        stat3 = Status.newBuilder().setBegin(1).setEnd(1000).setClosed(true).setInfiniteEnd(false).build();
    ReplicationTarget target1 = new ReplicationTarget("peer1", "table1", Table.ID.of("1")),
        target2 = new ReplicationTarget("peer2", "table2", Table.ID.of("1")),
        target3 = new ReplicationTarget("peer3", "table3", Table.ID.of("1"));
    // @formatter:on

    // Create a single work record for a file to some peer
    BatchWriter bw = ReplicationTable.getBatchWriter(conn);
    Mutation m = new Mutation(file);
    WorkSection.add(m, target1.toText(), ProtobufUtil.toValue(stat1));
    WorkSection.add(m, target2.toText(), ProtobufUtil.toValue(stat2));
    WorkSection.add(m, target3.toText(), ProtobufUtil.toValue(stat3));
    bw.addMutation(m);
    bw.close();

    updater.run();

    try (Scanner s = ReplicationTable.getScanner(conn)) {
      s.setRange(Range.exact(file));
      StatusSection.limit(s);
      Entry<Key,Value> entry = Iterables.getOnlyElement(s);

      Assert.assertEquals(entry.getKey().getColumnFamily(), StatusSection.NAME);
      Assert.assertEquals(entry.getKey().getColumnQualifier().toString(), target1.getSourceTableId().canonicalID());

      // We should only rely on the correct begin attribute being returned
      Status actual = Status.parseFrom(entry.getValue().get());
      Assert.assertEquals(1, actual.getBegin());
    }
  }

  @Test
  public void chooseMinimumBeginOffsetInfiniteEnd() throws Exception {
    conn.securityOperations().grantTablePermission(conn.whoami(), ReplicationTable.NAME,
        TablePermission.READ);
    conn.securityOperations().grantTablePermission(conn.whoami(), ReplicationTable.NAME,
        TablePermission.WRITE);
    ReplicationTable.setOnline(conn);

    String file = "/accumulo/wals/tserver+port/" + UUID.randomUUID();
    // @formatter:off
    Status stat1 = Status.newBuilder().setBegin(100).setEnd(1000).setClosed(true).setInfiniteEnd(true).build(),
        stat2 = Status.newBuilder().setBegin(1).setEnd(1000).setClosed(true).setInfiniteEnd(true).build(),
        stat3 = Status.newBuilder().setBegin(500).setEnd(1000).setClosed(true).setInfiniteEnd(true).build();
    ReplicationTarget target1 = new ReplicationTarget("peer1", "table1", Table.ID.of("1")),
        target2 = new ReplicationTarget("peer2", "table2", Table.ID.of("1")),
        target3 = new ReplicationTarget("peer3", "table3", Table.ID.of("1"));
    // @formatter:on

    // Create a single work record for a file to some peer
    BatchWriter bw = ReplicationTable.getBatchWriter(conn);
    Mutation m = new Mutation(file);
    WorkSection.add(m, target1.toText(), ProtobufUtil.toValue(stat1));
    WorkSection.add(m, target2.toText(), ProtobufUtil.toValue(stat2));
    WorkSection.add(m, target3.toText(), ProtobufUtil.toValue(stat3));
    bw.addMutation(m);
    bw.close();

    updater.run();

    try (Scanner s = ReplicationTable.getScanner(conn)) {
      s.setRange(Range.exact(file));
      StatusSection.limit(s);
      Entry<Key,Value> entry = Iterables.getOnlyElement(s);

      Assert.assertEquals(entry.getKey().getColumnFamily(), StatusSection.NAME);
      Assert.assertEquals(entry.getKey().getColumnQualifier().toString(), target1.getSourceTableId().canonicalID());

      // We should only rely on the correct begin attribute being returned
      Status actual = Status.parseFrom(entry.getValue().get());
      Assert.assertEquals(1, actual.getBegin());
    }
  }

}<|MERGE_RESOLUTION|>--- conflicted
+++ resolved
@@ -67,14 +67,9 @@
     ReplicationTable.setOnline(conn);
 
     String file = "/accumulo/wals/tserver+port/" + UUID.randomUUID();
-<<<<<<< HEAD
-    Status stat = Status.newBuilder().setBegin(100).setEnd(200).setClosed(true).setInfiniteEnd(false).build();
-    ReplicationTarget target = new ReplicationTarget("peer", "table1", Table.ID.of("1"));
-=======
     Status stat = Status.newBuilder().setBegin(100).setEnd(200).setClosed(true)
         .setInfiniteEnd(false).build();
-    ReplicationTarget target = new ReplicationTarget("peer", "table1", "1");
->>>>>>> f4f43feb
+    ReplicationTarget target = new ReplicationTarget("peer", "table1", Table.ID.of("1"));
 
     // Create a single work record for a file to some peer
     BatchWriter bw = ReplicationTable.getBatchWriter(conn);
@@ -91,7 +86,8 @@
       Entry<Key,Value> entry = Iterables.getOnlyElement(s);
 
       Assert.assertEquals(entry.getKey().getColumnFamily(), StatusSection.NAME);
-      Assert.assertEquals(entry.getKey().getColumnQualifier().toString(), target.getSourceTableId().canonicalID());
+      Assert.assertEquals(entry.getKey().getColumnQualifier().toString(),
+          target.getSourceTableId().canonicalID());
 
       // We should only rely on the correct begin attribute being returned
       Status actual = Status.parseFrom(entry.getValue().get());
@@ -134,7 +130,8 @@
       Entry<Key,Value> entry = Iterables.getOnlyElement(s);
 
       Assert.assertEquals(entry.getKey().getColumnFamily(), StatusSection.NAME);
-      Assert.assertEquals(entry.getKey().getColumnQualifier().toString(), target1.getSourceTableId().canonicalID());
+      Assert.assertEquals(entry.getKey().getColumnQualifier().toString(),
+          target1.getSourceTableId().canonicalID());
 
       // We should only rely on the correct begin attribute being returned
       Status actual = Status.parseFrom(entry.getValue().get());
@@ -177,7 +174,8 @@
       Entry<Key,Value> entry = Iterables.getOnlyElement(s);
 
       Assert.assertEquals(entry.getKey().getColumnFamily(), StatusSection.NAME);
-      Assert.assertEquals(entry.getKey().getColumnQualifier().toString(), target1.getSourceTableId().canonicalID());
+      Assert.assertEquals(entry.getKey().getColumnQualifier().toString(),
+          target1.getSourceTableId().canonicalID());
 
       // We should only rely on the correct begin attribute being returned
       Status actual = Status.parseFrom(entry.getValue().get());
