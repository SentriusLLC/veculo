/*
 * Licensed to the Apache Software Foundation (ASF) under one or more
 * contributor license agreements.  See the NOTICE file distributed with
 * this work for additional information regarding copyright ownership.
 * The ASF licenses this file to You under the Apache License, Version 2.0
 * (the "License"); you may not use this file except in compliance with
 * the License.  You may obtain a copy of the License at
 *
 *     http://www.apache.org/licenses/LICENSE-2.0
 *
 * Unless required by applicable law or agreed to in writing, software
 * distributed under the License is distributed on an "AS IS" BASIS,
 * WITHOUT WARRANTIES OR CONDITIONS OF ANY KIND, either express or implied.
 * See the License for the specific language governing permissions and
 * limitations under the License.
 */
package org.apache.accumulo.test.replication;

import static org.junit.Assert.assertEquals;

import java.util.Map.Entry;
import java.util.UUID;

import org.apache.accumulo.core.client.Accumulo;
import org.apache.accumulo.core.client.AccumuloClient;
import org.apache.accumulo.core.client.BatchWriter;
import org.apache.accumulo.core.client.Scanner;
import org.apache.accumulo.core.data.Key;
import org.apache.accumulo.core.data.Mutation;
import org.apache.accumulo.core.data.Range;
import org.apache.accumulo.core.data.TableId;
import org.apache.accumulo.core.data.Value;
import org.apache.accumulo.core.protobuf.ProtobufUtil;
import org.apache.accumulo.core.replication.ReplicationSchema.StatusSection;
import org.apache.accumulo.core.replication.ReplicationSchema.WorkSection;
import org.apache.accumulo.core.replication.ReplicationTable;
import org.apache.accumulo.core.replication.ReplicationTarget;
import org.apache.accumulo.core.security.TablePermission;
import org.apache.accumulo.master.replication.FinishedWorkUpdater;
import org.apache.accumulo.server.replication.proto.Replication.Status;
import org.apache.accumulo.test.functional.ConfigurableMacBase;
import org.junit.Before;
import org.junit.Test;

import com.google.common.collect.Iterables;

public class FinishedWorkUpdaterIT extends ConfigurableMacBase {

  private AccumuloClient client;
  private FinishedWorkUpdater updater;

  @Before
  public void configureUpdater() {
    client = Accumulo.newClient().from(getClientProperties()).build();
    updater = new FinishedWorkUpdater(client);
  }

  @Test
  public void offlineReplicationTableFailsGracefully() {
    updater.run();
  }

  @Test
  public void recordsWithProgressUpdateBothTables() throws Exception {
    client.securityOperations().grantTablePermission(client.whoami(), ReplicationTable.NAME,
        TablePermission.READ);
    client.securityOperations().grantTablePermission(client.whoami(), ReplicationTable.NAME,
        TablePermission.WRITE);
    ReplicationTable.setOnline(client);

    String file = "/accumulo/wals/tserver+port/" + UUID.randomUUID();
<<<<<<< HEAD
    Status stat = Status.newBuilder().setBegin(100).setEnd(200).setClosed(true)
        .setInfiniteEnd(false).build();
    ReplicationTarget target = new ReplicationTarget("peer", "table1", TableId.of("1"));
=======
    Status stat =
        Status.newBuilder().setBegin(100).setEnd(200).setClosed(true).setInfiniteEnd(false).build();
    ReplicationTarget target = new ReplicationTarget("peer", "table1", "1");
>>>>>>> 0a9837f3

    // Create a single work record for a file to some peer
    BatchWriter bw = ReplicationTable.getBatchWriter(client);
    Mutation m = new Mutation(file);
    WorkSection.add(m, target.toText(), ProtobufUtil.toValue(stat));
    bw.addMutation(m);
    bw.close();

    updater.run();

    try (Scanner s = ReplicationTable.getScanner(client)) {
      s.setRange(Range.exact(file));
      StatusSection.limit(s);
      Entry<Key,Value> entry = Iterables.getOnlyElement(s);

      assertEquals(entry.getKey().getColumnFamily(), StatusSection.NAME);
      assertEquals(entry.getKey().getColumnQualifier().toString(),
          target.getSourceTableId().canonical());

      // We should only rely on the correct begin attribute being returned
      Status actual = Status.parseFrom(entry.getValue().get());
      assertEquals(stat.getBegin(), actual.getBegin());
    }
  }

  @Test
  public void chooseMinimumBeginOffset() throws Exception {
    client.securityOperations().grantTablePermission(client.whoami(), ReplicationTable.NAME,
        TablePermission.READ);
    client.securityOperations().grantTablePermission(client.whoami(), ReplicationTable.NAME,
        TablePermission.WRITE);
    ReplicationTable.setOnline(client);

    String file = "/accumulo/wals/tserver+port/" + UUID.randomUUID();
    Status stat1 = Status.newBuilder().setBegin(100).setEnd(1000).setClosed(true)
        .setInfiniteEnd(false).build();
    Status stat2 = Status.newBuilder().setBegin(500).setEnd(1000).setClosed(true)
        .setInfiniteEnd(false).build();
<<<<<<< HEAD
    Status stat3 = Status.newBuilder().setBegin(1).setEnd(1000).setClosed(true)
        .setInfiniteEnd(false).build();
    ReplicationTarget target1 = new ReplicationTarget("peer1", "table1", TableId.of("1"));
    ReplicationTarget target2 = new ReplicationTarget("peer2", "table2", TableId.of("1"));
    ReplicationTarget target3 = new ReplicationTarget("peer3", "table3", TableId.of("1"));
=======
    Status stat3 =
        Status.newBuilder().setBegin(1).setEnd(1000).setClosed(true).setInfiniteEnd(false).build();
    ReplicationTarget target1 = new ReplicationTarget("peer1", "table1", "1");
    ReplicationTarget target2 = new ReplicationTarget("peer2", "table2", "1");
    ReplicationTarget target3 = new ReplicationTarget("peer3", "table3", "1");
>>>>>>> 0a9837f3

    // Create a single work record for a file to some peer
    BatchWriter bw = ReplicationTable.getBatchWriter(client);
    Mutation m = new Mutation(file);
    WorkSection.add(m, target1.toText(), ProtobufUtil.toValue(stat1));
    WorkSection.add(m, target2.toText(), ProtobufUtil.toValue(stat2));
    WorkSection.add(m, target3.toText(), ProtobufUtil.toValue(stat3));
    bw.addMutation(m);
    bw.close();

    updater.run();

    try (Scanner s = ReplicationTable.getScanner(client)) {
      s.setRange(Range.exact(file));
      StatusSection.limit(s);
      Entry<Key,Value> entry = Iterables.getOnlyElement(s);

      assertEquals(entry.getKey().getColumnFamily(), StatusSection.NAME);
      assertEquals(entry.getKey().getColumnQualifier().toString(),
          target1.getSourceTableId().canonical());

      // We should only rely on the correct begin attribute being returned
      Status actual = Status.parseFrom(entry.getValue().get());
      assertEquals(1, actual.getBegin());
    }
  }

  @Test
  public void chooseMinimumBeginOffsetInfiniteEnd() throws Exception {
    client.securityOperations().grantTablePermission(client.whoami(), ReplicationTable.NAME,
        TablePermission.READ);
    client.securityOperations().grantTablePermission(client.whoami(), ReplicationTable.NAME,
        TablePermission.WRITE);
    ReplicationTable.setOnline(client);

    String file = "/accumulo/wals/tserver+port/" + UUID.randomUUID();
<<<<<<< HEAD
    Status stat1 = Status.newBuilder().setBegin(100).setEnd(1000).setClosed(true)
        .setInfiniteEnd(true).build();
    Status stat2 = Status.newBuilder().setBegin(1).setEnd(1000).setClosed(true).setInfiniteEnd(true)
        .build();
    Status stat3 = Status.newBuilder().setBegin(500).setEnd(1000).setClosed(true)
        .setInfiniteEnd(true).build();
    ReplicationTarget target1 = new ReplicationTarget("peer1", "table1", TableId.of("1"));
    ReplicationTarget target2 = new ReplicationTarget("peer2", "table2", TableId.of("1"));
    ReplicationTarget target3 = new ReplicationTarget("peer3", "table3", TableId.of("1"));
=======
    Status stat1 =
        Status.newBuilder().setBegin(100).setEnd(1000).setClosed(true).setInfiniteEnd(true).build();
    Status stat2 =
        Status.newBuilder().setBegin(1).setEnd(1000).setClosed(true).setInfiniteEnd(true).build();
    Status stat3 =
        Status.newBuilder().setBegin(500).setEnd(1000).setClosed(true).setInfiniteEnd(true).build();
    ReplicationTarget target1 = new ReplicationTarget("peer1", "table1", "1");
    ReplicationTarget target2 = new ReplicationTarget("peer2", "table2", "1");
    ReplicationTarget target3 = new ReplicationTarget("peer3", "table3", "1");
>>>>>>> 0a9837f3

    // Create a single work record for a file to some peer
    BatchWriter bw = ReplicationTable.getBatchWriter(client);
    Mutation m = new Mutation(file);
    WorkSection.add(m, target1.toText(), ProtobufUtil.toValue(stat1));
    WorkSection.add(m, target2.toText(), ProtobufUtil.toValue(stat2));
    WorkSection.add(m, target3.toText(), ProtobufUtil.toValue(stat3));
    bw.addMutation(m);
    bw.close();

    updater.run();

    try (Scanner s = ReplicationTable.getScanner(client)) {
      s.setRange(Range.exact(file));
      StatusSection.limit(s);
      Entry<Key,Value> entry = Iterables.getOnlyElement(s);

      assertEquals(entry.getKey().getColumnFamily(), StatusSection.NAME);
      assertEquals(entry.getKey().getColumnQualifier().toString(),
          target1.getSourceTableId().canonical());

      // We should only rely on the correct begin attribute being returned
      Status actual = Status.parseFrom(entry.getValue().get());
      assertEquals(1, actual.getBegin());
    }
  }

}<|MERGE_RESOLUTION|>--- conflicted
+++ resolved
@@ -69,15 +69,9 @@
     ReplicationTable.setOnline(client);
 
     String file = "/accumulo/wals/tserver+port/" + UUID.randomUUID();
-<<<<<<< HEAD
-    Status stat = Status.newBuilder().setBegin(100).setEnd(200).setClosed(true)
-        .setInfiniteEnd(false).build();
-    ReplicationTarget target = new ReplicationTarget("peer", "table1", TableId.of("1"));
-=======
     Status stat =
         Status.newBuilder().setBegin(100).setEnd(200).setClosed(true).setInfiniteEnd(false).build();
-    ReplicationTarget target = new ReplicationTarget("peer", "table1", "1");
->>>>>>> 0a9837f3
+    ReplicationTarget target = new ReplicationTarget("peer", "table1", TableId.of("1"));
 
     // Create a single work record for a file to some peer
     BatchWriter bw = ReplicationTable.getBatchWriter(client);
@@ -116,19 +110,11 @@
         .setInfiniteEnd(false).build();
     Status stat2 = Status.newBuilder().setBegin(500).setEnd(1000).setClosed(true)
         .setInfiniteEnd(false).build();
-<<<<<<< HEAD
-    Status stat3 = Status.newBuilder().setBegin(1).setEnd(1000).setClosed(true)
-        .setInfiniteEnd(false).build();
+    Status stat3 =
+        Status.newBuilder().setBegin(1).setEnd(1000).setClosed(true).setInfiniteEnd(false).build();
     ReplicationTarget target1 = new ReplicationTarget("peer1", "table1", TableId.of("1"));
     ReplicationTarget target2 = new ReplicationTarget("peer2", "table2", TableId.of("1"));
     ReplicationTarget target3 = new ReplicationTarget("peer3", "table3", TableId.of("1"));
-=======
-    Status stat3 =
-        Status.newBuilder().setBegin(1).setEnd(1000).setClosed(true).setInfiniteEnd(false).build();
-    ReplicationTarget target1 = new ReplicationTarget("peer1", "table1", "1");
-    ReplicationTarget target2 = new ReplicationTarget("peer2", "table2", "1");
-    ReplicationTarget target3 = new ReplicationTarget("peer3", "table3", "1");
->>>>>>> 0a9837f3
 
     // Create a single work record for a file to some peer
     BatchWriter bw = ReplicationTable.getBatchWriter(client);
@@ -165,27 +151,15 @@
     ReplicationTable.setOnline(client);
 
     String file = "/accumulo/wals/tserver+port/" + UUID.randomUUID();
-<<<<<<< HEAD
-    Status stat1 = Status.newBuilder().setBegin(100).setEnd(1000).setClosed(true)
-        .setInfiniteEnd(true).build();
-    Status stat2 = Status.newBuilder().setBegin(1).setEnd(1000).setClosed(true).setInfiniteEnd(true)
-        .build();
-    Status stat3 = Status.newBuilder().setBegin(500).setEnd(1000).setClosed(true)
-        .setInfiniteEnd(true).build();
-    ReplicationTarget target1 = new ReplicationTarget("peer1", "table1", TableId.of("1"));
-    ReplicationTarget target2 = new ReplicationTarget("peer2", "table2", TableId.of("1"));
-    ReplicationTarget target3 = new ReplicationTarget("peer3", "table3", TableId.of("1"));
-=======
     Status stat1 =
         Status.newBuilder().setBegin(100).setEnd(1000).setClosed(true).setInfiniteEnd(true).build();
     Status stat2 =
         Status.newBuilder().setBegin(1).setEnd(1000).setClosed(true).setInfiniteEnd(true).build();
     Status stat3 =
         Status.newBuilder().setBegin(500).setEnd(1000).setClosed(true).setInfiniteEnd(true).build();
-    ReplicationTarget target1 = new ReplicationTarget("peer1", "table1", "1");
-    ReplicationTarget target2 = new ReplicationTarget("peer2", "table2", "1");
-    ReplicationTarget target3 = new ReplicationTarget("peer3", "table3", "1");
->>>>>>> 0a9837f3
+    ReplicationTarget target1 = new ReplicationTarget("peer1", "table1", TableId.of("1"));
+    ReplicationTarget target2 = new ReplicationTarget("peer2", "table2", TableId.of("1"));
+    ReplicationTarget target3 = new ReplicationTarget("peer3", "table3", TableId.of("1"));
 
     // Create a single work record for a file to some peer
     BatchWriter bw = ReplicationTable.getBatchWriter(client);
