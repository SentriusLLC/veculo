--- conflicted
+++ resolved
@@ -103,23 +103,10 @@
   @Test
   public void confirmMetricsPublished() throws Exception {
 
-<<<<<<< HEAD
-    Set<String> unexpectedMetrics = Set.of(METRICS_COMPACTOR_MAJC_STUCK, METRICS_SCAN_YIELDS);
-    // add sserver as flaky until scan server included in mini tests.
-    Set<String> flakyMetrics = Set.of(METRICS_GC_WAL_ERRORS, METRICS_FATE_TYPE_IN_PROGRESS,
-        METRICS_TSERVER_TABLETS_ONLINE_ONDEMAND, METRICS_TSERVER_TABLETS_ONDEMAND_UNLOADED_FOR_MEM,
-        METRICS_COMPACTOR_MAJC_STUCK, METRICS_MANAGER_ROOT_TGW_ERRORS,
-        METRICS_MANAGER_META_TGW_ERRORS, METRICS_MANAGER_USER_TGW_ERRORS,
-        METRICS_SCAN_TABLET_METADATA_CACHE, METRICS_SCAN_BUSY_TIMEOUT_COUNTER,
-        METRICS_SCAN_RESERVATION_TOTAL_TIMER, METRICS_SCAN_RESERVATION_WRITEOUT_TIMER,
-        METRICS_SERVER_IDLE, METRICS_SCAN_RESERVATION_CONFLICT_COUNTER);
-=======
-    doWorkToGenerateMetrics();
-    cluster.stop();
     // meter names sorted and formatting disabled to make it easier to diff changes
     // @formatter:off
     Set<String> unexpectedMetrics = Set.of(METRICS_COMPACTOR_MAJC_STUCK,
-                    METRICS_SCAN_YIELDS);
+            METRICS_SCAN_YIELDS);
 
     // add sserver as flaky until scan server included in mini tests.
     Set<String> flakyMetrics = Set.of(METRICS_FATE_TYPE_IN_PROGRESS,
@@ -127,9 +114,9 @@
             METRICS_SCAN_RESERVATION_CONFLICT_COUNTER,
             METRICS_SCAN_RESERVATION_TOTAL_TIMER,
             METRICS_SCAN_RESERVATION_WRITEOUT_TIMER,
-            METRICS_SCAN_TABLET_METADATA_CACHE);
+            METRICS_SCAN_TABLET_METADATA_CACHE,
+            METRICS_SERVER_IDLE);
     // @formatter:on
->>>>>>> 510cfda7
 
     Map<String,String> expectedMetricNames = this.getMetricFields();
     flakyMetrics.forEach(expectedMetricNames::remove); // might not see these
