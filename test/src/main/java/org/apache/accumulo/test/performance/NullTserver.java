/*
 * Licensed to the Apache Software Foundation (ASF) under one
 * or more contributor license agreements.  See the NOTICE file
 * distributed with this work for additional information
 * regarding copyright ownership.  The ASF licenses this file
 * to you under the Apache License, Version 2.0 (the
 * "License"); you may not use this file except in compliance
 * with the License.  You may obtain a copy of the License at
 *
 *   https://www.apache.org/licenses/LICENSE-2.0
 *
 * Unless required by applicable law or agreed to in writing,
 * software distributed under the License is distributed on an
 * "AS IS" BASIS, WITHOUT WARRANTIES OR CONDITIONS OF ANY
 * KIND, either express or implied.  See the License for the
 * specific language governing permissions and limitations
 * under the License.
 */
package org.apache.accumulo.test.performance;

import static java.util.concurrent.TimeUnit.SECONDS;

import java.net.InetAddress;
import java.nio.ByteBuffer;
import java.util.ArrayList;
import java.util.HashMap;
import java.util.List;
import java.util.Map;
import java.util.UUID;

import org.apache.accumulo.core.Constants;
import org.apache.accumulo.core.cli.Help;
import org.apache.accumulo.core.clientImpl.thrift.ClientService;
import org.apache.accumulo.core.clientImpl.thrift.TInfo;
import org.apache.accumulo.core.conf.DefaultConfiguration;
import org.apache.accumulo.core.conf.Property;
import org.apache.accumulo.core.conf.SiteConfiguration;
import org.apache.accumulo.core.dataImpl.thrift.InitialMultiScan;
import org.apache.accumulo.core.dataImpl.thrift.InitialScan;
import org.apache.accumulo.core.dataImpl.thrift.IterInfo;
import org.apache.accumulo.core.dataImpl.thrift.MultiScanResult;
import org.apache.accumulo.core.dataImpl.thrift.ScanResult;
import org.apache.accumulo.core.dataImpl.thrift.TCMResult;
import org.apache.accumulo.core.dataImpl.thrift.TColumn;
import org.apache.accumulo.core.dataImpl.thrift.TConditionalMutation;
import org.apache.accumulo.core.dataImpl.thrift.TConditionalSession;
import org.apache.accumulo.core.dataImpl.thrift.TKeyExtent;
import org.apache.accumulo.core.dataImpl.thrift.TMutation;
import org.apache.accumulo.core.dataImpl.thrift.TRange;
import org.apache.accumulo.core.dataImpl.thrift.TRowRange;
import org.apache.accumulo.core.dataImpl.thrift.TSummaries;
import org.apache.accumulo.core.dataImpl.thrift.TSummaryRequest;
import org.apache.accumulo.core.dataImpl.thrift.UpdateErrors;
import org.apache.accumulo.core.lock.ServiceLock;
import org.apache.accumulo.core.lock.ServiceLock.AccumuloLockWatcher;
import org.apache.accumulo.core.lock.ServiceLock.LockLossReason;
import org.apache.accumulo.core.lock.ServiceLockData;
import org.apache.accumulo.core.lock.ServiceLockData.ThriftService;
import org.apache.accumulo.core.lock.ServiceLockPaths.ServiceLockPath;
import org.apache.accumulo.core.manager.thrift.TabletServerStatus;
import org.apache.accumulo.core.metadata.TServerInstance;
import org.apache.accumulo.core.metadata.schema.Ample.DataLevel;
import org.apache.accumulo.core.metadata.schema.TabletMetadata;
import org.apache.accumulo.core.rpc.clients.ThriftClientTypes;
import org.apache.accumulo.core.securityImpl.thrift.TCredentials;
import org.apache.accumulo.core.tablet.thrift.TUnloadTabletGoal;
import org.apache.accumulo.core.tablet.thrift.TabletManagementClientService;
import org.apache.accumulo.core.tabletingest.thrift.TDurability;
import org.apache.accumulo.core.tabletingest.thrift.TabletIngestClientService;
import org.apache.accumulo.core.tabletscan.thrift.ActiveScan;
import org.apache.accumulo.core.tabletscan.thrift.TSamplerConfiguration;
import org.apache.accumulo.core.tabletscan.thrift.TabletScanClientService;
import org.apache.accumulo.core.tabletserver.thrift.ActiveCompaction;
import org.apache.accumulo.core.tabletserver.thrift.TabletServerClientService;
import org.apache.accumulo.core.tabletserver.thrift.TabletStats;
import org.apache.accumulo.core.util.threads.ThreadPools;
import org.apache.accumulo.core.zookeeper.ZooSession;
import org.apache.accumulo.server.ServerContext;
import org.apache.accumulo.server.ServerOpts;
import org.apache.accumulo.server.client.ClientServiceHandler;
import org.apache.accumulo.server.manager.state.Assignment;
import org.apache.accumulo.server.manager.state.TabletStateStore;
import org.apache.accumulo.server.rpc.ServerAddress;
import org.apache.accumulo.server.rpc.TServerUtils;
import org.apache.accumulo.server.rpc.ThriftProcessorTypes;
import org.apache.accumulo.server.rpc.ThriftServerType;
import org.apache.thrift.TException;
import org.apache.thrift.TMultiplexedProcessor;
import org.apache.zookeeper.KeeperException;
import org.slf4j.Logger;
import org.slf4j.LoggerFactory;

import com.beust.jcommander.Parameter;
import com.google.common.net.HostAndPort;

/**
 * The purpose of this class is to server as fake tserver that is a data sink like /dev/null.
 * NullTserver modifies the metadata location entries for a table to point to it. This allows thrift
 * performance to be measured by running any client code that writes to a table.
 */
public class NullTserver {

  private static final Logger LOG = LoggerFactory.getLogger(NullTserver.class);

  public static class NullTServerTabletClientHandler
      implements TabletServerClientService.Iface, TabletScanClientService.Iface,
      TabletIngestClientService.Iface, TabletManagementClientService.Iface {

    private long updateSession = 1;

    @Override
    public long startUpdate(TInfo tinfo, TCredentials credentials, TDurability durability) {
      return updateSession++;
    }

    @Override
    public void applyUpdates(TInfo tinfo, long updateID, TKeyExtent keyExtent,
        List<TMutation> mutation) {}

    @Override
    public UpdateErrors closeUpdate(TInfo tinfo, long updateID) {
      return new UpdateErrors(new HashMap<>(), new ArrayList<>(), new HashMap<>());
    }

    @Override
    public boolean cancelUpdate(TInfo tinfo, long updateID) throws TException {
      return true;
    }

    @Override
    public void closeMultiScan(TInfo tinfo, long scanID) {}

    @Override
    public void closeScan(TInfo tinfo, long scanID) {}

    @Override
    public MultiScanResult continueMultiScan(TInfo tinfo, long scanID, long busyTimeout) {
      return null;
    }

    @Override
    public ScanResult continueScan(TInfo tinfo, long scanID, long busyTimeout) {
      return null;
    }

    @Override
    public InitialMultiScan startMultiScan(TInfo tinfo, TCredentials credentials,
        Map<TKeyExtent,List<TRange>> batch, List<TColumn> columns, List<IterInfo> ssiList,
        Map<String,Map<String,String>> ssio, List<ByteBuffer> authorizations, boolean waitForWrites,
        TSamplerConfiguration tsc, long batchTimeOut, String context,
        Map<String,String> executionHints, long busyTimeout) {
      return null;
    }

    @Override
    public InitialScan startScan(TInfo tinfo, TCredentials credentials, TKeyExtent extent,
        TRange range, List<TColumn> columns, int batchSize, List<IterInfo> ssiList,
        Map<String,Map<String,String>> ssio, List<ByteBuffer> authorizations, boolean waitForWrites,
        boolean isolated, long readaheadThreshold, TSamplerConfiguration tsc, long batchTimeOut,
        String classLoaderContext, Map<String,String> executionHints, long busyTimeout) {
      return null;
    }

    @Override
    public TabletServerStatus getTabletServerStatus(TInfo tinfo, TCredentials credentials) {
      return null;
    }

    @Override
    public List<TabletStats> getTabletStats(TInfo tinfo, TCredentials credentials, String tableId) {
      return null;
    }

    @Override
    public TabletStats getHistoricalStats(TInfo tinfo, TCredentials credentials) {
      return null;
    }

    @Override
    public void halt(TInfo tinfo, TCredentials credentials, String lock) {}

    @Override
    public void fastHalt(TInfo tinfo, TCredentials credentials, String lock) {}

    @Override
    public void loadTablet(TInfo tinfo, TCredentials credentials, String lock, TKeyExtent extent) {}

    @Override
    public void unloadTablet(TInfo tinfo, TCredentials credentials, String lock, TKeyExtent extent,
        TUnloadTabletGoal goal, long requestTime) {}

    @Override
    public List<ActiveScan> getActiveScans(TInfo tinfo, TCredentials credentials) {
      return new ArrayList<>();
    }

    @Override
    public void flushTablet(TInfo tinfo, TCredentials credentials, String lock, TKeyExtent extent) {

    }

    @Override
    public void flush(TInfo tinfo, TCredentials credentials, String lock, String tableId,
        ByteBuffer startRow, ByteBuffer endRow) {

    }

    @Override
    public List<ActiveCompaction> getActiveCompactions(TInfo tinfo, TCredentials credentials) {
      return new ArrayList<>();
    }

    @Override
    public TConditionalSession startConditionalUpdate(TInfo tinfo, TCredentials credentials,
        List<ByteBuffer> authorizations, String tableID, TDurability durability,
        String classLoaderContext) {
      return null;
    }

    @Override
    public List<TCMResult> conditionalUpdate(TInfo tinfo, long sessID,
        Map<TKeyExtent,List<TConditionalMutation>> mutations, List<String> symbols) {
      return null;
    }

    @Override
    public void invalidateConditionalUpdate(TInfo tinfo, long sessID) {}

    @Override
    public void closeConditionalUpdate(TInfo tinfo, long sessID) {}

    @Override
    public List<String> getActiveLogs(TInfo tinfo, TCredentials credentials) {
      return null;
    }

    @Override
    public void removeLogs(TInfo tinfo, TCredentials credentials, List<String> filenames) {}

    @Override
    public TSummaries startGetSummaries(TInfo tinfo, TCredentials credentials,
        TSummaryRequest request) {
      return null;
    }

    @Override
    public TSummaries startGetSummariesForPartition(TInfo tinfo, TCredentials credentials,
        TSummaryRequest request, int modulus, int remainder) {
      return null;
    }

    @Override
    public TSummaries startGetSummariesFromFiles(TInfo tinfo, TCredentials credentials,
        TSummaryRequest request, Map<String,List<TRowRange>> files) {
      return null;
    }

    @Override
    public TSummaries contiuneGetSummaries(TInfo tinfo, long sessionId) {
      return null;
    }

    @Override
    public List<TKeyExtent> refreshTablets(TInfo tinfo, TCredentials credentials,
        List<TKeyExtent> refreshes) throws TException {
      return List.of();
    }

    @Override
    public Map<TKeyExtent,Long> allocateTimestamps(TInfo tinfo, TCredentials credentials,
        List<TKeyExtent> tablets) throws TException {
      return Map.of();
    }
  }

  static class Opts extends Help {
    @Parameter(names = {"-i", "--instance"}, description = "instance name", required = true)
    String iname = null;
    @Parameter(names = {"-z", "--keepers"},
        description = "comma-separated list of zookeeper host:ports", required = true)
    String keepers = null;
    @Parameter(names = "--table", description = "table to adopt", required = true)
    String tableName = null;
    @Parameter(names = "--port", description = "port number to use")
    int port = DefaultConfiguration.getInstance().getPort(Property.TSERV_CLIENTPORT)[0];
  }

  public static void main(String[] args) throws Exception {
    Opts opts = new Opts();
    opts.parseArgs(NullTserver.class.getName(), args);

    // modify metadata
    int zkTimeOut =
        (int) DefaultConfiguration.getInstance().getTimeInMillis(Property.INSTANCE_ZK_TIMEOUT);
    var siteConfig = SiteConfiguration.auto();
    var context = ServerContext.forTesting(siteConfig, opts.iname, opts.keepers, zkTimeOut);
    ClientServiceHandler csh = new ClientServiceHandler(context);
    NullTServerTabletClientHandler tch = new NullTServerTabletClientHandler();

    TMultiplexedProcessor muxProcessor = new TMultiplexedProcessor();
    muxProcessor.registerProcessor(ThriftClientTypes.CLIENT.getServiceName(),
        ThriftProcessorTypes.CLIENT.getTProcessor(ClientService.Processor.class,
            ClientService.Iface.class, csh, context));
    muxProcessor.registerProcessor(ThriftClientTypes.TABLET_SERVER.getServiceName(),
<<<<<<< HEAD
        ThriftProcessorTypes.TABLET_SERVER.getTProcessor(TabletServerClientService.Processor.class,
            TabletServerClientService.Iface.class, tch, context));
    muxProcessor.registerProcessor(ThriftProcessorTypes.TABLET_SCAN.getServiceName(),
        ThriftProcessorTypes.TABLET_SCAN.getTProcessor(TabletScanClientService.Processor.class,
            TabletScanClientService.Iface.class, tch, context));
    muxProcessor.registerProcessor(ThriftClientTypes.TABLET_INGEST.getServiceName(),
        ThriftProcessorTypes.TABLET_INGEST.getTProcessor(TabletIngestClientService.Processor.class,
            TabletIngestClientService.Iface.class, tch, context));
    muxProcessor.registerProcessor(ThriftProcessorTypes.TABLET_MGMT.getServiceName(),
        ThriftProcessorTypes.TABLET_MGMT.getTProcessor(
            TabletManagementClientService.Processor.class,
            TabletManagementClientService.Iface.class, tch, context));

    ServerAddress sa = TServerUtils.createThriftServer(context.getConfiguration(),
        ThriftServerType.CUSTOM_HS_HA, muxProcessor, "NullTServer", 2,
        ThreadPools.DEFAULT_TIMEOUT_MILLISECS, 1000, 10 * 1024 * 1024, null, null, -1,
        context.getConfiguration().getCount(Property.RPC_BACKLOG), context.getMetricsInfo(), false,
        HostAndPort.fromParts("0.0.0.0", opts.port));
    sa.startThriftServer("null tserver");

    AccumuloLockWatcher miniLockWatcher = new AccumuloLockWatcher() {

      @Override
      public void lostLock(LockLossReason reason) {
        LOG.warn("Lost lock: " + reason.toString());
=======
        ThriftProcessorTypes.TABLET_SERVER.getTProcessor(TabletClientService.Processor.class,
            TabletClientService.Iface.class, tch, context));
    muxProcessor.registerProcessor(ThriftProcessorTypes.TABLET_SERVER_SCAN.getServiceName(),
        ThriftProcessorTypes.TABLET_SERVER_SCAN.getTProcessor(
            TabletScanClientService.Processor.class, TabletScanClientService.Iface.class, tch,
            context));

    TServerUtils.startTServer(context.getConfiguration(), ThriftServerType.CUSTOM_HS_HA,
        muxProcessor, "NullTServer", "null tserver", 2, ThreadPools.DEFAULT_TIMEOUT_MILLISECS, 1000,
        10 * 1024 * 1024, null, null, -1, context.getConfiguration().getCount(Property.RPC_BACKLOG),
        context.getMetricsInfo(), false,
        HostAndPort.fromParts(ServerOpts.BIND_ALL_ADDRESSES, opts.port));

    HostAndPort addr = HostAndPort.fromParts(InetAddress.getLocalHost().getHostName(), opts.port);

    TableId tableId = context.getTableId(opts.tableName);

    // read the locations for the table
    Range tableRange = new KeyExtent(tableId, null, null).toMetaRange();
    List<Assignment> assignments = new ArrayList<>();
    try (var s = new MetaDataTableScanner(context, tableRange, DataLevel.of(tableId))) {
      long randomSessionID = opts.port;
      TServerInstance instance = new TServerInstance(addr, randomSessionID);

      while (s.hasNext()) {
        TabletLocationState next = s.next();
        assignments.add(new Assignment(next.extent, instance, next.last));
>>>>>>> a2ca2bc3
      }

      @Override
      public void unableToMonitorLockNode(Exception e) {
        LOG.warn("Unable to monitor lock: " + e.getMessage());
      }

      @Override
      public void acquiredLock() {
        LOG.debug("Acquired ZooKeeper lock for NullTserver");
      }

      @Override
      public void failedToAcquireLock(Exception e) {
        LOG.warn("Failed to acquire ZK lock for NullTserver, msg: " + e.getMessage());
      }
    };

    ServiceLock miniLock = null;
    try {
      ZooSession zk = context.getZooSession();
      UUID nullTServerUUID = UUID.randomUUID();
      ServiceLockPath slp = context.getServerPaths().createMiniPath(nullTServerUUID.toString());
      try {
        zk.asReaderWriter().mkdirs(slp.toString());
      } catch (KeeperException | InterruptedException e) {
        throw new IllegalStateException("Error creating path in ZooKeeper", e);
      }
      ServiceLockData sld = new ServiceLockData(nullTServerUUID, "localhost", ThriftService.TSERV,
          Constants.DEFAULT_RESOURCE_GROUP_NAME);
      miniLock = new ServiceLock(zk, slp, UUID.randomUUID());
      miniLock.lock(miniLockWatcher, sld);
      context.setServiceLock(miniLock);
      HostAndPort addr = HostAndPort.fromParts(InetAddress.getLocalHost().getHostName(), opts.port);

      // read the locations for the table
      List<Assignment> assignments = new ArrayList<>();
      try (var tablets = context.getAmple().readTablets().forLevel(DataLevel.USER).build()) {
        long randomSessionID = opts.port;
        TServerInstance instance = new TServerInstance(addr, randomSessionID);
        var s = tablets.iterator();

        while (s.hasNext()) {
          TabletMetadata next = s.next();
          assignments.add(new Assignment(next.getExtent(), instance, next.getLast()));
        }
      }
      // point them to this server
      TabletStateStore store = TabletStateStore.getStoreForLevel(DataLevel.USER, context);
      store.setLocations(assignments);

      while (true) {
        Thread.sleep(SECONDS.toMillis(10));
      }

    } finally {
      if (miniLock != null) {
        miniLock.unlock();
      }
    }
  }
}<|MERGE_RESOLUTION|>--- conflicted
+++ resolved
@@ -29,6 +29,7 @@
 import java.util.UUID;
 
 import org.apache.accumulo.core.Constants;
+import org.apache.accumulo.core.cli.ConfigOpts;
 import org.apache.accumulo.core.cli.Help;
 import org.apache.accumulo.core.clientImpl.thrift.ClientService;
 import org.apache.accumulo.core.clientImpl.thrift.TInfo;
@@ -76,7 +77,6 @@
 import org.apache.accumulo.core.util.threads.ThreadPools;
 import org.apache.accumulo.core.zookeeper.ZooSession;
 import org.apache.accumulo.server.ServerContext;
-import org.apache.accumulo.server.ServerOpts;
 import org.apache.accumulo.server.client.ClientServiceHandler;
 import org.apache.accumulo.server.manager.state.Assignment;
 import org.apache.accumulo.server.manager.state.TabletStateStore;
@@ -302,7 +302,6 @@
         ThriftProcessorTypes.CLIENT.getTProcessor(ClientService.Processor.class,
             ClientService.Iface.class, csh, context));
     muxProcessor.registerProcessor(ThriftClientTypes.TABLET_SERVER.getServiceName(),
-<<<<<<< HEAD
         ThriftProcessorTypes.TABLET_SERVER.getTProcessor(TabletServerClientService.Processor.class,
             TabletServerClientService.Iface.class, tch, context));
     muxProcessor.registerProcessor(ThriftProcessorTypes.TABLET_SCAN.getServiceName(),
@@ -320,7 +319,7 @@
         ThriftServerType.CUSTOM_HS_HA, muxProcessor, "NullTServer", 2,
         ThreadPools.DEFAULT_TIMEOUT_MILLISECS, 1000, 10 * 1024 * 1024, null, null, -1,
         context.getConfiguration().getCount(Property.RPC_BACKLOG), context.getMetricsInfo(), false,
-        HostAndPort.fromParts("0.0.0.0", opts.port));
+        HostAndPort.fromParts(ConfigOpts.BIND_ALL_ADDRESSES, opts.port));
     sa.startThriftServer("null tserver");
 
     AccumuloLockWatcher miniLockWatcher = new AccumuloLockWatcher() {
@@ -328,35 +327,6 @@
       @Override
       public void lostLock(LockLossReason reason) {
         LOG.warn("Lost lock: " + reason.toString());
-=======
-        ThriftProcessorTypes.TABLET_SERVER.getTProcessor(TabletClientService.Processor.class,
-            TabletClientService.Iface.class, tch, context));
-    muxProcessor.registerProcessor(ThriftProcessorTypes.TABLET_SERVER_SCAN.getServiceName(),
-        ThriftProcessorTypes.TABLET_SERVER_SCAN.getTProcessor(
-            TabletScanClientService.Processor.class, TabletScanClientService.Iface.class, tch,
-            context));
-
-    TServerUtils.startTServer(context.getConfiguration(), ThriftServerType.CUSTOM_HS_HA,
-        muxProcessor, "NullTServer", "null tserver", 2, ThreadPools.DEFAULT_TIMEOUT_MILLISECS, 1000,
-        10 * 1024 * 1024, null, null, -1, context.getConfiguration().getCount(Property.RPC_BACKLOG),
-        context.getMetricsInfo(), false,
-        HostAndPort.fromParts(ServerOpts.BIND_ALL_ADDRESSES, opts.port));
-
-    HostAndPort addr = HostAndPort.fromParts(InetAddress.getLocalHost().getHostName(), opts.port);
-
-    TableId tableId = context.getTableId(opts.tableName);
-
-    // read the locations for the table
-    Range tableRange = new KeyExtent(tableId, null, null).toMetaRange();
-    List<Assignment> assignments = new ArrayList<>();
-    try (var s = new MetaDataTableScanner(context, tableRange, DataLevel.of(tableId))) {
-      long randomSessionID = opts.port;
-      TServerInstance instance = new TServerInstance(addr, randomSessionID);
-
-      while (s.hasNext()) {
-        TabletLocationState next = s.next();
-        assignments.add(new Assignment(next.extent, instance, next.last));
->>>>>>> a2ca2bc3
       }
 
       @Override
