/*
 * Licensed to the Apache Software Foundation (ASF) under one or more
 * contributor license agreements.  See the NOTICE file distributed with
 * this work for additional information regarding copyright ownership.
 * The ASF licenses this file to You under the Apache License, Version 2.0
 * (the "License"); you may not use this file except in compliance with
 * the License.  You may obtain a copy of the License at
 *
 *     http://www.apache.org/licenses/LICENSE-2.0
 *
 * Unless required by applicable law or agreed to in writing, software
 * distributed under the License is distributed on an "AS IS" BASIS,
 * WITHOUT WARRANTIES OR CONDITIONS OF ANY KIND, either express or implied.
 * See the License for the specific language governing permissions and
 * limitations under the License.
 */
package org.apache.accumulo.test.functional;

<<<<<<< HEAD
import java.nio.charset.StandardCharsets;
=======
import static com.google.common.base.Charsets.UTF_8;

>>>>>>> 9b20a9d4
import java.util.Iterator;
import java.util.Map.Entry;
import java.util.Random;
import java.util.concurrent.TimeUnit;

import org.apache.accumulo.core.client.AccumuloException;
import org.apache.accumulo.core.client.AccumuloSecurityException;
import org.apache.accumulo.core.client.BatchWriter;
import org.apache.accumulo.core.client.BatchWriterConfig;
import org.apache.accumulo.core.client.Connector;
import org.apache.accumulo.core.client.MutationsRejectedException;
import org.apache.accumulo.core.client.Scanner;
import org.apache.accumulo.core.client.TableNotFoundException;
import org.apache.accumulo.core.data.Key;
import org.apache.accumulo.core.data.Mutation;
import org.apache.accumulo.core.data.Range;
import org.apache.accumulo.core.data.Value;
import org.apache.accumulo.core.security.Authorizations;
import org.apache.accumulo.core.util.UtilWaitThread;
import org.apache.hadoop.io.Text;
import org.junit.Test;

public class BatchWriterFlushIT extends SimpleMacIT {

  private static final int NUM_TO_FLUSH = 100000;

  @Override
  protected int defaultTimeoutSeconds() {
    return 90;
  }

  @Test
  public void run() throws Exception {
    Connector c = getConnector();
    String[] tableNames = getUniqueNames(2);
    String bwft = tableNames[0];
    c.tableOperations().create(bwft);
    String bwlt = tableNames[1];
    c.tableOperations().create(bwlt);
    runFlushTest(bwft);
    runLatencyTest(bwlt);

  }

  private void runLatencyTest(String tableName) throws Exception {
    // should automatically flush after 2 seconds
    BatchWriter bw = getConnector().createBatchWriter(tableName, new BatchWriterConfig().setMaxLatency(1000, TimeUnit.MILLISECONDS));
    Scanner scanner = getConnector().createScanner(tableName, Authorizations.EMPTY);

    Mutation m = new Mutation(new Text(String.format("r_%10d", 1)));
<<<<<<< HEAD
    m.put(new Text("cf"), new Text("cq"), new Value("1".getBytes(StandardCharsets.UTF_8)));
=======
    m.put(new Text("cf"), new Text("cq"), new Value("1".getBytes(UTF_8)));
>>>>>>> 9b20a9d4
    bw.addMutation(m);

    UtilWaitThread.sleep(500);

    int count = 0;
    for (@SuppressWarnings("unused")
    Entry<Key,Value> entry : scanner) {
      count++;
    }

    if (count != 0) {
      throw new Exception("Flushed too soon");
    }

    UtilWaitThread.sleep(1500);

    for (@SuppressWarnings("unused")
    Entry<Key,Value> entry : scanner) {
      count++;
    }

    if (count != 1) {
      throw new Exception("Did not flush");
    }

    bw.close();
  }

  private void runFlushTest(String tableName) throws AccumuloException, AccumuloSecurityException, TableNotFoundException, MutationsRejectedException,
      Exception {
    BatchWriter bw = getConnector().createBatchWriter(tableName, new BatchWriterConfig());
    Scanner scanner = getConnector().createScanner(tableName, Authorizations.EMPTY);
    Random r = new Random();

    for (int i = 0; i < 4; i++) {
      for (int j = 0; j < NUM_TO_FLUSH; j++) {
        int row = i * NUM_TO_FLUSH + j;

        Mutation m = new Mutation(new Text(String.format("r_%10d", row)));
        m.put(new Text("cf"), new Text("cq"), new Value(("" + row).getBytes()));
        bw.addMutation(m);
      }

      bw.flush();

      // do a few random lookups into the data just flushed

      for (int k = 0; k < 10; k++) {
        int rowToLookup = r.nextInt(NUM_TO_FLUSH) + i * NUM_TO_FLUSH;

        scanner.setRange(new Range(new Text(String.format("r_%10d", rowToLookup))));

        Iterator<Entry<Key,Value>> iter = scanner.iterator();

        if (!iter.hasNext())
          throw new Exception(" row " + rowToLookup + " not found after flush");

        Entry<Key,Value> entry = iter.next();

        if (iter.hasNext())
          throw new Exception("Scanner returned too much");

        verifyEntry(rowToLookup, entry);
      }

      // scan all data just flushed
      scanner.setRange(new Range(new Text(String.format("r_%10d", i * NUM_TO_FLUSH)), true, new Text(String.format("r_%10d", (i + 1) * NUM_TO_FLUSH)), false));
      Iterator<Entry<Key,Value>> iter = scanner.iterator();

      for (int j = 0; j < NUM_TO_FLUSH; j++) {
        int row = i * NUM_TO_FLUSH + j;

        if (!iter.hasNext())
          throw new Exception("Scan stopped permaturely at " + row);

        Entry<Key,Value> entry = iter.next();

        verifyEntry(row, entry);
      }

      if (iter.hasNext())
        throw new Exception("Scanner returned too much");

    }

    bw.close();

    // test adding a mutation to a closed batch writer
    boolean caught = false;
    try {
      bw.addMutation(new Mutation(new Text("foobar")));
    } catch (IllegalStateException ise) {
      caught = true;
    }

    if (!caught) {
      throw new Exception("Adding to closed batch writer did not fail");
    }
  }

  private void verifyEntry(int row, Entry<Key,Value> entry) throws Exception {
    if (!entry.getKey().getRow().toString().equals(String.format("r_%10d", row))) {
      throw new Exception("Unexpected key returned, expected " + row + " got " + entry.getKey());
    }

    if (!entry.getValue().toString().equals("" + row)) {
      throw new Exception("Unexpected value, expected " + row + " got " + entry.getValue());
    }
  }

}<|MERGE_RESOLUTION|>--- conflicted
+++ resolved
@@ -16,12 +16,8 @@
  */
 package org.apache.accumulo.test.functional;
 
-<<<<<<< HEAD
-import java.nio.charset.StandardCharsets;
-=======
-import static com.google.common.base.Charsets.UTF_8;
+import static java.nio.charset.StandardCharsets.UTF_8;
 
->>>>>>> 9b20a9d4
 import java.util.Iterator;
 import java.util.Map.Entry;
 import java.util.Random;
@@ -72,11 +68,7 @@
     Scanner scanner = getConnector().createScanner(tableName, Authorizations.EMPTY);
 
     Mutation m = new Mutation(new Text(String.format("r_%10d", 1)));
-<<<<<<< HEAD
-    m.put(new Text("cf"), new Text("cq"), new Value("1".getBytes(StandardCharsets.UTF_8)));
-=======
     m.put(new Text("cf"), new Text("cq"), new Value("1".getBytes(UTF_8)));
->>>>>>> 9b20a9d4
     bw.addMutation(m);
 
     UtilWaitThread.sleep(500);
