Apache Accumulo Functional Tests

These scripts run a series of tests against a small local accumulo instance.  To run these scripts, 
you must have hadoop and zookeeper installed and running.  You will need a functioning C compiler to build 
a shared library needed for one of the tests.  The test suite is known to run on Linux RedHat Enterprise 
version 5, and Mac OS X 10.5.

The tests are shown as being run from the ACCUMULO_HOME directory, but they should run from any directory.
Make sure to create "logs" and "walogs" directories in ACCUMULO_HOME.  Also, ensure that accumulo-env.sh
specifies its ACCUMULO_LOG_DIR in the following way:
test -z "$ACCUMULO_LOG_DIR"      && export ACCUMULO_LOG_DIR=$ACCUMULO_HOME/logs

 $ ./test/system/auto/run.py -l
 
Will list all the test names.  You can run the suite like this:
 
 $ ./test/system/auto/run.py
 
You can select tests using a case-insensitive regular expression:
 
 $ ./test/system/auto/run.py -t simple
 $ ./test/system/auto/run.py -t SunnyDay
 
To run tests repeatedly:

 $ ./test/system/auto/run.py -r 3

If you are attempting to debug what is causing a test to fail, you can run the tests in "verbose" mode:

 $ python test/system/auto/run.py -t SunnyDay -v 10
 
If a test is failing, and you would like to examine logs from the run, you can run the test in "dirty" 
mode which will keep the test from cleaning up all the logs at the end of the run:
 
 $ ./test/system/auto/run.py -t some.failing.test -d
 
If the test suite hangs, and you would like to re-run the tests starting with the last test that failed:
 
 $ ./test/system/auto/run.py -s start.over.test
 
<<<<<<< HEAD
The full test suite can take over an hour.  If you have a larger hadoop cluster at your disposal, you can 
=======
If tests tend to time out (on slower hardware, for example), you can scale up the timeout values by a
multiplier. This example triples timeouts:

 $ ./test/system/auto/run.py -f 3

Test results are normally printed to the console, but you can send them to XML files compatible with
Jenkins:

 $ ./test/system/auto/run.py -x

The full test suite can take nearly an hour.  If you have a larger hadoop cluster at your disposal, you can 
>>>>>>> 62c6a227
run the tests as a map-reduce job:

 $ python test/system/auto/run.py -l > tests
 $ hadoop fs -put tests /user/hadoop/tests
 $ ./bin/accumulo org.apache.accumulo.test.functional.RunTests --tests /user/hadoop/tests --output /user/hadoop/results

 <|MERGE_RESOLUTION|>--- conflicted
+++ resolved
@@ -38,9 +38,6 @@
  
  $ ./test/system/auto/run.py -s start.over.test
  
-<<<<<<< HEAD
-The full test suite can take over an hour.  If you have a larger hadoop cluster at your disposal, you can 
-=======
 If tests tend to time out (on slower hardware, for example), you can scale up the timeout values by a
 multiplier. This example triples timeouts:
 
@@ -52,7 +49,6 @@
  $ ./test/system/auto/run.py -x
 
 The full test suite can take nearly an hour.  If you have a larger hadoop cluster at your disposal, you can 
->>>>>>> 62c6a227
 run the tests as a map-reduce job:
 
  $ python test/system/auto/run.py -l > tests
