--- conflicted
+++ resolved
@@ -41,15 +41,7 @@
     order = 21
 
     def runExample(self, cmd):
-<<<<<<< HEAD
-        return self.wait(self.runOn(self.masterHost(), [self.accumulo_sh(),] + cmd))
-=======
         self.assert_(self.wait(self.runOn(self.masterHost(), [self.accumulo_sh(),] + cmd)), "example exited with error status.")
-
-    def ignoreExample(self, cmd):
-        self.comment("  Ignoring results of command.")
-        self.wait(self.runOn(self.masterHost(), [self.accumulo_sh(),] + cmd))
->>>>>>> 1fe5f7f5
 
     def ashell(self, input, expected = 0):
         out, err, code = self.shell(self.masterHost(), input + '\n')
@@ -73,7 +65,6 @@
 
     def runTest(self):
         examplesJar = glob.glob(ACCUMULO_HOME+'/lib/accumulo-examples-simple*.jar')[0]
-
 	self.comment("Testing MaxMutation constraint")
 	self.ashell('createtable test_ingest\n'
                     'constraint -a org.apache.accumulo.examples.simple.constraints.MaxMutationSize\n')
@@ -117,16 +108,10 @@
 
         self.comment("Testing bloom filters are fast for missing data")
         self.ashell('createtable bloom_test\nconfig -t bloom_test -s table.bloom.enabled=true\n')
-<<<<<<< HEAD
         self.execute(self.accumulo_sh(), 'org.apache.accumulo.examples.simple.client.RandomBatchWriter', '--seed', '7',
                      '-i', INSTANCE_NAME, '-z', ZOOKEEPERS, '-u', ROOT, '-p', ROOT_PASSWORD, '-t', 'bloom_test',
                      '--num', '1000000', '--min', '0', '--max', '1000000000', '--size', '50', '--batchMemory', '2M', '--batchLatency', '60s', 
                      '--batchThreads', '3')
-=======
-        self.execute(self.accumulo_sh(), 'org.apache.accumulo.examples.simple.client.RandomBatchWriter', '-s', '7',
-                     INSTANCE_NAME, ZOOKEEPERS, ROOT, ROOT_PASSWORD, 'bloom_test',
-                     '1000000', '0', '1000000000', '50', '2000000', '60000', '3', 'A')
->>>>>>> 1fe5f7f5
         self.ashell('flush -t bloom_test -w\n')
         now = time.time()
         self.execute(self.accumulo_sh(), 'org.apache.accumulo.examples.simple.client.RandomBatchScanner', '--seed', '7',
@@ -134,69 +119,48 @@
                      '--num', '500', '--min', '0', '--max', '1000000000', '--size', '50', '--scanThreads', 4)
         diff = time.time() - now
         now = time.time()
-<<<<<<< HEAD
-        self.execute(self.accumulo_sh(), 'org.apache.accumulo.examples.simple.client.RandomBatchScanner', '--seed', '8',
+        self.executeExpectFail(self.accumulo_sh(), 'org.apache.accumulo.examples.simple.client.RandomBatchScanner', '--seed', '8',
                      '-i', INSTANCE_NAME, '-z', ZOOKEEPERS, '-u', ROOT, '-p', ROOT_PASSWORD, '-t', 'bloom_test',
                      '--num', '500', '--min', '0', '--max', '1000000000', '--size', '50', '--scanThreads', 4)
-=======
-        self.executeExpectFail(self.accumulo_sh(), 'org.apache.accumulo.examples.simple.client.RandomBatchScanner', '-s', '8',
-                     INSTANCE_NAME, ZOOKEEPERS, ROOT, ROOT_PASSWORD, 'bloom_test',
-                     500, 0, 1000000000, 50, 20, 'A')
->>>>>>> 1fe5f7f5
         diff2 = time.time() - now
         self.assert_(diff2 < diff)
 
         self.comment("Creating a sharded index of the accumulo java files")
         self.ashell('createtable shard\ncreatetable doc2term\nquit\n')
         self.execute('/bin/sh', '-c',
-<<<<<<< HEAD
-                     'find src -name "*.java" | xargs ./bin/accumulo org.apache.accumulo.simple.examples.shard.Index -i %s -z %s -t shard -u %s -p %s --partitions 30' %
+                     'find server -name "*.java" | xargs ./bin/accumulo org.apache.accumulo.examples.simple.shard.Index -i %s -z %s -t shard -u %s -p %s --partitions 30' %
                      (INSTANCE_NAME, ZOOKEEPERS, ROOT, ROOT_PASSWORD))
-        self.execute(self.accumulo_sh(), 'org.apache.accumulo.simple.examples.shard.Query',
+        self.execute(self.accumulo_sh(), 'org.apache.accumulo.examples.simple.shard.Query',
                      '-i', INSTANCE_NAME, '-z', ZOOKEEPERS, '-t', 'shard', '-u', ROOT, '-p', ROOT_PASSWORD,
                      'foo', 'bar')
         self.comment("Creating a word index of the sharded files")
-        self.execute(self.accumulo_sh(), 'org.apache.accumulo.simple.examples.shard.Reverse',
-                     '-i', INSTANCE_NAME, '-z', ZOOKEEPERS, '-t', 'shard', '--doc2Term', 'doc2term', '-u', ROOT, '-p', ROOT_PASSWORD)
-        self.comment("Making 1000 conjunctive queries of 5 random words")
-        self.execute(self.accumulo_sh(), 'org.apache.accumulo.simple.examples.shard.ContinuousQuery',
-                     '-i', INSTANCE_NAME, '-z', ZOOKEEPERS, '-t', 'shard', '--doc2Term', 'doc2term', '-u', ROOT, '-p', ROOT_PASSWORD, '--term', 5, '--count', 1000)
-=======
-                     'find src -name "*.java" | xargs ./bin/accumulo org.apache.accumulo.examples.simple.shard.Index %s %s shard %s %s 30' %
-                     (INSTANCE_NAME, ZOOKEEPERS, ROOT, ROOT_PASSWORD))
-        self.execute(self.accumulo_sh(), 'org.apache.accumulo.examples.simple.shard.Query',
-                     INSTANCE_NAME, ZOOKEEPERS, 'shard', ROOT, ROOT_PASSWORD,
-                     'foo', 'bar')
-        self.comment("Creating a word index of the sharded files")
         self.execute(self.accumulo_sh(), 'org.apache.accumulo.examples.simple.shard.Reverse',
-                     INSTANCE_NAME, ZOOKEEPERS, 'shard', 'doc2term', ROOT, ROOT_PASSWORD)
+                     '-i', INSTANCE_NAME, '-z', ZOOKEEPERS, '--shardTable', 'shard', '--doc2Term', 'doc2term', '-u', ROOT, '-p', ROOT_PASSWORD)
         self.comment("Making 1000 conjunctive queries of 5 random words")
         self.execute(self.accumulo_sh(), 'org.apache.accumulo.examples.simple.shard.ContinuousQuery',
-                     INSTANCE_NAME, ZOOKEEPERS, 'shard', 'doc2term', ROOT, ROOT_PASSWORD, 5, 1000)
->>>>>>> 1fe5f7f5
-
-        self.executeIgnoreFail('hadoop', 'fs', '-rmr', "/tmp/input", "/tmp/files", "/tmp/splits.txt", "/tmp/failures")
-        self.execute('hadoop', 'fs', '-mkdir', "/tmp/input")
+                     '-i', INSTANCE_NAME, '-z', ZOOKEEPERS, '--shardTable', 'shard', '--doc2Term', 'doc2term', '-u', ROOT, '-p', ROOT_PASSWORD, '--terms', 5, '--count', 1000)
+        self.executeIgnoreFail('hadoop', 'fs', '-rmr', "tmp/input", "tmp/files", "tmp/splits.txt", "tmp/failures")
+        self.execute('hadoop', 'fs', '-mkdir', "tmp/input")
         self.comment("Starting bulk ingest example")
         self.comment("   Creating some test data")
-        self.execute(self.accumulo_sh(), 'org.apache.accumulo.examples.simple.mapreduce.bulk.GenerateTestData', 0, 1000000, '/tmp/input/data')
+        self.execute(self.accumulo_sh(), 'org.apache.accumulo.examples.simple.mapreduce.bulk.GenerateTestData', '--start-row', 0, '--count', 1000000, '--output', 'tmp/input/data')
         self.execute(self.accumulo_sh(), 'org.apache.accumulo.examples.simple.mapreduce.bulk.SetupTable',
-                 INSTANCE_NAME, ZOOKEEPERS, ROOT, ROOT_PASSWORD, 'bulkTable')
+                     '-i', INSTANCE_NAME, '-z', ZOOKEEPERS, '-u', ROOT, '-p', ROOT_PASSWORD,  '-t', 'bulkTable')
         self.execute(ACCUMULO_HOME+'/bin/tool.sh', examplesJar, 'org.apache.accumulo.examples.simple.mapreduce.bulk.BulkIngestExample',
-                 INSTANCE_NAME, ZOOKEEPERS, ROOT, ROOT_PASSWORD, 'bulkTable', '/tmp/input', '/tmp')
-        self.execute(ACCUMULO_HOME+'/bin/tool.sh', examplesJar, 'org.apache.accumulo.examples.simple.mapreduce.bulk.VerifyIngest',
-                 INSTANCE_NAME, ZOOKEEPERS, ROOT, ROOT_PASSWORD, 'bulkTable', 0, 1000000)
-        self.wait(self.runOn(self.masterHost(), [
-            'hadoop', 'fs', '-rmr', "/tmp/tableFile", "/tmp/nines"
+                     '-i', INSTANCE_NAME, '-z', ZOOKEEPERS, '-u', ROOT, '-p', ROOT_PASSWORD,  '-t', 'bulkTable', '--inputDir', 'tmp/input', '--workDir', 'tmp')
+        self.execute(self.accumulo_sh(), 'org.apache.accumulo.examples.simple.mapreduce.bulk.VerifyIngest',
+                     '-i', INSTANCE_NAME, '-z', ZOOKEEPERS, '-u', ROOT, '-p', ROOT_PASSWORD,  '-t', 'bulkTable', '--start-row', 0, '--count', 1000000)
+        self.wait(self.runOn(self.masterHost(), [
+            'hadoop', 'fs', '-rmr', "tmp/tableFile", "tmp/nines"
             ]))
         self.comment("Running TeraSortIngest for a million rows")
+        self.ashell('createtable sorted\nquit\n')
         # 10,000 times smaller than the real terasort
         ROWS = 1000*1000
         self.wait(self.runOn(self.masterHost(), [
             ACCUMULO_HOME+'/bin/tool.sh',
             examplesJar,
-<<<<<<< HEAD
-            'org.apache.accumulo.simple.examples.mapreduce.TeraSortIngest',
+            'org.apache.accumulo.examples.simple.mapreduce.TeraSortIngest',
             '--count', ROWS,  
             '-nk', 10, '-xk', 10,
             '-nk', 78, '-xk', 78,
@@ -206,126 +170,84 @@
             '-u', ROOT,
             '-p', ROOT_PASSWORD,
             '--splits', 4]))
-=======
-            'org.apache.accumulo.examples.simple.mapreduce.TeraSortIngest',
-            ROWS,  
-            10, 10,
-            78, 78,
-            'sorted',
-            INSTANCE_NAME,
-            ZOOKEEPERS,
-            ROOT,
-            ROOT_PASSWORD,
-            4]))
->>>>>>> 1fe5f7f5
         self.comment("Looking for '999' in all rows")
-        self.wait(self.runOn(self.masterHost(), [
-            ACCUMULO_HOME+'/bin/tool.sh',
-            examplesJar,
-<<<<<<< HEAD
-            'org.apache.accumulo.simple.examples.mapreduce.RegexExample',
+        self.ashell('deletetable sorted\ncreatetable sorted\nquit\n')
+        self.wait(self.runOn(self.masterHost(), [
+            ACCUMULO_HOME+'/bin/tool.sh',
+            examplesJar,
+            'org.apache.accumulo.examples.simple.mapreduce.RegexExample',
             '-i', INSTANCE_NAME,
             '-z', ZOOKEEPERS,
             '-u', ROOT,
             '-p', ROOT_PASSWORD,
             '-t', 'sorted',
             '--rowRegex', '.*999.*',
-=======
-            'org.apache.accumulo.examples.simple.mapreduce.RegexExample',
-            INSTANCE_NAME,
-            ZOOKEEPERS,
-            ROOT,
-            ROOT_PASSWORD,
-            'sorted',
-            '.*999.*',
-            '.*',
-            '.*',
-            '.*',
->>>>>>> 1fe5f7f5
-            '/tmp/nines']))
+            'tmp/nines']))
         self.comment("Generating hashes of each row into a new table")
-        self.wait(self.runOn(self.masterHost(), [
-            ACCUMULO_HOME+'/bin/tool.sh',
-            examplesJar,
-<<<<<<< HEAD
-            'org.apache.accumulo.simple.examples.mapreduce.RowHash',
+        self.ashell('deletetable sorted\ncreatetable sorted\nquit\n')
+        self.wait(self.runOn(self.masterHost(), [
+            ACCUMULO_HOME+'/bin/tool.sh',
+            examplesJar,
+            'org.apache.accumulo.examples.simple.mapreduce.RowHash',
             '-i', INSTANCE_NAME,
             '-z', ZOOKEEPERS,
             '-u', ROOT,
             '-p', ROOT_PASSWORD,
             '-t', 'sorted',
             '--column', ':',
-=======
-            'org.apache.accumulo.examples.simple.mapreduce.RowHash',
-            INSTANCE_NAME,
-            ZOOKEEPERS,
-            ROOT,
-            ROOT_PASSWORD,
-            'sorted',
-            ':',
->>>>>>> 1fe5f7f5
             'sortedHashed',
             ]))
         self.comment("Exporting the table to HDFS")
-        self.wait(self.runOn(self.masterHost(), [
-            ACCUMULO_HOME+'/bin/tool.sh',
-            examplesJar,
-<<<<<<< HEAD
-            'org.apache.accumulo.simple.examples.mapreduce.TableToFile',
+        self.ashell('deletetable sorted\ncreatetable sorted\nquit\n')
+        self.wait(self.runOn(self.masterHost(), [
+            ACCUMULO_HOME+'/bin/tool.sh',
+            examplesJar,
+            'org.apache.accumulo.examples.simple.mapreduce.TableToFile',
             '-i', INSTANCE_NAME,
             '-z', ZOOKEEPERS,
             '-u', ROOT,
             '-p', ROOT_PASSWORD,
             '-t', 'sorted',
-            '--output', '/tmp/tableFile'
-=======
-            'org.apache.accumulo.examples.simple.mapreduce.TableToFile',
-            INSTANCE_NAME,
-            ZOOKEEPERS,
-            ROOT,
-            ROOT_PASSWORD,
-            'sortedHashed',
-            ',',
-            '/tmp/tableFile'
->>>>>>> 1fe5f7f5
+            '--output', 'tmp/tableFile'
             ]))
         self.comment("Running WordCount using Accumulo aggregators")
         self.wait(self.runOn(self.masterHost(), [
-            'hadoop', 'fs', '-rmr', "/tmp/wc"
-            ]))
-        self.wait(self.runOn(self.masterHost(), [
-            'hadoop', 'fs', '-mkdir', "/tmp/wc"
-            ]))
-        self.wait(self.runOn(self.masterHost(), [
-            'hadoop', 'fs', '-copyFromLocal', ACCUMULO_HOME + "/README", "/tmp/wc/Accumulo.README"
+            'hadoop', 'fs', '-rmr', "tmp/wc"
+            ]))
+        self.wait(self.runOn(self.masterHost(), [
+            'hadoop', 'fs', '-mkdir', "tmp/wc"
+            ]))
+        self.wait(self.runOn(self.masterHost(), [
+            'hadoop', 'fs', '-copyFromLocal', ACCUMULO_HOME + "/README", "tmp/wc/Accumulo.README"
             ]))
         self.ashell('createtable wordCount\nsetiter -scan -majc -minc -p 10 -n sum -class org.apache.accumulo.core.iterators.user.SummingCombiner\n\ncount\n\nSTRING\nquit\n')
         self.wait(self.runOn(self.masterHost(), [
             ACCUMULO_HOME+'/bin/tool.sh',
             examplesJar,
-<<<<<<< HEAD
-            'org.apache.accumulo.simple.examples.mapreduce.WordCount',
-            '-i', INSTANCE_NAME,
-            '-z', ZOOKEEPERS,
-            '--input', '/tmp/wc',
+            'org.apache.accumulo.examples.simple.mapreduce.WordCount',
+            '-i', INSTANCE_NAME,
+            '-z', ZOOKEEPERS,
+            '-u', ROOT,
+            '-p', ROOT_PASSWORD,
+            '--input', 'tmp/wc',
             '-t', 'wctable'
             ]))
         self.comment("Inserting data with a batch writer")
-        self.runExample(['org.apache.accumulo.simple.examples.helloworld.InsertWithBatchWriter',
+        self.runExample(['org.apache.accumulo.examples.simple.helloworld.InsertWithBatchWriter',
                         '-i', INSTANCE_NAME,
                         '-z', ZOOKEEPERS,
                         '-t', 'helloBatch',
                         '-u', ROOT,
                         '-p', ROOT_PASSWORD])
         self.comment("Reading data")
-        self.runExample(['org.apache.accumulo.simple.examples.helloworld.ReadData',
+        self.runExample(['org.apache.accumulo.examples.simple.helloworld.ReadData',
                         '-i', INSTANCE_NAME,
                         '-z', ZOOKEEPERS,
                         '-t', 'helloBatch',
                         '-u', ROOT,
                         '-p', ROOT_PASSWORD])
         self.comment("Running isolated scans")
-        self.runExample(['org.apache.accumulo.simple.examples.isolation.InterferenceTest',
+        self.runExample(['org.apache.accumulo.examples.simple.isolation.InterferenceTest',
                         '-i', INSTANCE_NAME,
                         '-z', ZOOKEEPERS,
                         '-u', ROOT,
@@ -334,7 +256,7 @@
                          '--iterations', 100000,
                          '--isolated'])
         self.comment("Running scans without isolation")
-        self.runExample(['org.apache.accumulo.simple.examples.isolation.InterferenceTest',
+        self.runExample(['org.apache.accumulo.examples.simple.isolation.InterferenceTest',
                         '-i', INSTANCE_NAME,
                         '-z', ZOOKEEPERS,
                         '-u', ROOT,
@@ -346,72 +268,19 @@
             'createtable testConstraints',
             'constraint -t testConstraints -a org.apache.accumulo.examples.simple.constraints.NumericValueConstraint',
             'constraint -t testConstraints -a org.apache.accumulo.examples.simple.constraints.AlphaNumKeyConstraint',
-=======
-            'org.apache.accumulo.examples.simple.mapreduce.WordCount',
-            INSTANCE_NAME,
-            ZOOKEEPERS,
-            '/tmp/wc',
-            'wctable'
-            ]))
-        self.comment("Inserting data with a batch writer")
-        self.runExample(['org.apache.accumulo.examples.simple.helloworld.InsertWithBatchWriter',
-                        INSTANCE_NAME,
-                        ZOOKEEPERS,
-                        ROOT,
-                        ROOT_PASSWORD,
-                        'helloBatch'])
-        self.comment("Reading data")
-        self.runExample(['org.apache.accumulo.examples.simple.helloworld.ReadData',
-                         INSTANCE_NAME,
-                         ZOOKEEPERS,
-                         ROOT,
-                         ROOT_PASSWORD,
-                         'helloBatch'])
-        self.comment("Running isolated scans")
-        self.runExample(['org.apache.accumulo.examples.simple.isolation.InterferenceTest',
-                         INSTANCE_NAME,
-                         ZOOKEEPERS,
-                         ROOT,
-                         ROOT_PASSWORD,
-                         'itest1',
-                         100000,
-                         'true'])
-        self.comment("Running scans without isolation")
-        self.runExample(['org.apache.accumulo.examples.simple.isolation.InterferenceTest',
-                         INSTANCE_NAME,
-                         ZOOKEEPERS,
-                         ROOT,
-                         ROOT_PASSWORD,
-                         'itest2',
-                         100000,
-                         'false'])
-        self.comment("Inserting data using a map/reduce job")
-        self.runExample(['org.apache.accumulo.examples.simple.helloworld.InsertWithOutputFormat',
-                         INSTANCE_NAME,
-                         ZOOKEEPERS,
-                         ROOT,
-                         ROOT_PASSWORD,
-                        'helloOutputFormat'])
-        self.comment("Using some example constraints")
-        self.ashell('\n'.join([
-            'createtable testConstraints',
-            'config -t testConstraints -s table.constraint.1=org.apache.accumulo.examples.simple.constraints.NumericValueConstraint',
-            'config -t testConstraints -s table.constraint.2=org.apache.accumulo.examples.simple.constraints.AlphaNumKeyConstraint',
->>>>>>> 1fe5f7f5
             'insert r1 cf1 cq1 1111',
             'insert r1 cf1 cq1 ABC',
             'scan',
             'quit'
             ]), 1)
         self.comment("Performing some row operations")
-<<<<<<< HEAD
-        self.runExample(['org.apache.accumulo.simple.examples.client.RowOperations', 
+        self.runExample(['org.apache.accumulo.examples.simple.client.RowOperations', 
                         '-i', INSTANCE_NAME,
                         '-z', ZOOKEEPERS,
                         '-u', ROOT,
                         '-p', ROOT_PASSWORD ])
         self.comment("Using the batch writer")
-        self.runExample(['org.apache.accumulo.simple.examples.client.SequentialBatchWriter',
+        self.runExample(['org.apache.accumulo.examples.simple.client.SequentialBatchWriter',
                         '-i', INSTANCE_NAME,
                         '-z', ZOOKEEPERS,
                         '-u', ROOT,
@@ -424,27 +293,6 @@
                          '--batchLatency', latency,
                          '--batchThreads', numThreads,
                          '--vis', visibility])
-=======
-        self.runExample(['org.apache.accumulo.examples.simple.client.RowOperations',
-                           INSTANCE_NAME,
-                           ZOOKEEPERS,
-                           ROOT,
-                           ROOT_PASSWORD])
-        self.comment("Using the batch writer")
-        self.runExample(['org.apache.accumulo.examples.simple.client.SequentialBatchWriter',
-                           INSTANCE_NAME, 
-                           ZOOKEEPERS, 
-                           ROOT, 
-                           ROOT_PASSWORD, 
-                           table,
-                           min,
-                           count,
-                           valueSize,
-                           memory,
-                           latency,
-                           numThreads,
-                           visibility])
->>>>>>> 1fe5f7f5
         self.comment("Reading and writing some data")
         self.runExample(['org.apache.accumulo.examples.simple.client.ReadWriteExample',
                            '-i', INSTANCE_NAME, 
@@ -452,8 +300,7 @@
                            '-u', ROOT, 
                            '-p', ROOT_PASSWORD, 
                            '--auths', auths,
-                           '-t', table,
-                           '--createtable', 
+                           '--table', table,
                            '-c', 
                            '--debug'])
         self.comment("Deleting some data")
@@ -462,18 +309,18 @@
                            '-z', ZOOKEEPERS, 
                            '-u', ROOT, 
                            '-p', ROOT_PASSWORD, 
-                           '-s', auths,
-                           '-t', table,
+                           '-auths', auths,
+                           '--table', table,
                            '-d', 
                            '--debug'])
         self.comment("Writing some random data with the batch writer")
-<<<<<<< HEAD
-        self.runExample(['org.apache.accumulo.simple.examples.client.RandomBatchWriter',
+        self.runExample(['org.apache.accumulo.examples.simple.client.RandomBatchWriter',
                            '-i', INSTANCE_NAME, 
                            '-z', ZOOKEEPERS, 
                            '-u', ROOT, 
                            '-p', ROOT_PASSWORD, 
                            '-t', table,
+                           '--seed','5',
                            '--num', count, 
                            '--min', min, 
                            '--max', max, 
@@ -483,12 +330,13 @@
                            '--batchThreads', numThreads, 
                            '--vis', visibility])
         self.comment("Writing some random data with the batch writer")
-        self.runExample(['org.apache.accumulo.simple.examples.client.RandomBatchScanner',
+        self.runExample(['org.apache.accumulo.examples.simple.client.RandomBatchScanner',
                            '-i', INSTANCE_NAME, 
                            '-z', ZOOKEEPERS, 
                            '-u', ROOT, 
                            '-p', ROOT_PASSWORD, 
                            '-t', table,
+                           '--seed','5',
                            '--num', count, 
                            '--min', min, 
                            '--max', max, 
@@ -496,52 +344,12 @@
                            '--scanThreads', numThreads, 
                            '--auths', auths]);
         self.comment("Running an example table operation (Flush)")
-        self.runExample(['org.apache.accumulo.simple.examples.client.Flush',
+        self.runExample(['org.apache.accumulo.examples.simple.client.Flush',
                            '-i', INSTANCE_NAME, 
                            '-z', ZOOKEEPERS, 
                            '-u', ROOT, 
                            '-p', ROOT_PASSWORD, 
                            '-t', table])
-=======
-        self.runExample(['org.apache.accumulo.examples.simple.client.RandomBatchWriter',
-                           '-s',
-                           5,
-                           INSTANCE_NAME, 
-                           ZOOKEEPERS, 
-                           ROOT, 
-                           ROOT_PASSWORD, 
-                           table,
-                           count, 
-                           min, 
-                           max, 
-                           valueSize, 
-                           memory, 
-                           latency, 
-                           numThreads, 
-                           visibility])
-        self.comment("Reading some random data with the batch scanner")
-        self.runExample(['org.apache.accumulo.examples.simple.client.RandomBatchScanner',
-                           '-s',
-                           5,
-                           INSTANCE_NAME, 
-                           ZOOKEEPERS, 
-                           ROOT, 
-                           ROOT_PASSWORD, 
-                           table,
-                           count, 
-                           min, 
-                           max, 
-                           valueSize, 
-                           numThreads, 
-                           auths]);
-        self.comment("Running an example table operation (Flush)")
-        self.runExample(['org.apache.accumulo.examples.simple.client.Flush',
-                           INSTANCE_NAME,
-                           ZOOKEEPERS,
-                           ROOT,
-                           ROOT_PASSWORD,
-                           table])
->>>>>>> 1fe5f7f5
         self.shutdown_accumulo();
 
 
