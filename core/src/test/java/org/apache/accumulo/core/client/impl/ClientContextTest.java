--- conflicted
+++ resolved
@@ -70,18 +70,10 @@
     }
 
     String absPath = getKeyStoreUrl(keystore);
-<<<<<<< HEAD
     Properties props = new Properties();
     props.setProperty(Property.GENERAL_SECURITY_CREDENTIAL_PROVIDER_PATHS.getKey(), absPath);
     AccumuloConfiguration accClientConf = ClientConfConverter.toAccumuloConf(props);
-    Assert.assertEquals("mysecret", accClientConf.get(Property.INSTANCE_SECRET));
-=======
-    ClientConfiguration clientConf = ClientConfiguration.create()
-        .with(Property.GENERAL_SECURITY_CREDENTIAL_PROVIDER_PATHS.getKey(), absPath);
-
-    AccumuloConfiguration accClientConf = ClientContext.convertClientConfig(clientConf);
     assertEquals("mysecret", accClientConf.get(Property.INSTANCE_SECRET));
->>>>>>> 851c2d13
   }
 
   @Test
@@ -89,17 +81,9 @@
     if (!isCredentialProviderAvailable) {
       return;
     }
-<<<<<<< HEAD
     Properties props = new Properties();
     AccumuloConfiguration accClientConf = ClientConfConverter.toAccumuloConf(props);
-    Assert.assertEquals(Property.INSTANCE_SECRET.getDefaultValue(),
-=======
-
-    ClientConfiguration clientConf = ClientConfiguration.create();
-
-    AccumuloConfiguration accClientConf = ClientContext.convertClientConfig(clientConf);
     assertEquals(Property.INSTANCE_SECRET.getDefaultValue(),
->>>>>>> 851c2d13
         accClientConf.get(Property.INSTANCE_SECRET));
   }
 
