/*
 * Licensed to the Apache Software Foundation (ASF) under one
 * or more contributor license agreements.  See the NOTICE file
 * distributed with this work for additional information
 * regarding copyright ownership.  The ASF licenses this file
 * to you under the Apache License, Version 2.0 (the
 * "License"); you may not use this file except in compliance
 * with the License.  You may obtain a copy of the License at
 *
 *   https://www.apache.org/licenses/LICENSE-2.0
 *
 * Unless required by applicable law or agreed to in writing,
 * software distributed under the License is distributed on an
 * "AS IS" BASIS, WITHOUT WARRANTIES OR CONDITIONS OF ANY
 * KIND, either express or implied.  See the License for the
 * specific language governing permissions and limitations
 * under the License.
 */
package org.apache.accumulo.core.spi.compaction;

import static com.google.common.collect.MoreCollectors.onlyElement;
import static org.junit.jupiter.api.Assertions.assertEquals;
import static org.junit.jupiter.api.Assertions.assertNotNull;
import static org.junit.jupiter.api.Assertions.assertThrows;
import static org.junit.jupiter.api.Assertions.assertTrue;

import java.net.URI;
import java.net.URISyntaxException;
import java.util.Collection;
import java.util.HashMap;
import java.util.HashSet;
import java.util.Map;
import java.util.Set;
import java.util.stream.Collectors;

import org.apache.accumulo.core.client.admin.compaction.CompactableFile;
import org.apache.accumulo.core.conf.ConfigurationCopy;
import org.apache.accumulo.core.conf.ConfigurationTypeHelper;
import org.apache.accumulo.core.conf.DefaultConfiguration;
import org.apache.accumulo.core.conf.Property;
import org.apache.accumulo.core.conf.SiteConfiguration;
import org.apache.accumulo.core.data.TableId;
import org.apache.accumulo.core.spi.common.ServiceEnvironment;
import org.apache.accumulo.core.spi.common.ServiceEnvironment.Configuration;
import org.apache.accumulo.core.spi.compaction.CompactionPlan.Builder;
<<<<<<< HEAD
import org.apache.accumulo.core.spi.compaction.CompactionPlanner.InitParameters;
=======
import org.apache.accumulo.core.util.ConfigurationImpl;
>>>>>>> fdd73fb8
import org.apache.accumulo.core.util.compaction.CompactionExecutorIdImpl;
import org.apache.accumulo.core.util.compaction.CompactionPlanImpl;
import org.apache.accumulo.core.util.compaction.CompactionPlannerInitParams;
import org.apache.accumulo.core.util.compaction.CompactionServicesConfig;
import org.easymock.EasyMock;
import org.junit.jupiter.api.Test;
import org.slf4j.Logger;
import org.slf4j.LoggerFactory;

import com.google.gson.JsonParseException;

public class DefaultCompactionPlannerTest {

  private static <T> T getOnlyElement(Collection<T> c) {
    return c.stream().collect(onlyElement());
  }

  private static final Configuration defaultConf =
      new ConfigurationImpl(DefaultConfiguration.getInstance());
  private static final CompactionServiceId csid = CompactionServiceId.of("cs1");

  private static final Logger log = LoggerFactory.getLogger(DefaultCompactionPlannerTest.class);

  @Test
  public void testFindFilesToCompact() throws Exception {

    testFFtC(createCFs("F4", "1M", "F5", "1M", "F6", "1M"),
        createCFs("F1", "100M", "F2", "100M", "F3", "100M", "F4", "1M", "F5", "1M", "F6", "1M"),
        2.0);

    testFFtC(createCFs("F1", "100M", "F2", "100M", "F3", "100M", "F4", "1M"), 2.0);

    testFFtC(
        createCFs("F1", "100M", "F2", "99M", "F3", "33M", "F4", "33M", "F5", "33M", "F6", "33M"),
        2.0);
    testFFtC(
        createCFs("F1", "100M", "F2", "99M", "F3", "33M", "F4", "33M", "F5", "33M", "F6", "33M"),
        3.0);

    testFFtC(createCFs("F3", "10M", "F4", "10M", "F5", "10M", "F6", "10M"),
        createCFs("F1", "50M", "F2", "49M", "F3", "10M", "F4", "10M", "F5", "10M", "F6", "10M"),
        2.0);

    testFFtC(createCFs("F3", "10M", "F4", "10M", "F5", "10M", "F6", "10M"),
        createCFs("F1", "50M", "F2", "49M", "F3", "10M", "F4", "10M", "F5", "10M", "F6", "10M"),
        3.0);

    testFFtC(createCFs("S1", "1M", "S2", "1M", "S3", "1M", "S4", "1M"),
        createCFs("B1", "100M", "B2", "100M", "B3", "100M", "B4", "100M", "M1", "10M", "M2", "10M",
            "M3", "10M", "M4", "10M", "S1", "1M", "S2", "1M", "S3", "1M", "S4", "1M"),
        3.0);
    testFFtC(createCFs("M1", "10M", "M2", "10M", "M3", "10M", "M4", "10M", "C1", "4M"),
        createCFs("B1", "100M", "B2", "100M", "B3", "100M", "B4", "100M", "M1", "10M", "M2", "10M",
            "M3", "10M", "M4", "10M", "C1", "4M"),
        3.0);
    testFFtC(createCFs("B1", "100M", "B2", "100M", "B3", "100M", "B4", "100M", "C2", "44M"),
        createCFs("B1", "100M", "B2", "100M", "B3", "100M", "B4", "100M", "C2", "44M"), 3.0);
    testFFtC(createCFs(), createCFs("C3", "444M"), 3.0);

    testFFtC(createCFs(), createCFs("A1", "17M", "S1", "11M", "S2", "11M", "S3", "11M"), 3.0);
    testFFtC(createCFs("A1", "16M", "S1", "11M", "S2", "11M", "S3", "11M"), 3.0);

    testFFtC(
        createCFs("A1", "1M", "A2", "1M", "A3", "1M", "A4", "1M", "A5", "3M", "A6", "3M", "A7",
            "5M", "A8", "5M"),
        createCFs("A1", "1M", "A2", "1M", "A3", "1M", "A4", "1M", "A5", "3M", "A6", "3M", "A7",
            "5M", "A8", "5M", "A9", "100M", "A10", "100M", "A11", "100M", "A12", "500M"),
        3.0);

    testFFtC(
        createCFs("F1", "100M", "F2", "99M", "F3", "33M", "F4", "33M", "F5", "33M", "F6", "33M"),
        3.0);

    testFFtC(createCFs("F3", "10M", "F4", "9M", "F5", "8M", "F6", "7M"),
        createCFs("F1", "12M", "F2", "11M", "F3", "10M", "F4", "9M", "F5", "8M", "F6", "7M"), 3.0,
        4);

    testFFtC(createCFs("F3", "4M", "F4", "8M", "F5", "9M", "F6", "10M"),
        createCFs("F1", "1M", "F2", "2M", "F3", "4M", "F4", "8M", "F5", "9M", "F6", "10M"), 3.0, 4);

    testFFtC(createCFs(),
        createCFs("F1", "1M", "F2", "2M", "F3", "4M", "F4", "8M", "F5", "16M", "F6", "32M"), 3.0,
        4);

    testFFtC(createCFs(), createCFs("F1", "200M", "F2", "200M", "F3", "200M", "F4", "200M", "F5",
        "200M", "F6", "200M"), 3.0, 4, 100_000_000L);

    testFFtC(createCFs("F2", "2M", "F3", "30M", "F4", "30M", "F5", "30M"),
        createCFs("F1", "1M", "F2", "2M", "F3", "30M", "F4", "30M", "F5", "30M", "F6", "30M"), 3.0,
        4, 100_000_000L);

    testFFtC(createCFs("F1", "1M", "F2", "2M", "F3", "30M", "F4", "30M", "F5", "30M"),
        createCFs("F1", "1M", "F2", "2M", "F3", "30M", "F4", "30M", "F5", "30M", "F6", "30M"), 3.0,
        8, 100_000_000L);

    testFFtC(createCFs("F1", "1M", "F2", "2M", "F3", "30M", "F4", "30M", "F5", "30M", "F6", "30M"),
        createCFs("F1", "1M", "F2", "2M", "F3", "30M", "F4", "30M", "F5", "30M", "F6", "30M"), 3.0,
        8, 200_000_000L);

  }

  @Test
<<<<<<< HEAD
  public void testRunningCompaction() throws Exception {
    var planner = createPlanner(true);
=======
  public void testRunningCompaction() {
    String executors = "[{'name':'small','type': 'internal','maxSize':'32M','numThreads':1},"
        + "{'name':'medium','type': 'internal','maxSize':'128M','numThreads':2},"
        + "{'name':'large','type': 'internal','maxSize':'512M','numThreads':3},"
        + "{'name':'huge','type': 'internal','numThreads':4}]";

    var planner = createPlanner(defaultConf, executors);

>>>>>>> fdd73fb8
    var all = createCFs("F1", "3M", "F2", "3M", "F3", "11M", "F4", "12M", "F5", "13M");
    var candidates = createCFs("F3", "11M", "F4", "12M", "F5", "13M");
    var compacting =
        Set.of(createJob(CompactionKind.SYSTEM, all, createCFs("F1", "3M", "F2", "3M")));
    var params = createPlanningParams(all, candidates, compacting, 2, CompactionKind.SYSTEM);
    var plan = planner.makePlan(params);

    // The result of the running compaction could be included in a future compaction, so the planner
    // should wait.
    assertTrue(plan.getJobs().isEmpty());

    all = createCFs("F1", "30M", "F2", "30M", "F3", "11M", "F4", "12M", "F5", "13M");
    candidates = createCFs("F3", "11M", "F4", "12M", "F5", "13M");
    compacting = Set.of(createJob(CompactionKind.SYSTEM, all, createCFs("F1", "30M", "F2", "30M")));
    params = createPlanningParams(all, candidates, compacting, 2, CompactionKind.SYSTEM);
    plan = planner.makePlan(params);

    // The result of the running compaction would not be included in future compactions, so the
    // planner should compact.
    var job = getOnlyElement(plan.getJobs());
    assertEquals(candidates, job.getFiles());
    assertEquals(CompactionExecutorIdImpl.internalId(csid, "medium"), job.getExecutor());
  }

  /**
   * Tests that the maxOpen property overrides the deprecated open.max property with the default
   * service
   */
  @Test
  @SuppressWarnings("removal")
  public void testOverrideMaxOpenDefaultService() {
    Map<String,String> overrides = new HashMap<>();
    // Set old property and use that for max open files.
    overrides.put(Property.TSERV_MAJC_THREAD_MAXOPEN.getKey(), "17");
    SiteConfiguration aconf = SiteConfiguration.empty().withOverrides(overrides).build();
    ConfigurationImpl config = new ConfigurationImpl(aconf);

    ServiceEnvironment senv = EasyMock.createMock(ServiceEnvironment.class);
    EasyMock.expect(senv.getConfiguration()).andReturn(config).anyTimes();
    EasyMock.replay(senv);

    // Use the CompactionServicesConfig to create options based on default property values
    var compactionServices = new CompactionServicesConfig(aconf, log::warn);
    var options = compactionServices.getOptions().get("default");

    var initParams =
        new CompactionPlannerInitParams(CompactionServiceId.of("default"), options, senv);

    var planner = new DefaultCompactionPlanner();
    planner.init(initParams);

    var all = createCFs("F1", "10M", "F2", "11M", "F3", "12M", "F4", "13M", "F5", "14M", "F6",
        "15M", "F7", "16M", "F8", "17M", "F9", "18M", "FA", "19M", "FB", "20M", "FC", "21M", "FD",
        "22M", "FE", "23M", "FF", "24M", "FG", "25M", "FH", "26M");
    Set<CompactionJob> compacting = Set.of();
    var params = createPlanningParams(all, all, compacting, 2, CompactionKind.USER);
    var plan = planner.makePlan(params);
    var job = getOnlyElement(plan.getJobs());
    assertEquals(all, job.getFiles());
    assertEquals(CompactionExecutorIdImpl.internalId(CompactionServiceId.of("default"), "large"),
        job.getExecutor());

    overrides.put(Property.TSERV_MAJC_THREAD_MAXOPEN.getKey(), "5");
    aconf = SiteConfiguration.empty().withOverrides(overrides).build();
    config = new ConfigurationImpl(aconf);
    senv = EasyMock.createMock(ServiceEnvironment.class);
    EasyMock.expect(senv.getConfiguration()).andReturn(config).anyTimes();
    EasyMock.replay(senv);

    // Create new initParams so executor IDs can be reused
    initParams = new CompactionPlannerInitParams(CompactionServiceId.of("default"), options, senv);
    planner = new DefaultCompactionPlanner();
    planner.init(initParams);

    params = createPlanningParams(all, all, compacting, 2, CompactionKind.USER);
    plan = planner.makePlan(params);
    job = getOnlyElement(plan.getJobs());
    assertEquals(createCFs("F1", "10M", "F2", "11M", "F3", "12M", "F4", "13M", "F5", "14M"),
        job.getFiles());
    assertEquals(CompactionExecutorIdImpl.internalId(CompactionServiceId.of("default"), "medium"),
        job.getExecutor());
  }

  /**
   * Tests that the maxOpen property overrides the deprecated open.max property
   */
  @Test
  @SuppressWarnings("removal")
  public void testOverrideMaxOpen() {
    Map<String,String> overrides = new HashMap<>();
    // Set old property and use that for max open files.
    overrides.put(Property.TSERV_MAJC_THREAD_MAXOPEN.getKey(), "17");
    SiteConfiguration aconf = SiteConfiguration.empty().withOverrides(overrides).build();
    ConfigurationImpl config = new ConfigurationImpl(aconf);

    String executors = "[{'name':'small','type': 'internal','maxSize':'32M','numThreads':1},"
        + "{'name':'medium','type': 'internal','maxSize':'128M','numThreads':2},"
        + "{'name':'large','type': 'internal','maxSize':'512M','numThreads':3},"
        + "{'name':'huge','type': 'internal','numThreads':4}]";

    var planner = createPlanner(config, executors);
    var all = createCFs("F1", "1M", "F2", "2M", "F3", "4M", "F4", "8M", "F5", "16M", "F6", "32M",
        "F7", "64M", "F8", "128M", "F9", "256M", "FA", "512M", "FB", "1G", "FC", "2G", "FD", "4G",
        "FE", "8G", "FF", "16G", "FG", "32G", "FH", "64G");
    Set<CompactionJob> compacting = Set.of();
    var params = createPlanningParams(all, all, compacting, 2, CompactionKind.USER);
    var plan = planner.makePlan(params);
    var job = getOnlyElement(plan.getJobs());
    assertEquals(all, job.getFiles());
    assertEquals(CompactionExecutorIdImpl.internalId(csid, "huge"), job.getExecutor());

    // Set new property that overrides the old property.
    overrides.put(Property.TSERV_COMPACTION_SERVICE_PREFIX.getKey() + "cs1.planner.opts.maxOpen",
        "15");
    aconf = SiteConfiguration.empty().withOverrides(overrides).build();
    config = new ConfigurationImpl(aconf);
    planner = createPlanner(config, executors);
    params = createPlanningParams(all, all, compacting, 2, CompactionKind.USER);
    plan = planner.makePlan(params);

    // 17 files that do not meet the compaction ratio. When max files to compact is 15,
    // the plan should do 3 files then 15
    job = getOnlyElement(plan.getJobs());
    assertEquals(createCFs("F1", "1M", "F2", "2M", "F3", "4M"), job.getFiles());
    assertEquals(CompactionExecutorIdImpl.internalId(csid, "small"), job.getExecutor());

    overrides.put(Property.TSERV_COMPACTION_SERVICE_PREFIX.getKey() + "cs1.planner.opts.maxOpen",
        "5");
    aconf = SiteConfiguration.empty().withOverrides(overrides).build();
    // 17 files that do not meet the compaction ratio. When max files to compact is 5 should do 5,
    // files then another 5, then the final 5.
    config = new ConfigurationImpl(aconf);
    planner = createPlanner(config, executors);
    params = createPlanningParams(all, all, compacting, 2, CompactionKind.USER);
    plan = planner.makePlan(params);
    job = getOnlyElement(plan.getJobs());
    assertEquals(createCFs("F4", "8M", "F3", "4M", "F2", "2M", "F1", "1M", "F5", "16M"),
        job.getFiles());
    assertEquals(CompactionExecutorIdImpl.internalId(csid, "small"), job.getExecutor());
  }

  @Test
<<<<<<< HEAD
  public void testUserCompaction() throws Exception {
    var planner = createPlanner(true);
=======
  public void testUserCompaction() {
    ConfigurationCopy aconf = new ConfigurationCopy(DefaultConfiguration.getInstance());
    aconf.set(Property.TSERV_COMPACTION_SERVICE_PREFIX.getKey() + "cs1.planner.opts.maxOpen", "15");
    ConfigurationImpl config = new ConfigurationImpl(aconf);

    String executors = "[{'name':'small','type': 'internal','maxSize':'32M','numThreads':1},"
        + "{'name':'medium','type': 'internal','maxSize':'128M','numThreads':2},"
        + "{'name':'large','type': 'internal','maxSize':'512M','numThreads':3},"
        + "{'name':'huge','type': 'internal','numThreads':4}]";

    var planner = createPlanner(config, executors);
>>>>>>> fdd73fb8
    var all = createCFs("F1", "3M", "F2", "3M", "F3", "11M", "F4", "12M", "F5", "13M");
    var candidates = createCFs("F3", "11M", "F4", "12M", "F5", "13M");
    var compacting =
        Set.of(createJob(CompactionKind.SYSTEM, all, createCFs("F1", "3M", "F2", "3M")));
    var params = createPlanningParams(all, candidates, compacting, 2, CompactionKind.USER);
    var plan = planner.makePlan(params);

    // a running non-user compaction should not prevent a user compaction
    var job = getOnlyElement(plan.getJobs());
    assertEquals(candidates, job.getFiles());
    assertEquals(CompactionExecutorIdImpl.internalId(csid, "medium"), job.getExecutor());

    // should only run one user compaction at a time
    compacting = Set.of(createJob(CompactionKind.USER, all, createCFs("F1", "3M", "F2", "3M")));
    params = createPlanningParams(all, candidates, compacting, 2, CompactionKind.USER);
    plan = planner.makePlan(params);
    assertTrue(plan.getJobs().isEmpty());

    // 17 files that do not meet the compaction ratio, when max files to compact is 15 should do 3
    // files then 15
    all = createCFs("F1", "1M", "F2", "2M", "F3", "4M", "F4", "8M", "F5", "16M", "F6", "32M", "F7",
        "64M", "F8", "128M", "F9", "256M", "FA", "512M", "FB", "1G", "FC", "2G", "FD", "4G", "FE",
        "8G", "FF", "16G", "FG", "32G", "FH", "64G");
    compacting = Set.of();
    params = createPlanningParams(all, all, compacting, 2, CompactionKind.USER);
    plan = planner.makePlan(params);
    job = getOnlyElement(plan.getJobs());
    assertEquals(createCFs("F1", "1M", "F2", "2M", "F3", "4M"), job.getFiles());
    assertEquals(CompactionExecutorIdImpl.internalId(csid, "small"), job.getExecutor());

    // should compact all 15
    all = createCFs("FI", "7M", "F4", "8M", "F5", "16M", "F6", "32M", "F7", "64M", "F8", "128M",
        "F9", "256M", "FA", "512M", "FB", "1G", "FC", "2G", "FD", "4G", "FE", "8G", "FF", "16G",
        "FG", "32G", "FH", "64G");
    params = createPlanningParams(all, all, compacting, 2, CompactionKind.USER);
    plan = planner.makePlan(params);
    job = getOnlyElement(plan.getJobs());
    assertEquals(all, job.getFiles());
    assertEquals(CompactionExecutorIdImpl.internalId(csid, "huge"), job.getExecutor());

    // For user compaction, can compact a subset that meets the compaction ratio if there is also a
    // larger set of files the meets the compaction ratio
    all = createCFs("F1", "3M", "F2", "4M", "F3", "5M", "F4", "6M", "F5", "50M", "F6", "51M", "F7",
        "52M");
    params = createPlanningParams(all, all, compacting, 2, CompactionKind.USER);
    plan = planner.makePlan(params);
    job = getOnlyElement(plan.getJobs());
    assertEquals(createCFs("F1", "3M", "F2", "4M", "F3", "5M", "F4", "6M"), job.getFiles());
    assertEquals(CompactionExecutorIdImpl.internalId(csid, "small"), job.getExecutor());

    // There is a subset of small files that meets the compaction ratio, but the larger set does not
    // so compact everything to avoid doing more than logarithmic work
    all = createCFs("F1", "3M", "F2", "4M", "F3", "5M", "F4", "6M", "F5", "50M");
    params = createPlanningParams(all, all, compacting, 2, CompactionKind.USER);
    plan = planner.makePlan(params);
    job = getOnlyElement(plan.getJobs());
    assertEquals(all, job.getFiles());
    assertEquals(CompactionExecutorIdImpl.internalId(csid, "medium"), job.getExecutor());

  }

  @Test
<<<<<<< HEAD
  public void testMaxSize() throws Exception {
    var planner = createPlanner(false);
=======
  public void testMaxSize() {
    String executors = "[{'name':'small','type': 'internal','maxSize':'32M','numThreads':1},"
        + "{'name':'medium','type': 'internal','maxSize':'128M','numThreads':2},"
        + "{'name':'large','type': 'internal','maxSize':'512M','numThreads':3}]";

    var planner = createPlanner(defaultConf, executors);
>>>>>>> fdd73fb8
    var all = createCFs("F1", "128M", "F2", "129M", "F3", "130M", "F4", "131M", "F5", "132M");
    var params = createPlanningParams(all, all, Set.of(), 2, CompactionKind.SYSTEM);
    var plan = planner.makePlan(params);

    // should only compact files less than max size
    var job = getOnlyElement(plan.getJobs());
    assertEquals(createCFs("F1", "128M", "F2", "129M", "F3", "130M"), job.getFiles());
    assertEquals(CompactionExecutorIdImpl.internalId(csid, "large"), job.getExecutor());

    // user compaction can exceed the max size
    params = createPlanningParams(all, all, Set.of(), 2, CompactionKind.USER);
    plan = planner.makePlan(params);
    job = getOnlyElement(plan.getJobs());
    assertEquals(all, job.getFiles());
    assertEquals(CompactionExecutorIdImpl.internalId(csid, "large"), job.getExecutor());
  }

  @Test
  public void testQueueCreation() throws Exception {
    DefaultCompactionPlanner planner = new DefaultCompactionPlanner();
    Configuration conf = EasyMock.createMock(Configuration.class);
    EasyMock.expect(conf.isSet(EasyMock.anyString())).andReturn(false).anyTimes();

    ServiceEnvironment senv = EasyMock.createMock(ServiceEnvironment.class);
    EasyMock.expect(senv.getConfiguration()).andReturn(conf).anyTimes();
    EasyMock.replay(conf, senv);

    String queues = "[{\"name\": \"small\", \"maxSize\":\"32M\"},{\"name\":\"midsize\"}]";
    planner.init(getInitParamQueues(senv, queues));

    var all = createCFs("F1", "1M", "F2", "1M", "F3", "1M", "F4", "1M");
    var params = createPlanningParams(all, all, Set.of(), 2, CompactionKind.SYSTEM);
    var plan = planner.makePlan(params);

    var job = getOnlyElement(plan.getJobs());
    assertEquals(all, job.getFiles());
    assertEquals(CompactionExecutorIdImpl.externalId("small"), job.getExecutor());

    all = createCFs("F1", "100M", "F2", "100M", "F3", "100M", "F4", "100M");
    params = createPlanningParams(all, all, Set.of(), 2, CompactionKind.SYSTEM);
    plan = planner.makePlan(params);

    job = getOnlyElement(plan.getJobs());
    assertEquals(all, job.getFiles());
    assertEquals(CompactionExecutorIdImpl.externalId("midsize"), job.getExecutor());
  }

  /**
   * Tests that additional fields in the JSON objects cause errors to be thrown.
   */
  @Test
  public void testErrorAdditionalConfigFields() {
    Configuration conf = EasyMock.createMock(Configuration.class);
    EasyMock.expect(conf.isSet(EasyMock.anyString())).andReturn(false).anyTimes();

    ServiceEnvironment senv = EasyMock.createMock(ServiceEnvironment.class);
    EasyMock.expect(senv.getConfiguration()).andReturn(conf).anyTimes();
    EasyMock.replay(conf, senv);

    DefaultCompactionPlanner QueuePlanner = new DefaultCompactionPlanner();

    String queues =
        "[{\"name\":\"smallQueue\", \"maxSize\":\"32M\"}, {\"name\":\"largeQueue\", \"type\":\"internal\", \"foo\":\"bar\", \"queue\":\"broken\"}]";

    final InitParameters queueParams = getInitParamQueues(senv, queues);
    assertNotNull(queueParams);
    var e = assertThrows(JsonParseException.class, () -> QueuePlanner.init(queueParams),
        "Failed to throw error");
    assertTrue(e.getMessage().contains("[type, foo, queue]"),
        "Error message didn't contain '[type, foo, queue]'");

    String executors = getExecutors("'type': 'internal','maxSize':'32M','numThreads':1",
        "'type': 'internal','maxSize':'128M','numThreads':2, 'foo':'bar'",
        "'type': 'internal','numThreads':1, 'unexpectedField':'foo'");

    final InitParameters execParams = getInitParams(senv, executors);
    assertNotNull(execParams);

    DefaultCompactionPlanner ExecPlanner = new DefaultCompactionPlanner();
    var err = assertThrows(JsonParseException.class, () -> ExecPlanner.init(execParams),
        "Failed to throw error");
    assertTrue(err.getMessage().contains("Invalid fields: [foo]"),
        "Error message didn't contain '[foo]'");
  }

  /**
   * Tests internal type executor with no numThreads set throws error
   */
  @Test
  public void testErrorInternalTypeNoNumThreads() {
    DefaultCompactionPlanner planner = new DefaultCompactionPlanner();
    String executors = "[{'name':'small','type':'internal','maxSize':'32M'},"
        + "{'name':'medium','type':'internal','maxSize':'128M','numThreads':2},"
        + "{'name':'large','type':'internal','maxSize':'512M','numThreads':3}]";

    var e = assertThrows(NullPointerException.class,
        () -> planner.init(getInitParams(defaultConf, executors)), "Failed to throw error");
    assertTrue(e.getMessage().contains("numThreads"), "Error message didn't contain numThreads");
  }

  /**
   * Test external type executor with numThreads set throws error.
   */
  @Test
  public void testErrorExternalTypeNumThreads() {
    DefaultCompactionPlanner planner = new DefaultCompactionPlanner();
    String executors = "[{'name':'small','type':'internal','maxSize':'32M', 'numThreads':1},"
        + "{'name':'medium','type':'internal','maxSize':'128M','numThreads':2},"
        + "{'name':'large','type':'external','maxSize':'512M','numThreads':3}]";

    var e = assertThrows(IllegalArgumentException.class,
        () -> planner.init(getInitParams(defaultConf, executors)), "Failed to throw error");
    assertTrue(e.getMessage().contains("numThreads"), "Error message didn't contain numThreads");
  }

  /**
   * Tests external type executor missing queue throws error
   */
  @Test
  public void testErrorExternalNoQueue() {
    DefaultCompactionPlanner planner = new DefaultCompactionPlanner();
    String executors = "[{'name':'small','type':'internal','maxSize':'32M', 'numThreads':1},"
        + "{'name':'medium','type':'internal','maxSize':'128M','numThreads':2},"
        + "{'name':'large','type':'external','maxSize':'512M'}]";

    var e = assertThrows(NullPointerException.class,
        () -> planner.init(getInitParams(defaultConf, executors)), "Failed to throw error");
    assertTrue(e.getMessage().contains("queue"), "Error message didn't contain queue");
  }

  /**
   * Tests queue with missing name throws error
   */
  @Test
  public void testErrorQueueNoName() {
    DefaultCompactionPlanner planner = new DefaultCompactionPlanner();
    Configuration conf = EasyMock.createMock(Configuration.class);
    EasyMock.expect(conf.isSet(EasyMock.anyString())).andReturn(false).anyTimes();

    ServiceEnvironment senv = EasyMock.createMock(ServiceEnvironment.class);
    EasyMock.expect(senv.getConfiguration()).andReturn(conf).anyTimes();
    EasyMock.replay(conf, senv);

    String queues = "[{\"name\":\"smallQueue\", \"maxSize\":\"32M\"}, {\"maxSize\":\"120M\"}]";

    final InitParameters params = getInitParamQueues(senv, queues);
    assertNotNull(params);

    var e = assertThrows(NullPointerException.class, () -> planner.init(params),
        "Failed to throw error");
    assertEquals(e.getMessage(), "'name' must be specified", "Error message didn't contain 'name'");
  }

  /**
   * Tests not having executors or queues throws errors
   */
  @Test
  public void testErrorNoExecutors() {
    DefaultCompactionPlanner planner = new DefaultCompactionPlanner();
    Configuration conf = EasyMock.createMock(Configuration.class);
    EasyMock.expect(conf.isSet(EasyMock.anyString())).andReturn(false).anyTimes();

    ServiceEnvironment senv = EasyMock.createMock(ServiceEnvironment.class);
    EasyMock.expect(senv.getConfiguration()).andReturn(conf).anyTimes();
    EasyMock.replay(conf, senv);

    var execParams = getInitParams(senv, "");
    assertNotNull(execParams);

    var e = assertThrows(IllegalStateException.class, () -> planner.init(execParams),
        "Failed to throw error");
    assertEquals("No defined executors or queues for this planner", e.getMessage(),
        "Error message was not equal");

    var params = getInitParamQueues(senv, "");
    assertNotNull(params);

    var e2 = assertThrows(IllegalStateException.class, () -> planner.init(params),
        "Failed to throw error");
    assertEquals("No defined executors or queues for this planner", e2.getMessage(),
        "Error message was not equal");
  }

  /**
   * Tests executors can only have one without a max size.
   */
  @Test
  public void testErrorOnlyOneMaxSize() {
    DefaultCompactionPlanner planner = new DefaultCompactionPlanner();
    String executors = "[{'name':'small','type':'internal','maxSize':'32M', 'numThreads':1},"
        + "{'name':'medium','type':'internal','numThreads':2},"
        + "{'name':'large','type':'external','queue':'q1'}]";

    var e = assertThrows(IllegalArgumentException.class,
        () -> planner.init(getInitParams(defaultConf, executors)), "Failed to throw error");
    assertTrue(e.getMessage().contains("maxSize"), "Error message didn't contain maxSize");
  }

  /**
   * Tests executors can only have one without a max size.
   */
  @Test
  public void testErrorDuplicateMaxSize() {
    DefaultCompactionPlanner planner = new DefaultCompactionPlanner();
    String executors = "[{'name':'small','type':'internal','maxSize':'32M', 'numThreads':1},"
        + "{'name':'medium','type':'internal','maxSize':'128M','numThreads':2},"
        + "{'name':'large','type':'external','maxSize':'128M','queue':'q1'}]";

    var e = assertThrows(IllegalArgumentException.class,
        () -> planner.init(getInitParams(defaultConf, executors)), "Failed to throw error");
    assertTrue(e.getMessage().contains("maxSize"), "Error message didn't contain maxSize");
  }

<<<<<<< HEAD
  private CompactionPlanner.InitParameters getInitParams(ServiceEnvironment senv,
      String executors) {
    return new CompactionPlanner.InitParameters() {

      @Override
      public ServiceEnvironment getServiceEnvironment() {
        return senv;
      }

      @Override
      public Map<String,String> getOptions() {
        return Map.of("executors", executors, "maxOpen", "15");
      }

      @Override
      public String getFullyQualifiedOption(String key) {
        assertEquals("maxOpen", key);
        return Property.COMPACTION_SERVICE_PREFIX.getKey() + "cs1.planner.opts." + key;
      }

      @Override
      public ExecutorManager getExecutorManager() {
        return new ExecutorManager() {
          @Override
          public CompactionExecutorId createExecutor(String name, int threads) {
            return CompactionExecutorIdImpl.externalId(name);
          }

          @Override
          public CompactionExecutorId getExternalExecutor(String name) {
            return CompactionExecutorIdImpl.externalId(name);
          }
        };
      }
    };
  }

  private CompactionPlanner.InitParameters getInitParamQueues(ServiceEnvironment senv,
      String queues) {
    return new CompactionPlanner.InitParameters() {

      @Override
      public ServiceEnvironment getServiceEnvironment() {
        return senv;
      }

      @Override
      public Map<String,String> getOptions() {
        return Map.of("queues", queues, "maxOpen", "15");
      }

      @Override
      public String getFullyQualifiedOption(String key) {
        assertEquals("maxOpen", key);
        return Property.COMPACTION_SERVICE_PREFIX.getKey() + "cs1.planner.opts." + key;
      }

      @Override
      public ExecutorManager getExecutorManager() {
        return new ExecutorManager() {
          @Override
          public CompactionExecutorId createExecutor(String name, int threads) {
            return CompactionExecutorIdImpl.externalId(name);
          }

          @Override
          public CompactionExecutorId getExternalExecutor(String name) {
            return CompactionExecutorIdImpl.externalId(name);
          }
        };
      }
    };
  }

  private String getExecutors(String small, String medium, String large) {
    String execBldr = "[{'name':'small'," + small + "},{'name':'medium'," + medium + "},"
        + "{'name':'large'," + large + "}]";
    return execBldr.replaceAll("'", "\"");
  }

=======
>>>>>>> fdd73fb8
  private CompactionJob createJob(CompactionKind kind, Set<CompactableFile> all,
      Set<CompactableFile> files) {
    return new CompactionPlanImpl.BuilderImpl(kind, all, all)
        .addJob((short) all.size(), CompactionExecutorIdImpl.internalId(csid, "small"), files)
        .build().getJobs().iterator().next();
  }

  private static Set<CompactableFile> createCFs(String... namesSizePairs)
      throws URISyntaxException {
    Set<CompactableFile> files = new HashSet<>();

    for (int i = 0; i < namesSizePairs.length; i += 2) {
      String name = namesSizePairs[i];
      long size = ConfigurationTypeHelper.getFixedMemoryAsBytes(namesSizePairs[i + 1]);
      files.add(CompactableFile
          .create(new URI("hdfs://fake/accumulo/tables/1/t-0000000z/" + name + ".rf"), size, 0));
    }

    return files;
  }

  private static void testFFtC(Set<CompactableFile> expected, double ratio) {
    testFFtC(expected, expected, ratio, 100);
  }

  private static void testFFtC(Set<CompactableFile> expected, Set<CompactableFile> files,
      double ratio) {
    testFFtC(expected, files, ratio, 100);
  }

  private static void testFFtC(Set<CompactableFile> expected, Set<CompactableFile> files,
      double ratio, int maxFiles) {
    testFFtC(expected, files, ratio, maxFiles, Long.MAX_VALUE);
  }

  private static void testFFtC(Set<CompactableFile> expected, Set<CompactableFile> files,
      double ratio, int maxFiles, long maxSize) {
    var result = DefaultCompactionPlanner.findDataFilesToCompact(files, ratio, maxFiles, maxSize);
    var expectedNames = expected.stream().map(CompactableFile::getUri).map(URI::getPath)
        .map(path -> path.split("/")).map(t -> t[t.length - 1]).collect(Collectors.toSet());
    var resultNames = result.stream().map(CompactableFile::getUri).map(URI::getPath)
        .map(path -> path.split("/")).map(t -> t[t.length - 1]).collect(Collectors.toSet());
    assertEquals(expectedNames, resultNames);
  }

  private static CompactionPlanner.PlanningParameters createPlanningParams(Set<CompactableFile> all,
      Set<CompactableFile> candidates, Set<CompactionJob> compacting, double ratio,
      CompactionKind kind) {
    return new CompactionPlanner.PlanningParameters() {

      @Override
      public TableId getTableId() {
        return TableId.of("42");
      }

      @Override
      public ServiceEnvironment getServiceEnvironment() {
        throw new UnsupportedOperationException();
      }

      @Override
      public Collection<CompactionJob> getRunningCompactions() {
        return compacting;
      }

      @Override
      public double getRatio() {
        return ratio;
      }

      @Override
      public CompactionKind getKind() {
        return kind;
      }

      @Override
      public Map<String,String> getExecutionHints() {
        return Map.of();
      }

      @Override
      public Collection<CompactableFile> getCandidates() {
        return candidates;
      }

      @Override
      public Collection<CompactableFile> getAll() {
        return all;
      }

      @Override
      public Builder createPlanBuilder() {
        return new CompactionPlanImpl.BuilderImpl(kind, all, candidates);
      }
    };
  }

  private static CompactionPlanner.InitParameters getInitParams(Configuration conf,
      String executors) {

    String maxOpen =
        conf.get(Property.TSERV_COMPACTION_SERVICE_PREFIX.getKey() + "cs1.planner.opts.maxOpen");
    Map<String,String> options = new HashMap<>();
    options.put("executors", executors.replaceAll("'", "\""));

    if (maxOpen != null) {
      options.put("maxOpen", maxOpen);
    }

    ServiceEnvironment senv = EasyMock.createMock(ServiceEnvironment.class);
    EasyMock.expect(senv.getConfiguration()).andReturn(conf).anyTimes();
    EasyMock.replay(senv);

<<<<<<< HEAD
      @Override
      public String getFullyQualifiedOption(String key) {
        assertEquals("maxOpen", key);
        return Property.COMPACTION_SERVICE_PREFIX.getKey() + "cs1.planner.opts." + key;
      }
=======
    return new CompactionPlannerInitParams(csid, options, senv);
  }
>>>>>>> fdd73fb8

  private static DefaultCompactionPlanner createPlanner(Configuration conf, String executors) {
    DefaultCompactionPlanner planner = new DefaultCompactionPlanner();
    var initParams = getInitParams(conf, executors);

    planner.init(initParams);
    return planner;
  }
}<|MERGE_RESOLUTION|>--- conflicted
+++ resolved
@@ -38,24 +38,17 @@
 import org.apache.accumulo.core.conf.ConfigurationTypeHelper;
 import org.apache.accumulo.core.conf.DefaultConfiguration;
 import org.apache.accumulo.core.conf.Property;
-import org.apache.accumulo.core.conf.SiteConfiguration;
 import org.apache.accumulo.core.data.TableId;
 import org.apache.accumulo.core.spi.common.ServiceEnvironment;
 import org.apache.accumulo.core.spi.common.ServiceEnvironment.Configuration;
 import org.apache.accumulo.core.spi.compaction.CompactionPlan.Builder;
-<<<<<<< HEAD
 import org.apache.accumulo.core.spi.compaction.CompactionPlanner.InitParameters;
-=======
 import org.apache.accumulo.core.util.ConfigurationImpl;
->>>>>>> fdd73fb8
 import org.apache.accumulo.core.util.compaction.CompactionExecutorIdImpl;
 import org.apache.accumulo.core.util.compaction.CompactionPlanImpl;
 import org.apache.accumulo.core.util.compaction.CompactionPlannerInitParams;
-import org.apache.accumulo.core.util.compaction.CompactionServicesConfig;
 import org.easymock.EasyMock;
 import org.junit.jupiter.api.Test;
-import org.slf4j.Logger;
-import org.slf4j.LoggerFactory;
 
 import com.google.gson.JsonParseException;
 
@@ -68,8 +61,7 @@
   private static final Configuration defaultConf =
       new ConfigurationImpl(DefaultConfiguration.getInstance());
   private static final CompactionServiceId csid = CompactionServiceId.of("cs1");
-
-  private static final Logger log = LoggerFactory.getLogger(DefaultCompactionPlannerTest.class);
+  private static final String prefix = Property.COMPACTION_SERVICE_PREFIX.getKey();
 
   @Test
   public void testFindFilesToCompact() throws Exception {
@@ -150,11 +142,7 @@
   }
 
   @Test
-<<<<<<< HEAD
   public void testRunningCompaction() throws Exception {
-    var planner = createPlanner(true);
-=======
-  public void testRunningCompaction() {
     String executors = "[{'name':'small','type': 'internal','maxSize':'32M','numThreads':1},"
         + "{'name':'medium','type': 'internal','maxSize':'128M','numThreads':2},"
         + "{'name':'large','type': 'internal','maxSize':'512M','numThreads':3},"
@@ -162,7 +150,6 @@
 
     var planner = createPlanner(defaultConf, executors);
 
->>>>>>> fdd73fb8
     var all = createCFs("F1", "3M", "F2", "3M", "F3", "11M", "F4", "12M", "F5", "13M");
     var candidates = createCFs("F3", "11M", "F4", "12M", "F5", "13M");
     var compacting =
@@ -187,75 +174,10 @@
     assertEquals(CompactionExecutorIdImpl.internalId(csid, "medium"), job.getExecutor());
   }
 
-  /**
-   * Tests that the maxOpen property overrides the deprecated open.max property with the default
-   * service
-   */
-  @Test
-  @SuppressWarnings("removal")
-  public void testOverrideMaxOpenDefaultService() {
-    Map<String,String> overrides = new HashMap<>();
-    // Set old property and use that for max open files.
-    overrides.put(Property.TSERV_MAJC_THREAD_MAXOPEN.getKey(), "17");
-    SiteConfiguration aconf = SiteConfiguration.empty().withOverrides(overrides).build();
-    ConfigurationImpl config = new ConfigurationImpl(aconf);
-
-    ServiceEnvironment senv = EasyMock.createMock(ServiceEnvironment.class);
-    EasyMock.expect(senv.getConfiguration()).andReturn(config).anyTimes();
-    EasyMock.replay(senv);
-
-    // Use the CompactionServicesConfig to create options based on default property values
-    var compactionServices = new CompactionServicesConfig(aconf, log::warn);
-    var options = compactionServices.getOptions().get("default");
-
-    var initParams =
-        new CompactionPlannerInitParams(CompactionServiceId.of("default"), options, senv);
-
-    var planner = new DefaultCompactionPlanner();
-    planner.init(initParams);
-
-    var all = createCFs("F1", "10M", "F2", "11M", "F3", "12M", "F4", "13M", "F5", "14M", "F6",
-        "15M", "F7", "16M", "F8", "17M", "F9", "18M", "FA", "19M", "FB", "20M", "FC", "21M", "FD",
-        "22M", "FE", "23M", "FF", "24M", "FG", "25M", "FH", "26M");
-    Set<CompactionJob> compacting = Set.of();
-    var params = createPlanningParams(all, all, compacting, 2, CompactionKind.USER);
-    var plan = planner.makePlan(params);
-    var job = getOnlyElement(plan.getJobs());
-    assertEquals(all, job.getFiles());
-    assertEquals(CompactionExecutorIdImpl.internalId(CompactionServiceId.of("default"), "large"),
-        job.getExecutor());
-
-    overrides.put(Property.TSERV_MAJC_THREAD_MAXOPEN.getKey(), "5");
-    aconf = SiteConfiguration.empty().withOverrides(overrides).build();
-    config = new ConfigurationImpl(aconf);
-    senv = EasyMock.createMock(ServiceEnvironment.class);
-    EasyMock.expect(senv.getConfiguration()).andReturn(config).anyTimes();
-    EasyMock.replay(senv);
-
-    // Create new initParams so executor IDs can be reused
-    initParams = new CompactionPlannerInitParams(CompactionServiceId.of("default"), options, senv);
-    planner = new DefaultCompactionPlanner();
-    planner.init(initParams);
-
-    params = createPlanningParams(all, all, compacting, 2, CompactionKind.USER);
-    plan = planner.makePlan(params);
-    job = getOnlyElement(plan.getJobs());
-    assertEquals(createCFs("F1", "10M", "F2", "11M", "F3", "12M", "F4", "13M", "F5", "14M"),
-        job.getFiles());
-    assertEquals(CompactionExecutorIdImpl.internalId(CompactionServiceId.of("default"), "medium"),
-        job.getExecutor());
-  }
-
-  /**
-   * Tests that the maxOpen property overrides the deprecated open.max property
-   */
-  @Test
-  @SuppressWarnings("removal")
-  public void testOverrideMaxOpen() {
-    Map<String,String> overrides = new HashMap<>();
-    // Set old property and use that for max open files.
-    overrides.put(Property.TSERV_MAJC_THREAD_MAXOPEN.getKey(), "17");
-    SiteConfiguration aconf = SiteConfiguration.empty().withOverrides(overrides).build();
+  @Test
+  public void testUserCompaction() throws Exception {
+    ConfigurationCopy aconf = new ConfigurationCopy(DefaultConfiguration.getInstance());
+    aconf.set(prefix + "cs1.planner.opts.maxOpen", "15");
     ConfigurationImpl config = new ConfigurationImpl(aconf);
 
     String executors = "[{'name':'small','type': 'internal','maxSize':'32M','numThreads':1},"
@@ -264,63 +186,6 @@
         + "{'name':'huge','type': 'internal','numThreads':4}]";
 
     var planner = createPlanner(config, executors);
-    var all = createCFs("F1", "1M", "F2", "2M", "F3", "4M", "F4", "8M", "F5", "16M", "F6", "32M",
-        "F7", "64M", "F8", "128M", "F9", "256M", "FA", "512M", "FB", "1G", "FC", "2G", "FD", "4G",
-        "FE", "8G", "FF", "16G", "FG", "32G", "FH", "64G");
-    Set<CompactionJob> compacting = Set.of();
-    var params = createPlanningParams(all, all, compacting, 2, CompactionKind.USER);
-    var plan = planner.makePlan(params);
-    var job = getOnlyElement(plan.getJobs());
-    assertEquals(all, job.getFiles());
-    assertEquals(CompactionExecutorIdImpl.internalId(csid, "huge"), job.getExecutor());
-
-    // Set new property that overrides the old property.
-    overrides.put(Property.TSERV_COMPACTION_SERVICE_PREFIX.getKey() + "cs1.planner.opts.maxOpen",
-        "15");
-    aconf = SiteConfiguration.empty().withOverrides(overrides).build();
-    config = new ConfigurationImpl(aconf);
-    planner = createPlanner(config, executors);
-    params = createPlanningParams(all, all, compacting, 2, CompactionKind.USER);
-    plan = planner.makePlan(params);
-
-    // 17 files that do not meet the compaction ratio. When max files to compact is 15,
-    // the plan should do 3 files then 15
-    job = getOnlyElement(plan.getJobs());
-    assertEquals(createCFs("F1", "1M", "F2", "2M", "F3", "4M"), job.getFiles());
-    assertEquals(CompactionExecutorIdImpl.internalId(csid, "small"), job.getExecutor());
-
-    overrides.put(Property.TSERV_COMPACTION_SERVICE_PREFIX.getKey() + "cs1.planner.opts.maxOpen",
-        "5");
-    aconf = SiteConfiguration.empty().withOverrides(overrides).build();
-    // 17 files that do not meet the compaction ratio. When max files to compact is 5 should do 5,
-    // files then another 5, then the final 5.
-    config = new ConfigurationImpl(aconf);
-    planner = createPlanner(config, executors);
-    params = createPlanningParams(all, all, compacting, 2, CompactionKind.USER);
-    plan = planner.makePlan(params);
-    job = getOnlyElement(plan.getJobs());
-    assertEquals(createCFs("F4", "8M", "F3", "4M", "F2", "2M", "F1", "1M", "F5", "16M"),
-        job.getFiles());
-    assertEquals(CompactionExecutorIdImpl.internalId(csid, "small"), job.getExecutor());
-  }
-
-  @Test
-<<<<<<< HEAD
-  public void testUserCompaction() throws Exception {
-    var planner = createPlanner(true);
-=======
-  public void testUserCompaction() {
-    ConfigurationCopy aconf = new ConfigurationCopy(DefaultConfiguration.getInstance());
-    aconf.set(Property.TSERV_COMPACTION_SERVICE_PREFIX.getKey() + "cs1.planner.opts.maxOpen", "15");
-    ConfigurationImpl config = new ConfigurationImpl(aconf);
-
-    String executors = "[{'name':'small','type': 'internal','maxSize':'32M','numThreads':1},"
-        + "{'name':'medium','type': 'internal','maxSize':'128M','numThreads':2},"
-        + "{'name':'large','type': 'internal','maxSize':'512M','numThreads':3},"
-        + "{'name':'huge','type': 'internal','numThreads':4}]";
-
-    var planner = createPlanner(config, executors);
->>>>>>> fdd73fb8
     var all = createCFs("F1", "3M", "F2", "3M", "F3", "11M", "F4", "12M", "F5", "13M");
     var candidates = createCFs("F3", "11M", "F4", "12M", "F5", "13M");
     var compacting =
@@ -383,17 +248,12 @@
   }
 
   @Test
-<<<<<<< HEAD
   public void testMaxSize() throws Exception {
-    var planner = createPlanner(false);
-=======
-  public void testMaxSize() {
     String executors = "[{'name':'small','type': 'internal','maxSize':'32M','numThreads':1},"
         + "{'name':'medium','type': 'internal','maxSize':'128M','numThreads':2},"
         + "{'name':'large','type': 'internal','maxSize':'512M','numThreads':3}]";
 
     var planner = createPlanner(defaultConf, executors);
->>>>>>> fdd73fb8
     var all = createCFs("F1", "128M", "F2", "129M", "F3", "130M", "F4", "131M", "F5", "132M");
     var params = createPlanningParams(all, all, Set.of(), 2, CompactionKind.SYSTEM);
     var plan = planner.makePlan(params);
@@ -414,15 +274,9 @@
   @Test
   public void testQueueCreation() throws Exception {
     DefaultCompactionPlanner planner = new DefaultCompactionPlanner();
-    Configuration conf = EasyMock.createMock(Configuration.class);
-    EasyMock.expect(conf.isSet(EasyMock.anyString())).andReturn(false).anyTimes();
-
-    ServiceEnvironment senv = EasyMock.createMock(ServiceEnvironment.class);
-    EasyMock.expect(senv.getConfiguration()).andReturn(conf).anyTimes();
-    EasyMock.replay(conf, senv);
 
     String queues = "[{\"name\": \"small\", \"maxSize\":\"32M\"},{\"name\":\"midsize\"}]";
-    planner.init(getInitParamQueues(senv, queues));
+    planner.init(getInitParamQueues(defaultConf, queues));
 
     var all = createCFs("F1", "1M", "F2", "1M", "F3", "1M", "F4", "1M");
     var params = createPlanningParams(all, all, Set.of(), 2, CompactionKind.SYSTEM);
@@ -446,30 +300,23 @@
    */
   @Test
   public void testErrorAdditionalConfigFields() {
-    Configuration conf = EasyMock.createMock(Configuration.class);
-    EasyMock.expect(conf.isSet(EasyMock.anyString())).andReturn(false).anyTimes();
-
-    ServiceEnvironment senv = EasyMock.createMock(ServiceEnvironment.class);
-    EasyMock.expect(senv.getConfiguration()).andReturn(conf).anyTimes();
-    EasyMock.replay(conf, senv);
-
     DefaultCompactionPlanner QueuePlanner = new DefaultCompactionPlanner();
 
     String queues =
         "[{\"name\":\"smallQueue\", \"maxSize\":\"32M\"}, {\"name\":\"largeQueue\", \"type\":\"internal\", \"foo\":\"bar\", \"queue\":\"broken\"}]";
 
-    final InitParameters queueParams = getInitParamQueues(senv, queues);
+    final InitParameters queueParams = getInitParamQueues(defaultConf, queues);
     assertNotNull(queueParams);
     var e = assertThrows(JsonParseException.class, () -> QueuePlanner.init(queueParams),
         "Failed to throw error");
     assertTrue(e.getMessage().contains("[type, foo, queue]"),
         "Error message didn't contain '[type, foo, queue]'");
 
-    String executors = getExecutors("'type': 'internal','maxSize':'32M','numThreads':1",
-        "'type': 'internal','maxSize':'128M','numThreads':2, 'foo':'bar'",
-        "'type': 'internal','numThreads':1, 'unexpectedField':'foo'");
-
-    final InitParameters execParams = getInitParams(senv, executors);
+    String executors = "[{'name':'small','type': 'internal','maxSize':'32M','numThreads':1},"
+        + "{'name':'medium','type': 'internal','maxSize':'128M','numThreads':2, 'foo':'bar'},"
+        + "{'name':'large','type': 'internal','numThreads':1, 'unexpectedField':'foo'}]";
+
+    final InitParameters execParams = getInitParams(defaultConf, executors);
     assertNotNull(execParams);
 
     DefaultCompactionPlanner ExecPlanner = new DefaultCompactionPlanner();
@@ -530,16 +377,9 @@
   @Test
   public void testErrorQueueNoName() {
     DefaultCompactionPlanner planner = new DefaultCompactionPlanner();
-    Configuration conf = EasyMock.createMock(Configuration.class);
-    EasyMock.expect(conf.isSet(EasyMock.anyString())).andReturn(false).anyTimes();
-
-    ServiceEnvironment senv = EasyMock.createMock(ServiceEnvironment.class);
-    EasyMock.expect(senv.getConfiguration()).andReturn(conf).anyTimes();
-    EasyMock.replay(conf, senv);
-
     String queues = "[{\"name\":\"smallQueue\", \"maxSize\":\"32M\"}, {\"maxSize\":\"120M\"}]";
 
-    final InitParameters params = getInitParamQueues(senv, queues);
+    final InitParameters params = getInitParamQueues(defaultConf, queues);
     assertNotNull(params);
 
     var e = assertThrows(NullPointerException.class, () -> planner.init(params),
@@ -553,14 +393,7 @@
   @Test
   public void testErrorNoExecutors() {
     DefaultCompactionPlanner planner = new DefaultCompactionPlanner();
-    Configuration conf = EasyMock.createMock(Configuration.class);
-    EasyMock.expect(conf.isSet(EasyMock.anyString())).andReturn(false).anyTimes();
-
-    ServiceEnvironment senv = EasyMock.createMock(ServiceEnvironment.class);
-    EasyMock.expect(senv.getConfiguration()).andReturn(conf).anyTimes();
-    EasyMock.replay(conf, senv);
-
-    var execParams = getInitParams(senv, "");
+    var execParams = getInitParams(defaultConf, "");
     assertNotNull(execParams);
 
     var e = assertThrows(IllegalStateException.class, () -> planner.init(execParams),
@@ -568,7 +401,7 @@
     assertEquals("No defined executors or queues for this planner", e.getMessage(),
         "Error message was not equal");
 
-    var params = getInitParamQueues(senv, "");
+    var params = getInitParamQueues(defaultConf, "");
     assertNotNull(params);
 
     var e2 = assertThrows(IllegalStateException.class, () -> planner.init(params),
@@ -607,89 +440,6 @@
     assertTrue(e.getMessage().contains("maxSize"), "Error message didn't contain maxSize");
   }
 
-<<<<<<< HEAD
-  private CompactionPlanner.InitParameters getInitParams(ServiceEnvironment senv,
-      String executors) {
-    return new CompactionPlanner.InitParameters() {
-
-      @Override
-      public ServiceEnvironment getServiceEnvironment() {
-        return senv;
-      }
-
-      @Override
-      public Map<String,String> getOptions() {
-        return Map.of("executors", executors, "maxOpen", "15");
-      }
-
-      @Override
-      public String getFullyQualifiedOption(String key) {
-        assertEquals("maxOpen", key);
-        return Property.COMPACTION_SERVICE_PREFIX.getKey() + "cs1.planner.opts." + key;
-      }
-
-      @Override
-      public ExecutorManager getExecutorManager() {
-        return new ExecutorManager() {
-          @Override
-          public CompactionExecutorId createExecutor(String name, int threads) {
-            return CompactionExecutorIdImpl.externalId(name);
-          }
-
-          @Override
-          public CompactionExecutorId getExternalExecutor(String name) {
-            return CompactionExecutorIdImpl.externalId(name);
-          }
-        };
-      }
-    };
-  }
-
-  private CompactionPlanner.InitParameters getInitParamQueues(ServiceEnvironment senv,
-      String queues) {
-    return new CompactionPlanner.InitParameters() {
-
-      @Override
-      public ServiceEnvironment getServiceEnvironment() {
-        return senv;
-      }
-
-      @Override
-      public Map<String,String> getOptions() {
-        return Map.of("queues", queues, "maxOpen", "15");
-      }
-
-      @Override
-      public String getFullyQualifiedOption(String key) {
-        assertEquals("maxOpen", key);
-        return Property.COMPACTION_SERVICE_PREFIX.getKey() + "cs1.planner.opts." + key;
-      }
-
-      @Override
-      public ExecutorManager getExecutorManager() {
-        return new ExecutorManager() {
-          @Override
-          public CompactionExecutorId createExecutor(String name, int threads) {
-            return CompactionExecutorIdImpl.externalId(name);
-          }
-
-          @Override
-          public CompactionExecutorId getExternalExecutor(String name) {
-            return CompactionExecutorIdImpl.externalId(name);
-          }
-        };
-      }
-    };
-  }
-
-  private String getExecutors(String small, String medium, String large) {
-    String execBldr = "[{'name':'small'," + small + "},{'name':'medium'," + medium + "},"
-        + "{'name':'large'," + large + "}]";
-    return execBldr.replaceAll("'", "\"");
-  }
-
-=======
->>>>>>> fdd73fb8
   private CompactionJob createJob(CompactionKind kind, Set<CompactableFile> all,
       Set<CompactableFile> files) {
     return new CompactionPlanImpl.BuilderImpl(kind, all, all)
@@ -787,13 +537,12 @@
     };
   }
 
-  private static CompactionPlanner.InitParameters getInitParams(Configuration conf,
-      String executors) {
-
-    String maxOpen =
-        conf.get(Property.TSERV_COMPACTION_SERVICE_PREFIX.getKey() + "cs1.planner.opts.maxOpen");
+  private static CompactionPlanner.InitParameters getInitParamQueues(Configuration conf,
+      String queues) {
+
+    String maxOpen = conf.get(prefix + "cs1.planner.opts.maxOpen");
     Map<String,String> options = new HashMap<>();
-    options.put("executors", executors.replaceAll("'", "\""));
+    options.put("queues", queues.replaceAll("'", "\""));
 
     if (maxOpen != null) {
       options.put("maxOpen", maxOpen);
@@ -803,16 +552,26 @@
     EasyMock.expect(senv.getConfiguration()).andReturn(conf).anyTimes();
     EasyMock.replay(senv);
 
-<<<<<<< HEAD
-      @Override
-      public String getFullyQualifiedOption(String key) {
-        assertEquals("maxOpen", key);
-        return Property.COMPACTION_SERVICE_PREFIX.getKey() + "cs1.planner.opts." + key;
-      }
-=======
-    return new CompactionPlannerInitParams(csid, options, senv);
-  }
->>>>>>> fdd73fb8
+    return new CompactionPlannerInitParams(csid, prefix, options, senv);
+  }
+
+  private static CompactionPlanner.InitParameters getInitParams(Configuration conf,
+      String executors) {
+
+    String maxOpen = conf.get(prefix + "cs1.planner.opts.maxOpen");
+    Map<String,String> options = new HashMap<>();
+    options.put("executors", executors.replaceAll("'", "\""));
+
+    if (maxOpen != null) {
+      options.put("maxOpen", maxOpen);
+    }
+
+    ServiceEnvironment senv = EasyMock.createMock(ServiceEnvironment.class);
+    EasyMock.expect(senv.getConfiguration()).andReturn(conf).anyTimes();
+    EasyMock.replay(senv);
+
+    return new CompactionPlannerInitParams(csid, prefix, options, senv);
+  }
 
   private static DefaultCompactionPlanner createPlanner(Configuration conf, String executors) {
     DefaultCompactionPlanner planner = new DefaultCompactionPlanner();
