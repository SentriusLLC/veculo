/*
 * Licensed to the Apache Software Foundation (ASF) under one or more
 * contributor license agreements.  See the NOTICE file distributed with
 * this work for additional information regarding copyright ownership.
 * The ASF licenses this file to You under the Apache License, Version 2.0
 * (the "License"); you may not use this file except in compliance with
 * the License.  You may obtain a copy of the License at
 *
 *     http://www.apache.org/licenses/LICENSE-2.0
 *
 * Unless required by applicable law or agreed to in writing, software
 * distributed under the License is distributed on an "AS IS" BASIS,
 * WITHOUT WARRANTIES OR CONDITIONS OF ANY KIND, either express or implied.
 * See the License for the specific language governing permissions and
 * limitations under the License.
 */
package org.apache.accumulo.core.iterators.system;

import static org.junit.Assert.assertEquals;
import static org.junit.Assert.assertFalse;
import static org.junit.Assert.assertSame;
import static org.junit.Assert.assertTrue;
import static org.junit.Assert.fail;

import java.io.IOException;
import java.util.ArrayList;
import java.util.Collection;
import java.util.List;
import java.util.Optional;
import java.util.TreeMap;
import java.util.concurrent.atomic.AtomicBoolean;

import org.apache.accumulo.core.data.ByteSequence;
import org.apache.accumulo.core.data.Key;
import org.apache.accumulo.core.data.PartialKey;
import org.apache.accumulo.core.data.Range;
import org.apache.accumulo.core.data.Value;
import org.apache.accumulo.core.iterators.IterationInterruptedException;
import org.apache.accumulo.core.iterators.IteratorEnvironment;
import org.apache.accumulo.core.iterators.SortedKeyValueIterator;
import org.apache.accumulo.core.iterators.SortedMapIterator;
import org.apache.accumulo.core.iterators.WrappingIterator;
import org.apache.accumulo.core.iterators.YieldCallback;
import org.apache.accumulo.core.iterators.system.SourceSwitchingIterator.DataSource;
import org.apache.hadoop.io.Text;
import org.junit.Test;

<<<<<<< HEAD
import junit.framework.TestCase;

public class SourceSwitchingIteratorTest extends TestCase {
=======
import com.google.common.base.Optional;

public class SourceSwitchingIteratorTest {
>>>>>>> 851c2d13

  Key newKey(String row, String cf, String cq, long time) {
    return new Key(new Text(row), new Text(cf), new Text(cq), time);
  }

  void put(TreeMap<Key,Value> tm, String row, String cf, String cq, long time, Value val) {
    tm.put(newKey(row, cf, cq, time), val);
  }

  void put(TreeMap<Key,Value> tm, String row, String cf, String cq, long time, String val) {
    put(tm, row, cf, cq, time, new Value(val.getBytes()));
  }

  private void testAndCallNext(SortedKeyValueIterator<Key,Value> rdi, String row, String cf,
      String cq, long time, String val, boolean callNext) throws Exception {
    assertTrue(rdi.hasTop());
    assertEquals(newKey(row, cf, cq, time), rdi.getTopKey());
    assertEquals(val, rdi.getTopValue().toString());
    if (callNext)
      rdi.next();
  }

  class TestDataSource implements DataSource {

    DataSource next;
    SortedKeyValueIterator<Key,Value> iter;
    List<TestDataSource> copies = new ArrayList<>();
    AtomicBoolean iflag;

    TestDataSource(SortedKeyValueIterator<Key,Value> iter) {
      this(iter, new ArrayList<>());
    }

    public TestDataSource(SortedKeyValueIterator<Key,Value> iter, List<TestDataSource> copies) {
      this.iter = iter;
      this.copies = copies;
      copies.add(this);
    }

    @Override
    public DataSource getNewDataSource() {
      return next;
    }

    @Override
    public boolean isCurrent() {
      return next == null;
    }

    @Override
    public SortedKeyValueIterator<Key,Value> iterator() {
      if (iflag != null)
        ((InterruptibleIterator) iter).setInterruptFlag(iflag);
      return iter;
    }

    @Override
    public DataSource getDeepCopyDataSource(IteratorEnvironment env) {
      return new TestDataSource(iter.deepCopy(env), copies);
    }

    void setNext(TestDataSource next) {
      this.next = next;

      for (TestDataSource tds : copies) {
        if (tds != this)
          tds.next = new TestDataSource(next.iter.deepCopy(null), next.copies);
      }
    }

    @Override
    public void setInterruptFlag(AtomicBoolean flag) {
      this.iflag = flag;
    }
  }

  @Test
  public void test1() throws Exception {
    TreeMap<Key,Value> tm1 = new TreeMap<>();
    put(tm1, "r1", "cf1", "cq1", 5, "v1");
    put(tm1, "r1", "cf1", "cq3", 5, "v2");
    put(tm1, "r2", "cf1", "cq1", 5, "v3");

    SortedMapIterator smi = new SortedMapIterator(tm1);
    TestDataSource tds = new TestDataSource(smi);
    SourceSwitchingIterator ssi = new SourceSwitchingIterator(tds);

    ssi.seek(new Range(), new ArrayList<>(), false);
    testAndCallNext(ssi, "r1", "cf1", "cq1", 5, "v1", true);
    testAndCallNext(ssi, "r1", "cf1", "cq3", 5, "v2", true);
    testAndCallNext(ssi, "r2", "cf1", "cq1", 5, "v3", true);
    assertFalse(ssi.hasTop());
  }

  @Test
  public void test2() throws Exception {
    TreeMap<Key,Value> tm1 = new TreeMap<>();
    put(tm1, "r1", "cf1", "cq1", 5, "v1");
    put(tm1, "r1", "cf1", "cq3", 5, "v2");
    put(tm1, "r2", "cf1", "cq1", 5, "v3");

    SortedMapIterator smi = new SortedMapIterator(tm1);
    TestDataSource tds = new TestDataSource(smi);
    SourceSwitchingIterator ssi = new SourceSwitchingIterator(tds);

    ssi.seek(new Range(), new ArrayList<>(), false);
    testAndCallNext(ssi, "r1", "cf1", "cq1", 5, "v1", true);

    TreeMap<Key,Value> tm2 = new TreeMap<>();
    put(tm2, "r1", "cf1", "cq1", 5, "v4");
    put(tm2, "r1", "cf1", "cq3", 5, "v5");
    put(tm2, "r2", "cf1", "cq1", 5, "v6");

    SortedMapIterator smi2 = new SortedMapIterator(tm2);
    tds.next = new TestDataSource(smi2);

    testAndCallNext(ssi, "r1", "cf1", "cq3", 5, "v2", true);
    testAndCallNext(ssi, "r2", "cf1", "cq1", 5, "v6", true);
    assertFalse(ssi.hasTop());
  }

  @Test
  public void test3() throws Exception {
    // test switching after a row

    TreeMap<Key,Value> tm1 = new TreeMap<>();
    put(tm1, "r1", "cf1", "cq1", 5, "v1");
    put(tm1, "r1", "cf1", "cq2", 5, "v2");
    put(tm1, "r1", "cf1", "cq3", 5, "v3");
    put(tm1, "r1", "cf1", "cq4", 5, "v4");
    put(tm1, "r3", "cf1", "cq1", 5, "v5");
    put(tm1, "r3", "cf1", "cq2", 5, "v6");

    SortedMapIterator smi = new SortedMapIterator(tm1);
    TestDataSource tds = new TestDataSource(smi);
    SourceSwitchingIterator ssi = new SourceSwitchingIterator(tds, true);

    ssi.seek(new Range(), new ArrayList<>(), false);
    testAndCallNext(ssi, "r1", "cf1", "cq1", 5, "v1", true);

    TreeMap<Key,Value> tm2 = new TreeMap<>(tm1);
    put(tm2, "r1", "cf1", "cq5", 5, "v7"); // should not see this because it should not switch until
                                           // the row is finished
    put(tm2, "r2", "cf1", "cq1", 5, "v8"); // should see this new row after it switches

    // setup a new data source, but it should not switch until the current row is finished
    SortedMapIterator smi2 = new SortedMapIterator(tm2);
    tds.next = new TestDataSource(smi2);

    testAndCallNext(ssi, "r1", "cf1", "cq2", 5, "v2", true);
    testAndCallNext(ssi, "r1", "cf1", "cq3", 5, "v3", true);
    testAndCallNext(ssi, "r1", "cf1", "cq4", 5, "v4", true);
    testAndCallNext(ssi, "r2", "cf1", "cq1", 5, "v8", true);
    testAndCallNext(ssi, "r3", "cf1", "cq1", 5, "v5", true);
    testAndCallNext(ssi, "r3", "cf1", "cq2", 5, "v6", true);

  }

  @Test
  public void test4() throws Exception {
    // ensure switch is done on initial seek
    TreeMap<Key,Value> tm1 = new TreeMap<>();
    put(tm1, "r1", "cf1", "cq1", 5, "v1");
    put(tm1, "r1", "cf1", "cq2", 5, "v2");

    SortedMapIterator smi = new SortedMapIterator(tm1);
    TestDataSource tds = new TestDataSource(smi);
    SourceSwitchingIterator ssi = new SourceSwitchingIterator(tds, false);

    TreeMap<Key,Value> tm2 = new TreeMap<>();
    put(tm2, "r1", "cf1", "cq1", 6, "v3");
    put(tm2, "r1", "cf1", "cq2", 6, "v4");

    SortedMapIterator smi2 = new SortedMapIterator(tm2);
    tds.next = new TestDataSource(smi2);

    ssi.seek(new Range(), new ArrayList<>(), false);

    testAndCallNext(ssi, "r1", "cf1", "cq1", 6, "v3", true);
    testAndCallNext(ssi, "r1", "cf1", "cq2", 6, "v4", true);

  }

  @Test
  public void test5() throws Exception {
    // ensure switchNow() works w/ deepCopy()
    TreeMap<Key,Value> tm1 = new TreeMap<>();
    put(tm1, "r1", "cf1", "cq1", 5, "v1");
    put(tm1, "r1", "cf1", "cq2", 5, "v2");

    SortedMapIterator smi = new SortedMapIterator(tm1);
    TestDataSource tds = new TestDataSource(smi);
    SourceSwitchingIterator ssi = new SourceSwitchingIterator(tds, false);

    SortedKeyValueIterator<Key,Value> dc1 = ssi.deepCopy(null);

    TreeMap<Key,Value> tm2 = new TreeMap<>();
    put(tm2, "r1", "cf1", "cq1", 6, "v3");
    put(tm2, "r2", "cf1", "cq2", 6, "v4");

    SortedMapIterator smi2 = new SortedMapIterator(tm2);
    TestDataSource tds2 = new TestDataSource(smi2);
    tds.setNext(tds2);

    ssi.switchNow();

    ssi.seek(new Range("r1"), new ArrayList<>(), false);
    dc1.seek(new Range("r2"), new ArrayList<>(), false);

    testAndCallNext(ssi, "r1", "cf1", "cq1", 6, "v3", true);
    assertFalse(ssi.hasTop());
    testAndCallNext(dc1, "r2", "cf1", "cq2", 6, "v4", true);
    assertFalse(dc1.hasTop());
  }

  @Test
  public void testSetInterrupt() throws Exception {

    TreeMap<Key,Value> tm1 = new TreeMap<>();
    put(tm1, "r1", "cf1", "cq1", 5, "v1");

    SortedMapIterator smi = new SortedMapIterator(tm1);
    TestDataSource tds = new TestDataSource(smi);
    SourceSwitchingIterator ssi = new SourceSwitchingIterator(tds, false);

    AtomicBoolean flag = new AtomicBoolean();
    ssi.setInterruptFlag(flag);

    assertSame(flag, tds.iflag);

    ssi.seek(new Range("r1"), new ArrayList<>(), false);
    testAndCallNext(ssi, "r1", "cf1", "cq1", 5, "v1", true);
    assertFalse(ssi.hasTop());

    flag.set(true);

    try {
      ssi.seek(new Range("r1"), new ArrayList<>(), false);
      fail("expected to see IterationInterruptedException");
    } catch (IterationInterruptedException iie) {}

  }

  private Range yield(Range r, SourceSwitchingIterator ssi, YieldCallback<Key> yield)
      throws IOException {
    while (yield.hasYielded()) {
      Key yieldPosition = yield.getPositionAndReset();
      if (!r.contains(yieldPosition)) {
        throw new IOException("Underlying iterator yielded to a position outside of its range: "
            + yieldPosition + " not in " + r);
      }
      r = new Range(yieldPosition, false, null, r.isEndKeyInclusive());
      ssi.seek(r, new ArrayList<>(), false);
    }
    return r;
  }

  @Test
  public void testYield() throws Exception {
    TreeMap<Key,Value> tm1 = new TreeMap<>();
    put(tm1, "r1", "cf1", "cq1", 5, "v1");
    put(tm1, "r1", "cf1", "cq3", 5, "v2");
    put(tm1, "r2", "cf1", "cq1", 5, "v3");

    SortedMapIterator smi = new SortedMapIterator(tm1);
    YieldingIterator ymi = new YieldingIterator(smi);
    TestDataSource tds = new TestDataSource(ymi);
    SourceSwitchingIterator ssi = new SourceSwitchingIterator(tds);

    YieldCallback<Key> yield = new YieldCallback<>();
    ssi.enableYielding(yield);

    Range r = new Range();
    ssi.seek(r, new ArrayList<>(), false);
    r = yield(r, ssi, yield);
    testAndCallNext(ssi, "r1", "cf1", "cq1", 5, "v1", true);
    r = yield(r, ssi, yield);
    testAndCallNext(ssi, "r1", "cf1", "cq3", 5, "v2", true);
    r = yield(r, ssi, yield);
    testAndCallNext(ssi, "r2", "cf1", "cq1", 5, "v3", true);
    r = yield(r, ssi, yield);
    assertFalse(ssi.hasTop());
  }

  /**
   * This iterator which implements yielding will yield after every other next and every other seek
   * call.
   */
  private final AtomicBoolean yieldNextKey = new AtomicBoolean(false);
  private final AtomicBoolean yieldSeekKey = new AtomicBoolean(false);

  public class YieldingIterator extends WrappingIterator {
    private Optional<YieldCallback<Key>> yield = Optional.empty();

    public YieldingIterator(SortedKeyValueIterator<Key,Value> source) {
      setSource(source);
    }

    @Override
    public SortedKeyValueIterator<Key,Value> deepCopy(IteratorEnvironment env) {
      return new YieldingIterator(getSource().deepCopy(env));
    }

    @Override
    public boolean hasTop() {
      return (!(yield.isPresent() && yield.get().hasYielded()) && super.hasTop());
    }

    @Override
    public void next() throws IOException {
      boolean yielded = false;

      // yield on every other next call.
      yieldNextKey.set(!yieldNextKey.get());
      if (yield.isPresent() && yieldNextKey.get()) {
        yielded = true;
        // since we are not actually skipping keys underneath, simply use the key following the top
        // key as the yield key
        yield.get().yield(getTopKey().followingKey(PartialKey.ROW_COLFAM_COLQUAL_COLVIS_TIME));
      }

      // if not yielding, then simply pass on the next call
      if (!yielded) {
        super.next();
      }
    }

    @Override
    public void seek(Range range, Collection<ByteSequence> columnFamilies, boolean inclusive)
        throws IOException {
      boolean yielded = false;

      if (!range.isStartKeyInclusive()) {
        // yield on every other seek call.
        yieldSeekKey.set(!yieldSeekKey.get());
        if (yield.isPresent() && yieldSeekKey.get()) {
          yielded = true;
          // since we are not actually skipping keys underneath, simply use the key following the
          // range start key
          yield.get()
              .yield(range.getStartKey().followingKey(PartialKey.ROW_COLFAM_COLQUAL_COLVIS_TIME));
        }
      }

      // if not yielding, then simply pass on the call to the source
      if (!yielded) {
        super.seek(range, columnFamilies, inclusive);
      }
    }

    @Override
    public void enableYielding(YieldCallback<Key> yield) {
      this.yield = Optional.of(yield);
    }
  }
}<|MERGE_RESOLUTION|>--- conflicted
+++ resolved
@@ -45,15 +45,7 @@
 import org.apache.hadoop.io.Text;
 import org.junit.Test;
 
-<<<<<<< HEAD
-import junit.framework.TestCase;
-
-public class SourceSwitchingIteratorTest extends TestCase {
-=======
-import com.google.common.base.Optional;
-
 public class SourceSwitchingIteratorTest {
->>>>>>> 851c2d13
 
   Key newKey(String row, String cf, String cq, long time) {
     return new Key(new Text(row), new Text(cf), new Text(cq), time);
