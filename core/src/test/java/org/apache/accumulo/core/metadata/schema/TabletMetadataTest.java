--- conflicted
+++ resolved
@@ -54,6 +54,7 @@
 import java.util.UUID;
 import java.util.concurrent.TimeUnit;
 import java.util.concurrent.atomic.AtomicBoolean;
+import java.util.stream.Collectors;
 import java.util.stream.Stream;
 
 import org.apache.accumulo.core.client.admin.TabletAvailability;
@@ -177,15 +178,10 @@
     assertEquals(tm.getFilesMap().values().stream().mapToLong(DataFileValue::getSize).sum(),
         tm.getFileSize());
     assertEquals(6L, tm.getFlushId().getAsLong());
-<<<<<<< HEAD
-    assertEquals(rowMap, tm.getKeyValues());
+    SortedMap<Key,Value> actualRowMap = tm.getKeyValues().stream().collect(
+        Collectors.toMap(Map.Entry::getKey, Map.Entry::getValue, (a, b) -> b, TreeMap::new));
+    assertEquals(rowMap, actualRowMap);
     assertEquals(Map.of(new StoredTabletFile(bf1), fateId1, new StoredTabletFile(bf2), fateId2),
-=======
-    TreeMap<Key,Value> actualRowMap = new TreeMap<>();
-    tm.getKeyValues().forEach(entry -> actualRowMap.put(entry.getKey(), entry.getValue()));
-    assertEquals(rowMap, actualRowMap);
-    assertEquals(Map.of(new StoredTabletFile(bf1), 56L, new StoredTabletFile(bf2), 59L),
->>>>>>> ef213b52
         tm.getLoaded());
     assertEquals(HostAndPort.fromParts("server1", 8555), tm.getLocation().getHostAndPort());
     assertEquals("s001", tm.getLocation().getSession());
@@ -415,15 +411,10 @@
     b.file(stf, new DataFileValue(0, 0, 0));
     b.log(LogEntry.fromPath("localhost+8020/" + UUID.randomUUID()));
     b.scan(stf);
-<<<<<<< HEAD
     b.loadedFile(stf, FateId.from(FateInstanceType.USER, UUID.randomUUID()));
     b.compacted(FateId.from(FateInstanceType.USER, UUID.randomUUID()));
     b.userCompactionsRequested(FateId.from(FateInstanceType.USER, UUID.randomUUID()));
-    b.keyValue(new Key(), new Value());
-=======
-    b.loadedFile(stf, 0L);
     b.keyValue(new AbstractMap.SimpleImmutableEntry<>(new Key(), new Value()));
->>>>>>> ef213b52
     var tm2 = b.build(EnumSet.allOf(ColumnType.class));
 
     assertEquals(1, tm2.getExternalCompactions().size());
@@ -443,9 +434,7 @@
     assertThrows(UnsupportedOperationException.class,
         () -> tm2.getLoaded().put(stf, FateId.from(FateInstanceType.USER, UUID.randomUUID())));
     assertEquals(1, tm2.getKeyValues().size());
-<<<<<<< HEAD
-    assertThrows(UnsupportedOperationException.class,
-        () -> tm2.getKeyValues().put(new Key(), new Value()));
+    assertThrows(UnsupportedOperationException.class, () -> tm2.getKeyValues().remove(null));
     assertEquals(1, tm2.getCompacted().size());
     assertThrows(UnsupportedOperationException.class,
         () -> tm2.getCompacted().add(FateId.from(FateInstanceType.USER, UUID.randomUUID())));
@@ -477,9 +466,6 @@
     tm = TabletMetadata.convertRow(toRowMap(mutation).entrySet().iterator(),
         EnumSet.of(USER_COMPACTION_REQUESTED), true, false);
     assertTrue(tm.getUserCompactionsRequested().isEmpty());
-=======
-    assertThrows(UnsupportedOperationException.class, () -> tm2.getKeyValues().remove(null));
->>>>>>> ef213b52
 
     // Column not fetched
     mutation = TabletColumnFamily.createPrevRowMutation(extent);
