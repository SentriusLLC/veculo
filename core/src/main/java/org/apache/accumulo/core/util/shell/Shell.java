--- conflicted
+++ resolved
@@ -225,21 +225,10 @@
         new OutputStreamWriter(System.out,
         System.getProperty("jline.WindowsTerminal.output.encoding", System.getProperty("file.encoding")))));
   }
-<<<<<<< HEAD
-
-  public Shell(ConsoleReader reader) {
-    super();
-    this.reader = reader;
-  }
-
-  public Shell(ConsoleReader reader, PrintWriter writer) {
-    this(reader);
-=======
-  
+
   public Shell(ConsoleReader reader, PrintWriter writer) {
     super();
     this.reader = reader;
->>>>>>> 4cc25caa
     this.writer = writer;
   }
 
