/*
 * Licensed to the Apache Software Foundation (ASF) under one
 * or more contributor license agreements.  See the NOTICE file
 * distributed with this work for additional information
 * regarding copyright ownership.  The ASF licenses this file
 * to you under the Apache License, Version 2.0 (the
 * "License"); you may not use this file except in compliance
 * with the License.  You may obtain a copy of the License at
 *
 *   https://www.apache.org/licenses/LICENSE-2.0
 *
 * Unless required by applicable law or agreed to in writing,
 * software distributed under the License is distributed on an
 * "AS IS" BASIS, WITHOUT WARRANTIES OR CONDITIONS OF ANY
 * KIND, either express or implied.  See the License for the
 * specific language governing permissions and limitations
 * under the License.
 */
package org.apache.accumulo.core.rpc.clients;

import static com.google.common.util.concurrent.Uninterruptibles.sleepUninterruptibly;
import static java.util.concurrent.TimeUnit.MILLISECONDS;

import org.apache.accumulo.core.client.AccumuloException;
import org.apache.accumulo.core.client.AccumuloSecurityException;
import org.apache.accumulo.core.clientImpl.ClientContext;
import org.apache.thrift.TException;
import org.apache.thrift.TServiceClient;
import org.apache.thrift.TServiceClientFactory;
import org.apache.thrift.protocol.TMultiplexedProtocol;
import org.apache.thrift.protocol.TProtocol;

public abstract class ThriftClientTypes<C extends TServiceClient> {

  public static final ClientServiceThriftClient CLIENT = new ClientServiceThriftClient("client");

  public static final CompactorServiceThriftClient COMPACTOR =
      new CompactorServiceThriftClient("compactor");

  public static final CompactionCoordinatorServiceThriftClient COORDINATOR =
      new CompactionCoordinatorServiceThriftClient("coordinator");

  public static final FateThriftClient FATE = new FateThriftClient("fate");

  public static final GCMonitorServiceThriftClient GC = new GCMonitorServiceThriftClient("gc");

  public static final ManagerThriftClient MANAGER = new ManagerThriftClient("mgr");

  public static final TabletServerThriftClient TABLET_SERVER =
      new TabletServerThriftClient("tserver");

  public static final TabletScanClientServiceThriftClient TABLET_SCAN =
      new TabletScanClientServiceThriftClient("scan");

<<<<<<< HEAD
  public static final TabletIngestClientServiceThriftClient TABLET_INGEST =
      new TabletIngestClientServiceThriftClient("ingest");

  public static final TabletManagementClientServiceThriftClient TABLET_MGMT =
      new TabletManagementClientServiceThriftClient("tablet");
=======
  public static final ServerProcessServiceThriftClient SERVER_PROCESS =
      new ServerProcessServiceThriftClient("process");
>>>>>>> f8fb8729

  /**
   * execute method with supplied client returning object of type R
   *
   * @param <R> return type
   * @param <C> client type
   */
  public interface Exec<R,C> {
    R execute(C client) throws TException;
  }

  /**
   * execute method with supplied client
   *
   * @param <C> client type
   */
  public interface ExecVoid<C> {
    void execute(C client) throws TException;
  }

  private final String serviceName;
  private final TServiceClientFactory<C> clientFactory;

  protected ThriftClientTypes(String serviceName, TServiceClientFactory<C> factory) {
    this.serviceName = serviceName;
    this.clientFactory = factory;
  }

  public final String getServiceName() {
    return serviceName;
  }

  public final TServiceClientFactory<C> getClientFactory() {
    return clientFactory;
  }

  public C getClient(TProtocol prot) {
    // All server side TProcessors are multiplexed. Wrap this protocol.
    return getClientFactory().getClient(new TMultiplexedProtocol(prot, getServiceName()));
  }

  public C getConnection(ClientContext context) {
    throw new UnsupportedOperationException("This method has not been implemented");
  }

  public C getConnectionWithRetry(ClientContext context) {
    while (true) {
      C result = getConnection(context);
      if (result != null) {
        return result;
      }
      sleepUninterruptibly(250, MILLISECONDS);
    }
  }

  public <R> R execute(ClientContext context, Exec<R,C> exec)
      throws AccumuloException, AccumuloSecurityException {
    throw new UnsupportedOperationException("This method has not been implemented");
  }

  public void executeVoid(ClientContext context, ExecVoid<C> exec)
      throws AccumuloException, AccumuloSecurityException {
    throw new UnsupportedOperationException("This method has not been implemented");
  }

  @Override
  public String toString() {
    return serviceName;
  }
}<|MERGE_RESOLUTION|>--- conflicted
+++ resolved
@@ -52,16 +52,14 @@
   public static final TabletScanClientServiceThriftClient TABLET_SCAN =
       new TabletScanClientServiceThriftClient("scan");
 
-<<<<<<< HEAD
   public static final TabletIngestClientServiceThriftClient TABLET_INGEST =
       new TabletIngestClientServiceThriftClient("ingest");
 
   public static final TabletManagementClientServiceThriftClient TABLET_MGMT =
       new TabletManagementClientServiceThriftClient("tablet");
-=======
+
   public static final ServerProcessServiceThriftClient SERVER_PROCESS =
       new ServerProcessServiceThriftClient("process");
->>>>>>> f8fb8729
 
   /**
    * execute method with supplied client returning object of type R
