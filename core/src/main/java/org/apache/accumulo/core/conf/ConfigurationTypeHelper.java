--- conflicted
+++ resolved
@@ -172,13 +172,8 @@
 
     try {
       instance = getClassInstance(context, clazzName, base);
-<<<<<<< HEAD
     } catch (RuntimeException | ReflectiveOperationException e) {
-      log.warn("Failed to load class {} in classloader context {}", clazzName, context, e);
-=======
-    } catch (RuntimeException | IOException | ReflectiveOperationException e) {
       log.error("Failed to load class {} in classloader context {}", clazzName, context, e);
->>>>>>> e3e4c26e
     }
 
     if (instance == null && defaultInstance != null) {
