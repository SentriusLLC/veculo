/*
 * Licensed to the Apache Software Foundation (ASF) under one
 * or more contributor license agreements.  See the NOTICE file
 * distributed with this work for additional information
 * regarding copyright ownership.  The ASF licenses this file
 * to you under the Apache License, Version 2.0 (the
 * "License"); you may not use this file except in compliance
 * with the License.  You may obtain a copy of the License at
 *
 *   https://www.apache.org/licenses/LICENSE-2.0
 *
 * Unless required by applicable law or agreed to in writing,
 * software distributed under the License is distributed on an
 * "AS IS" BASIS, WITHOUT WARRANTIES OR CONDITIONS OF ANY
 * KIND, either express or implied.  See the License for the
 * specific language governing permissions and limitations
 * under the License.
 */
package org.apache.accumulo.core.spi.compaction;

import static org.apache.accumulo.core.util.LazySingletons.GSON;

import java.lang.reflect.Field;
import java.net.URI;
import java.net.URISyntaxException;
import java.util.ArrayList;
import java.util.Arrays;
import java.util.Collection;
import java.util.Collections;
import java.util.Comparator;
import java.util.HashSet;
import java.util.List;
import java.util.Objects;
import java.util.Set;
import java.util.stream.Collectors;

import org.apache.accumulo.core.client.admin.compaction.CompactableFile;
import org.apache.accumulo.core.conf.ConfigurationTypeHelper;
import org.apache.accumulo.core.conf.Property;
import org.apache.accumulo.core.spi.common.ServiceEnvironment;
import org.apache.accumulo.core.util.compaction.CompactionJobPrioritizer;
import org.slf4j.Logger;
import org.slf4j.LoggerFactory;

import com.google.common.base.Preconditions;
import com.google.gson.JsonArray;
import com.google.gson.JsonElement;
import com.google.gson.JsonObject;
import com.google.gson.JsonParseException;

import edu.umd.cs.findbugs.annotations.SuppressFBWarnings;

/**
 * Finds the largest continuous set of small files that meet the compaction ratio and do not prevent
 * future compactions.
 *
 * <p>
 * The following configuration options are supported. Replace {@code <service>} with the name of the
 * compaction service you are configuring.
 *
 * <ul>
 * <li>{@code compaction.service.<service>.opts.executors} This is a json array of objects where
 * each object has the fields:
 * <table>
 * <caption>Default Compaction Planner Executor options</caption>
 * <tr>
 * <th>Field Name</th>
 * <th>Description</th>
 * </tr>
 * <tr>
 * <td>name</td>
 * <td>name or alias of the executor (required)</td>
 * </tr>
 * <tr>
 * <td>type</td>
 * <td>valid values 'internal' or 'external' (required)</td>
 * </tr>
 * <tr>
 * <td>maxSize</td>
 * <td>threshold sum of the input files (required for all but one of the configs)</td>
 * </tr>
 * <tr>
 * <td>numThreads</td>
 * <td>number of threads for this executor configuration (required for 'internal', cannot be
 * specified for 'external')</td>
 * </tr>
 * <tr>
 * <td>queue</td>
 * <td>name of the external compaction queue (required for 'external', cannot be specified for
 * 'internal')</td>
 * </tr>
 * </table>
 * <br>
 * Note: The "executors" option has been deprecated in 3.1 and will be removed in a future release.
 * This example uses the new `compaction.service` prefix. The property prefix
 * "tserver.compaction.major.service" has also been deprecated in 3.1 and will be removed in a
 * future release. The maxSize field determines the maximum size of compaction that will run on an
 * executor. The maxSize field can have a suffix of K,M,G for kilobytes, megabytes, or gigabytes and
 * represents the sum of the input files for a given compaction. One executor can have no max size
 * and it will run everything that is too large for the other executors. If all executors have a max
 * size, then system compactions will only run for compactions smaller than the largest max size.
 * User, chop, and selector compactions will always run, even if there is no executor for their
 * size. These compactions will run on the executor with the largest max size. The following example
 * value for this property will create 3 threads to run compactions of files whose file size sum is
 * less than 100M, 3 threads to run compactions of files whose file size sum is less than 500M, and
 * run all other compactions on Compactors configured to run compactions for Queue1:
 *
 * <pre>
 * {@code
 * [
 *  {"name":"small", "type": "internal", "maxSize":"100M","numThreads":3},
 *  {"name":"medium", "type": "internal", "maxSize":"500M","numThreads":3},
 *  {"name": "large", "type": "external", "queue", "Queue1"}
 * ]}
 * </pre>
 *
 * Note that the use of 'external' requires that the CompactionCoordinator and at least one
 * Compactor for Queue1 is running.
 * <li>{@code compaction.service.<service>.opts.maxOpen} This determines the maximum number of files
 * that will be included in a single compaction.
 * <li>{@code compaction.service.<service>.opts.queues} This is a json array of queue objects which
 * have the following fields:
 * <table>
 * <caption>Default Compaction Planner Queue options</caption>
 * <tr>
 * <th>Field Name</th>
 * <th>Description</th>
 * </tr>
 * <tr>
 * <td>name</td>
 * <td>name or alias of the queue (required)</td>
 * </tr>
 * <tr>
 * <td>maxSize</td>
 * <td>threshold sum of the input files (required for all but one of the configs)</td>
 * </tr>
 * </table>
 * <br>
 * This 'queues' object is used for defining external compaction queues without needing to use the
 * thread-based 'executors' property.
 * </ul>
 *
<<<<<<< HEAD
 * @since 3.1.0
=======
 * <p>
 * Starting with Accumulo 2.1.3, this plugin will use the table config option
 * {@code "table.file.max"}. When the following four conditions are met, then this plugin will try
 * to find a lower compaction ratio that will result in a compaction:
 * <ol>
 * <li>When a tablet has no compactions running</li>
 * <li>Its number of files exceeds table.file.max</li>
 * <li>System compactions are not finding anything to compact</li>
 * <li>No files are selected for user compaction</li>
 * </ol>
 * For example, given a tablet with 20 files, and table.file.max is 15 and no compactions are
 * planned. If the compaction ratio is set to 3, then this plugin will find the largest compaction
 * ratio less than 3 that results in a compaction.
 *
 *
 * @since 2.1.0
>>>>>>> 08628c01
 * @see org.apache.accumulo.core.spi.compaction
 */

public class DefaultCompactionPlanner implements CompactionPlanner {

  private final static Logger log = LoggerFactory.getLogger(DefaultCompactionPlanner.class);

  private static class ExecutorConfig {
    String type;
    String name;
    String maxSize;
    Integer numThreads;
    String queue;
  }

  private static class QueueConfig {
    String name;
    String maxSize;
  }

  private static class Executor {
    final CompactionExecutorId ceid;
    final Long maxSize;

    public Executor(CompactionExecutorId ceid, Long maxSize) {
      Preconditions.checkArgument(maxSize == null || maxSize > 0, "Invalid value for maxSize");
      this.ceid = Objects.requireNonNull(ceid, "Compaction ID is null");
      this.maxSize = maxSize;
    }

    Long getMaxSize() {
      return maxSize;
    }

    @Override
    public String toString() {
      return "[ceid=" + ceid + ", maxSize=" + maxSize + "]";
    }
  }

  private List<Executor> executors;
  private int maxFilesToCompact;

  @SuppressFBWarnings(value = {"UWF_UNWRITTEN_FIELD", "NP_UNWRITTEN_FIELD"},
      justification = "Field is written by Gson")
  @Override
  public void init(InitParameters params) {
    List<Executor> tmpExec = new ArrayList<>();
    String values;

    if (params.getOptions().containsKey("executors")
        && !params.getOptions().get("executors").isBlank()) {
      values = params.getOptions().get("executors");

      // Generate a list of fields from the desired object.
      final List<String> execFields = Arrays.stream(ExecutorConfig.class.getDeclaredFields())
          .map(Field::getName).collect(Collectors.toList());

      for (JsonElement element : GSON.get().fromJson(values, JsonArray.class)) {
        validateConfig(element, execFields, ExecutorConfig.class.getName());
        ExecutorConfig executorConfig = GSON.get().fromJson(element, ExecutorConfig.class);

        Long maxSize = executorConfig.maxSize == null ? null
            : ConfigurationTypeHelper.getFixedMemoryAsBytes(executorConfig.maxSize);
        CompactionExecutorId ceid;

        // If not supplied, GSON will leave type null. Default to internal
        if (executorConfig.type == null) {
          executorConfig.type = "internal";
        }

        switch (executorConfig.type) {
          case "internal":
            Preconditions.checkArgument(null == executorConfig.queue,
                "'queue' should not be specified for internal compactions");
            int numThreads = Objects.requireNonNull(executorConfig.numThreads,
                "'numThreads' must be specified for internal type");
            ceid = params.getExecutorManager().createExecutor(executorConfig.name, numThreads);
            break;
          case "external":
            Preconditions.checkArgument(null == executorConfig.numThreads,
                "'numThreads' should not be specified for external compactions");
            String queue = Objects.requireNonNull(executorConfig.queue,
                "'queue' must be specified for external type");
            ceid = params.getExecutorManager().getExternalExecutor(queue);
            break;
          default:
            throw new IllegalArgumentException("type must be 'internal' or 'external'");
        }
        tmpExec.add(new Executor(ceid, maxSize));
      }
    }

    if (params.getOptions().containsKey("queues") && !params.getOptions().get("queues").isBlank()) {
      values = params.getOptions().get("queues");

      // Generate a list of fields from the desired object.
      final List<String> queueFields = Arrays.stream(QueueConfig.class.getDeclaredFields())
          .map(Field::getName).collect(Collectors.toList());

      for (JsonElement element : GSON.get().fromJson(values, JsonArray.class)) {
        validateConfig(element, queueFields, QueueConfig.class.getName());
        QueueConfig queueConfig = GSON.get().fromJson(element, QueueConfig.class);

        Long maxSize = queueConfig.maxSize == null ? null
            : ConfigurationTypeHelper.getFixedMemoryAsBytes(queueConfig.maxSize);

        CompactionExecutorId ceid;
        String queue = Objects.requireNonNull(queueConfig.name, "'name' must be specified");
        ceid = params.getExecutorManager().getExternalExecutor(queue);
        tmpExec.add(new Executor(ceid, maxSize));
      }
    }

    if (tmpExec.size() < 1) {
      throw new IllegalStateException("No defined executors or queues for this planner");
    }

    tmpExec.sort(Comparator.comparing(Executor::getMaxSize,
        Comparator.nullsLast(Comparator.naturalOrder())));

    executors = List.copyOf(tmpExec);

    if (executors.stream().filter(e -> e.getMaxSize() == null).count() > 1) {
      throw new IllegalArgumentException(
          "Can only have one executor w/o a maxSize. " + params.getOptions().get("executors"));
    }

    // use the add method on the Set interface to check for duplicate maxSizes
    Set<Long> maxSizes = new HashSet<>();
    executors.forEach(e -> {
      if (!maxSizes.add(e.getMaxSize())) {
        throw new IllegalArgumentException(
            "Duplicate maxSize set in executors. " + params.getOptions().get("executors"));
      }
    });

    determineMaxFilesToCompact(params);
  }

  @SuppressWarnings("deprecation")
  private void determineMaxFilesToCompact(InitParameters params) {

    String maxOpen = params.getOptions().get("maxOpen");
    if (maxOpen == null) {
      maxOpen = Property.TSERV_COMPACTION_SERVICE_DEFAULT_MAX_OPEN.getDefaultValue();
      log.trace("default maxOpen not set, defaulting to {}", maxOpen);
    }
    this.maxFilesToCompact = Integer.parseInt(maxOpen);
  }

  private void validateConfig(JsonElement json, List<String> fields, String className) {

    JsonObject jsonObject = GSON.get().fromJson(json, JsonObject.class);

    List<String> objectProperties = new ArrayList<>(jsonObject.keySet());
    HashSet<String> classFieldNames = new HashSet<>(fields);

    if (!classFieldNames.containsAll(objectProperties)) {
      objectProperties.removeAll(classFieldNames);
      throw new JsonParseException(
          "Invalid fields: " + objectProperties + " provided for class: " + className);
    }
  }

  @Override
  public CompactionPlan makePlan(PlanningParameters params) {
    if (params.getCandidates().isEmpty()) {
      return params.createPlanBuilder().build();
    }

    Set<CompactableFile> filesCopy = new HashSet<>(params.getCandidates());

    long maxSizeToCompact = getMaxSizeToCompact(params.getKind());

    Collection<CompactableFile> group;
    if (params.getRunningCompactions().isEmpty()) {
      group =
          findDataFilesToCompact(filesCopy, params.getRatio(), maxFilesToCompact, maxSizeToCompact);

      if (!group.isEmpty() && group.size() < params.getCandidates().size()
          && params.getCandidates().size() <= maxFilesToCompact
          && (params.getKind() == CompactionKind.USER
              || params.getKind() == CompactionKind.SELECTOR)) {
        // USER and SELECTOR compactions must eventually compact all files. When a subset of files
        // that meets the compaction ratio is selected, look ahead and see if the next compaction
        // would also meet the compaction ratio. If not then compact everything to avoid doing
        // more than logarithmic work across multiple comapctions.

        filesCopy.removeAll(group);
        filesCopy.add(getExpected(group, 0));

        if (findDataFilesToCompact(filesCopy, params.getRatio(), maxFilesToCompact,
            maxSizeToCompact).isEmpty()) {
          // The next possible compaction does not meet the compaction ratio, so compact
          // everything.
          group = Set.copyOf(params.getCandidates());
        }

      }

    } else if (params.getKind() == CompactionKind.SYSTEM) {
      // This code determines if once the files compacting finish would they be included in a
      // compaction with the files smaller than them? If so, then wait for the running compaction
      // to complete.

      // The set of files running compactions may produce
      var expectedFiles = getExpected(params.getRunningCompactions());

      if (!Collections.disjoint(filesCopy, expectedFiles)) {
        throw new AssertionError();
      }

      filesCopy.addAll(expectedFiles);

      group =
          findDataFilesToCompact(filesCopy, params.getRatio(), maxFilesToCompact, maxSizeToCompact);

      if (!Collections.disjoint(group, expectedFiles)) {
        // file produced by running compaction will eventually compact with existing files, so
        // wait.
        group = Set.of();
      }
    } else {
      group = Set.of();
    }

<<<<<<< HEAD
    if (group.isEmpty()
        && (params.getKind() == CompactionKind.USER || params.getKind() == CompactionKind.SELECTOR)
        && params.getRunningCompactions().stream()
            .noneMatch(job -> job.getKind() == params.getKind())) {
      group = findMaximalRequiredSetToCompact(params.getCandidates(), maxFilesToCompact);
    }
=======
      if (group.isEmpty()) {

        if ((params.getKind() == CompactionKind.USER || params.getKind() == CompactionKind.SELECTOR
            || params.getKind() == CompactionKind.CHOP)
            && params.getRunningCompactions().stream()
                .noneMatch(job -> job.getKind() == params.getKind())) {
          group = findMaximalRequiredSetToCompact(params.getCandidates(), maxFilesToCompact);
        } else if (params.getKind() == CompactionKind.SYSTEM
            && params.getRunningCompactions().isEmpty()
            && params.getAll().size() == params.getCandidates().size()) {
          int maxTabletFiles = getMaxTabletFiles(
              params.getServiceEnvironment().getConfiguration(params.getTableId()));
          if (params.getAll().size() > maxTabletFiles) {
            // The tablet is above its max files, there are no compactions running, all files are
            // candidates for a system compaction, and no files were found to compact. Attempt to
            // find a set of files to compact by lowering the compaction ratio.
            group = findFilesToCompactWithLowerRatio(params, maxSizeToCompact, maxTabletFiles);
          }
        }
      }
>>>>>>> 08628c01

    if (group.isEmpty()) {
      return params.createPlanBuilder().build();
    } else {
      // determine which executor to use based on the size of the files
      var ceid = getExecutor(group);

      return params.createPlanBuilder().addJob(createPriority(params, group), ceid, group).build();
    }
  }

  static int getMaxTabletFiles(ServiceEnvironment.Configuration configuration) {
    int maxTabletFiles = Integer.parseInt(configuration.get(Property.TABLE_FILE_MAX.getKey()));
    if (maxTabletFiles <= 0) {
      maxTabletFiles =
          Integer.parseInt(configuration.get(Property.TSERV_SCAN_MAX_OPENFILES.getKey())) - 1;
    }
    return maxTabletFiles;
  }

  /**
   * Searches for the highest compaction ratio that is less than the configured ratio that will
   * lower the number of files.
   */
  private Collection<CompactableFile> findFilesToCompactWithLowerRatio(PlanningParameters params,
      long maxSizeToCompact, int maxTabletFiles) {
    double lowRatio = 1.0;
    double highRatio = params.getRatio();

    Preconditions.checkArgument(highRatio >= lowRatio);

    var candidates = Set.copyOf(params.getCandidates());
    Collection<CompactableFile> found = Set.of();

    int goalCompactionSize = candidates.size() - maxTabletFiles + 1;
    if (goalCompactionSize > maxFilesToCompact) {
      // The tablet is way over max tablet files, so multiple compactions will be needed. Therefore,
      // do not set a goal size for this compaction and find the largest compaction ratio that will
      // compact some set of files.
      goalCompactionSize = 0;
    }

    // Do a binary search of the compaction ratios.
    while (highRatio - lowRatio > .1) {
      double ratioToCheck = (highRatio - lowRatio) / 2 + lowRatio;

      // This is continually resorting the list of files in the following call, could optimize this
      var filesToCompact =
          findDataFilesToCompact(candidates, ratioToCheck, maxFilesToCompact, maxSizeToCompact);

      log.trace("Tried ratio {} and found {} {} {}", ratioToCheck, filesToCompact,
          filesToCompact.size() >= goalCompactionSize, goalCompactionSize);

      if (filesToCompact.isEmpty() || filesToCompact.size() < goalCompactionSize) {
        highRatio = ratioToCheck;
      } else {
        lowRatio = ratioToCheck;
        found = filesToCompact;
      }
    }

    if (found.isEmpty() && lowRatio == 1.0) {
      // in this case the data must be really skewed, operator intervention may be needed.
      log.warn(
          "Attempted to lower compaction ration from {} to {} for {} because there are {} files "
              + "and the max tablet files is {}, however no set of files to compact were found.",
          params.getRatio(), highRatio, params.getTableId(), params.getCandidates().size(),
          maxTabletFiles);
    }

    log.info(
        "For {} found {} files to compact lowering compaction ratio from {} to {} because the tablet "
            + "exceeded {} files, it had {}",
        params.getTableId(), found.size(), params.getRatio(), lowRatio, maxTabletFiles,
        params.getCandidates().size());

    return found;
  }

  private static short createPriority(PlanningParameters params,
      Collection<CompactableFile> group) {
    return CompactionJobPrioritizer.createPriority(params.getKind(), params.getAll().size(),
        group.size());
  }

  private long getMaxSizeToCompact(CompactionKind kind) {
    if (kind == CompactionKind.SYSTEM) {
      Long max = executors.get(executors.size() - 1).maxSize;
      if (max != null) {
        return max;
      }
    }
    return Long.MAX_VALUE;
  }

  private CompactableFile getExpected(Collection<CompactableFile> files, int count) {
    long size = files.stream().mapToLong(CompactableFile::getEstimatedSize).sum();
    try {
      return CompactableFile.create(
          new URI("hdfs://fake/accumulo/tables/adef/t-zzFAKEzz/FAKE-0000" + count + ".rf"), size,
          0);
    } catch (URISyntaxException e) {
      throw new IllegalStateException(e);
    }
  }

  /**
   * @return the expected files sizes for sets of compacting files.
   */
  private Set<CompactableFile> getExpected(Collection<CompactionJob> compacting) {

    Set<CompactableFile> expected = new HashSet<>();

    int count = 0;

    for (CompactionJob job : compacting) {
      count++;
      expected.add(getExpected(job.getFiles(), count));
    }

    return expected;
  }

  private static Collection<CompactableFile>
      findMaximalRequiredSetToCompact(Collection<CompactableFile> files, int maxFilesToCompact) {

    if (files.size() <= maxFilesToCompact) {
      return files;
    }

    List<CompactableFile> sortedFiles = sortByFileSize(files);

    int numToCompact = maxFilesToCompact;

    if (sortedFiles.size() > maxFilesToCompact && sortedFiles.size() < 2 * maxFilesToCompact) {
      // on the second to last compaction pass, compact the minimum amount of files possible
      numToCompact = sortedFiles.size() - maxFilesToCompact + 1;
    }

    return sortedFiles.subList(0, numToCompact);
  }

  static Collection<CompactableFile> findDataFilesToCompact(Set<CompactableFile> files,
      double ratio, int maxFilesToCompact, long maxSizeToCompact) {
    if (files.size() <= 1) {
      return Collections.emptySet();
    }

    // sort files from smallest to largest. So position 0 has the smallest file.
    List<CompactableFile> sortedFiles = sortByFileSize(files);

    int maxSizeIndex = sortedFiles.size();
    long sum = 0;
    for (int i = 0; i < sortedFiles.size(); i++) {
      sum += sortedFiles.get(i).getEstimatedSize();
      if (sum > maxSizeToCompact) {
        maxSizeIndex = i;
        break;
      }
    }

    if (maxSizeIndex < sortedFiles.size()) {
      sortedFiles = sortedFiles.subList(0, maxSizeIndex);
      if (sortedFiles.size() <= 1) {
        return Collections.emptySet();
      }
    }

    int windowStart = 0;
    int windowEnd = Math.min(sortedFiles.size(), maxFilesToCompact);

    while (windowEnd <= sortedFiles.size()) {
      var filesToCompact =
          findDataFilesToCompact(sortedFiles.subList(windowStart, windowEnd), ratio);
      if (!filesToCompact.isEmpty()) {
        return filesToCompact;
      }

      windowStart++;
      windowEnd++;
    }

    return Collections.emptySet();

  }

  /**
   * Find the largest set of contiguous small files that meet the compaction ratio. For a set of
   * file size like [101M,102M,103M,104M,4M,3M,3M,3M,3M], it would be nice compact the smaller files
   * [4M,3M,3M,3M,3M] followed by the larger ones. The reason to do the smaller ones first is to
   * more quickly reduce the number of files. However, all compactions should still follow the
   * compaction ratio in order to ensure the amount of data rewriting is logarithmic.
   *
   * <p>
   * A set of files meets the compaction ratio when the largestFileinSet * compactionRatio &lt;
   * sumOfFileSizesInSet. This algorithm grows the set of small files until it meets the compaction
   * ratio, then keeps growing it while it continues to meet the ratio. Once a set does not meet the
   * compaction ratio, the last set that did is returned. Growing the set of small files means
   * adding the smallest file not in the set.
   *
   * <p>
   * There is one caveat to the algorithm mentioned above, if a smaller set of files would prevent a
   * future compaction then do not select it. This code in this function performs a look ahead to
   * see if a candidate set will prevent future compactions.
   *
   * <p>
   * As an example of a small set of files that could prevent a future compaction, consider the
   * files sizes [100M,99M,33M,33M,33M,33M]. For a compaction ratio of 3, the set
   * [100M,99M,33M,33M,33M,33M] and [33M,33M,33M,33M] both meet the compaction ratio. If the set
   * [33M,33M,33M,33M] is compacted, then it will result in a tablet having [132M, 100M, 99M] which
   * does not meet the compaction ration. So in this case, choosing the set [33M,33M,33M,33M]
   * prevents a future compaction that could have occurred. This function will not choose the
   * smaller set because of it would prevent the future compaction.
   */
  private static Collection<CompactableFile>
      findDataFilesToCompact(List<CompactableFile> sortedFiles, double ratio) {

    int larsmaIndex = -1;
    long larsmaSum = Long.MIN_VALUE;

    // index into sortedFiles, everything at and below this index meets the compaction ratio
    int goodIndex = -1;

    long sum = sortedFiles.get(0).getEstimatedSize();

    for (int c = 1; c < sortedFiles.size(); c++) {
      long currSize = sortedFiles.get(c).getEstimatedSize();

      // ensure data is sorted
      Preconditions.checkArgument(currSize >= sortedFiles.get(c - 1).getEstimatedSize());

      sum += currSize;

      if (currSize * ratio < sum) {
        goodIndex = c;
      } else if (c - 1 == goodIndex) {
        // The previous file met the compaction ratio, but the current file does not. So all of the
        // previous files are candidates. However we must ensure that any candidate set produces a
        // file smaller than the next largest file in the next candidate set to ensure future
        // compactions are not prevented.
        if (larsmaIndex == -1 || larsmaSum > sortedFiles.get(goodIndex).getEstimatedSize()) {
          larsmaIndex = goodIndex;
          larsmaSum = sum - currSize;
        } else {
          break;
        }
      }
    }

    if (sortedFiles.size() - 1 == goodIndex
        && (larsmaIndex == -1 || larsmaSum > sortedFiles.get(goodIndex).getEstimatedSize())) {
      larsmaIndex = goodIndex;
    }

    if (larsmaIndex == -1) {
      return Collections.emptySet();
    }

    return sortedFiles.subList(0, larsmaIndex + 1);
  }

  CompactionExecutorId getExecutor(Collection<CompactableFile> files) {

    long size = files.stream().mapToLong(CompactableFile::getEstimatedSize).sum();

    for (Executor executor : executors) {
      if (executor.maxSize == null || size < executor.maxSize) {
        return executor.ceid;
      }
    }

    return executors.get(executors.size() - 1).ceid;
  }

  private static List<CompactableFile> sortByFileSize(Collection<CompactableFile> files) {
    ArrayList<CompactableFile> sortedFiles = new ArrayList<>(files);

    // sort from smallest file to largest
    Collections.sort(sortedFiles, Comparator.comparingLong(CompactableFile::getEstimatedSize)
        .thenComparing(CompactableFile::getUri));

    return sortedFiles;
  }
}<|MERGE_RESOLUTION|>--- conflicted
+++ resolved
@@ -140,9 +140,6 @@
  * thread-based 'executors' property.
  * </ul>
  *
-<<<<<<< HEAD
- * @since 3.1.0
-=======
  * <p>
  * Starting with Accumulo 2.1.3, this plugin will use the table config option
  * {@code "table.file.max"}. When the following four conditions are met, then this plugin will try
@@ -158,8 +155,7 @@
  * ratio less than 3 that results in a compaction.
  *
  *
- * @since 2.1.0
->>>>>>> 08628c01
+ * @since 3.1.0
  * @see org.apache.accumulo.core.spi.compaction
  */
 
@@ -387,35 +383,24 @@
       group = Set.of();
     }
 
-<<<<<<< HEAD
-    if (group.isEmpty()
-        && (params.getKind() == CompactionKind.USER || params.getKind() == CompactionKind.SELECTOR)
-        && params.getRunningCompactions().stream()
-            .noneMatch(job -> job.getKind() == params.getKind())) {
-      group = findMaximalRequiredSetToCompact(params.getCandidates(), maxFilesToCompact);
-    }
-=======
-      if (group.isEmpty()) {
-
-        if ((params.getKind() == CompactionKind.USER || params.getKind() == CompactionKind.SELECTOR
-            || params.getKind() == CompactionKind.CHOP)
-            && params.getRunningCompactions().stream()
-                .noneMatch(job -> job.getKind() == params.getKind())) {
-          group = findMaximalRequiredSetToCompact(params.getCandidates(), maxFilesToCompact);
-        } else if (params.getKind() == CompactionKind.SYSTEM
-            && params.getRunningCompactions().isEmpty()
-            && params.getAll().size() == params.getCandidates().size()) {
-          int maxTabletFiles = getMaxTabletFiles(
-              params.getServiceEnvironment().getConfiguration(params.getTableId()));
-          if (params.getAll().size() > maxTabletFiles) {
-            // The tablet is above its max files, there are no compactions running, all files are
-            // candidates for a system compaction, and no files were found to compact. Attempt to
-            // find a set of files to compact by lowering the compaction ratio.
-            group = findFilesToCompactWithLowerRatio(params, maxSizeToCompact, maxTabletFiles);
-          }
+    if (group.isEmpty()) {
+      if ((params.getKind() == CompactionKind.USER || params.getKind() == CompactionKind.SELECTOR)
+          && params.getRunningCompactions().stream()
+              .noneMatch(job -> job.getKind() == params.getKind())) {
+        group = findMaximalRequiredSetToCompact(params.getCandidates(), maxFilesToCompact);
+      } else if (params.getKind() == CompactionKind.SYSTEM
+          && params.getRunningCompactions().isEmpty()
+          && params.getAll().size() == params.getCandidates().size()) {
+        int maxTabletFiles =
+            getMaxTabletFiles(params.getServiceEnvironment().getConfiguration(params.getTableId()));
+        if (params.getAll().size() > maxTabletFiles) {
+          // The tablet is above its max files, there are no compactions running, all files are
+          // candidates for a system compaction, and no files were found to compact. Attempt to
+          // find a set of files to compact by lowering the compaction ratio.
+          group = findFilesToCompactWithLowerRatio(params, maxSizeToCompact, maxTabletFiles);
         }
       }
->>>>>>> 08628c01
+    }
 
     if (group.isEmpty()) {
       return params.createPlanBuilder().build();
