/*
 * Licensed to the Apache Software Foundation (ASF) under one or more
 * contributor license agreements.  See the NOTICE file distributed with
 * this work for additional information regarding copyright ownership.
 * The ASF licenses this file to You under the Apache License, Version 2.0
 * (the "License"); you may not use this file except in compliance with
 * the License.  You may obtain a copy of the License at
 *
 *     http://www.apache.org/licenses/LICENSE-2.0
 *
 * Unless required by applicable law or agreed to in writing, software
 * distributed under the License is distributed on an "AS IS" BASIS,
 * WITHOUT WARRANTIES OR CONDITIONS OF ANY KIND, either express or implied.
 * See the License for the specific language governing permissions and
 * limitations under the License.
 */
package org.apache.accumulo.core.iterators;

import java.io.IOException;
import java.io.Serializable;
import java.util.ArrayList;
import java.util.Collection;
import java.util.Collections;
import java.util.Comparator;
import java.util.HashMap;
import java.util.List;
import java.util.Map;
import java.util.Map.Entry;
import java.util.TreeMap;

import org.apache.accumulo.core.client.IteratorSetting;
import org.apache.accumulo.core.conf.AccumuloConfiguration;
import org.apache.accumulo.core.conf.Property;
import org.apache.accumulo.core.constraints.DefaultKeySizeConstraint;
import org.apache.accumulo.core.data.Key;
import org.apache.accumulo.core.data.KeyExtent;
import org.apache.accumulo.core.data.Range;
import org.apache.accumulo.core.data.thrift.IterInfo;
import org.apache.accumulo.core.iterators.system.SynchronizedIterator;
import org.apache.accumulo.core.iterators.user.VersioningIterator;
import org.apache.accumulo.core.tabletserver.thrift.IteratorConfig;
import org.apache.accumulo.core.tabletserver.thrift.TIteratorSetting;
import org.apache.accumulo.start.classloader.vfs.AccumuloVFSClassLoader;
import org.apache.hadoop.io.Writable;
import org.apache.hadoop.io.WritableComparable;
import org.apache.log4j.Logger;
import org.apache.thrift.TDeserializer;
import org.apache.thrift.TException;
import org.apache.thrift.TSerializer;
import org.apache.thrift.protocol.TBinaryProtocol;

import com.google.common.base.Preconditions;
public class IteratorUtil {
  
  private static final Logger log = Logger.getLogger(IteratorUtil.class);
  
  public static enum IteratorScope {
    majc, minc, scan;

    /**
     * Fetch the correct configuration key prefix for the given scope. Throws an
     * IllegalArgumentException if no property exists for the given scope.
     */
    public static Property getProperty(IteratorScope scope) {
      Preconditions.checkNotNull(scope);
      switch (scope) {
        case scan:
          return Property.TABLE_ITERATOR_SCAN_PREFIX;
        case minc:
          return Property.TABLE_ITERATOR_MINC_PREFIX;
        case majc:
          return Property.TABLE_ITERATOR_MAJC_PREFIX;
        default:
          throw new IllegalStateException("Could not find configuration property for IteratorScope");
      }
    }
  }
  
  public static class IterInfoComparator implements Comparator<IterInfo>, Serializable {
    private static final long serialVersionUID = 1L;

    @Override
    public int compare(IterInfo o1, IterInfo o2) {
      return (o1.priority < o2.priority ? -1 : (o1.priority == o2.priority ? 0 : 1));
    }
    
  }
  
  /**
   * Generate the initial (default) properties for a table
   * @param limitVersion
   *   include a VersioningIterator at priority 20 that retains a single version of a given K/V pair.
   * @return A map of Table properties
   */
  public static Map<String,String> generateInitialTableProperties(boolean limitVersion) {
    TreeMap<String,String> props = new TreeMap<String,String>();
    
    if (limitVersion) {
        for (IteratorScope iterScope : IteratorScope.values()) {
          props.put(Property.TABLE_ITERATOR_PREFIX + iterScope.name() + ".vers", "20," + VersioningIterator.class.getName());
          props.put(Property.TABLE_ITERATOR_PREFIX + iterScope.name() + ".vers.opt.maxVersions", "1");
        }
    }

    props.put(Property.TABLE_CONSTRAINT_PREFIX.toString() + "1", DefaultKeySizeConstraint.class.getName());

    return props;
  }
  
  public static int getMaxPriority(IteratorScope scope, AccumuloConfiguration conf) {
    List<IterInfo> iters = new ArrayList<IterInfo>();
    parseIterConf(scope, iters, new HashMap<String,Map<String,String>>(), conf);
    
    int max = 0;
    
    for (IterInfo iterInfo : iters) {
      if (iterInfo.priority > max)
        max = iterInfo.priority;
    }
    
    return max;
  }
  
<<<<<<< HEAD
  private static void parseIterConf(IteratorScope scope, List<IterInfo> iters, Map<String,Map<String,String>> allOptions, AccumuloConfiguration conf) {
    for (Entry<String,String> entry : conf.getAllPropertiesWithPrefix(Property.TABLE_ITERATOR_PREFIX).entrySet()) {

      String suffix = entry.getKey().substring(Property.TABLE_ITERATOR_PREFIX.getKey().length());
      String suffixSplit[] = suffix.split("\\.", 4);

      if (!suffixSplit[0].equals(scope.name())) {

        // do a sanity check to see if this is a valid scope
        boolean found = false;
        IteratorScope[] scopes = IteratorScope.values();
        for (IteratorScope s : scopes) {
          found = found || suffixSplit[0].equals(s.name());
        }

        if (!found) {
          log.warn("Option contains unknown scope: " + entry.getKey());
        }

        continue;
      }

      if (suffixSplit.length == 2) {
        String sa[] = entry.getValue().split(",");
        int prio = Integer.parseInt(sa[0]);
        String className = sa[1];
        iters.add(new IterInfo(prio, className, suffixSplit[1]));
      } else if (suffixSplit.length == 4 && suffixSplit[2].equals("opt")) {
        String iterName = suffixSplit[1];
        String optName = suffixSplit[3];

        Map<String,String> options = allOptions.get(iterName);
        if (options == null) {
          options = new HashMap<String,String>();
          allOptions.put(iterName, options);
        }

        options.put(optName, entry.getValue());

=======
  protected static void parseIterConf(IteratorScope scope, List<IterInfo> iters, Map<String,Map<String,String>> allOptions, AccumuloConfiguration conf) {
    final Property scopeProperty = IteratorScope.getProperty(scope);
    final String scopePropertyKey = scopeProperty.getKey();

    for (Entry<String,String> entry : conf.getAllPropertiesWithPrefix(scopeProperty).entrySet()) {
      String suffix = entry.getKey().substring(scopePropertyKey.length());
      String suffixSplit[] = suffix.split("\\.", 3);
      
      if (suffixSplit.length == 1) {
        String sa[] = entry.getValue().split(",");
        int prio = Integer.parseInt(sa[0]);
        String className = sa[1];
        iters.add(new IterInfo(prio, className, suffixSplit[0]));
      } else if (suffixSplit.length == 3 && suffixSplit[1].equals("opt")) {
        String iterName = suffixSplit[0];
        String optName = suffixSplit[2];
        
        Map<String,String> options = allOptions.get(iterName);
        if (options == null) {
          options = new HashMap<String,String>();
          allOptions.put(iterName, options);
        }
        
        options.put(optName, entry.getValue());
        
>>>>>>> b2fbc06e
      } else {
        log.warn("Unrecognizable option: " + entry.getKey());
      }
    }

    Collections.sort(iters, new IterInfoComparator());
  }
  
  public static String findIterator(IteratorScope scope, String className, AccumuloConfiguration conf, Map<String,String> opts) {
    ArrayList<IterInfo> iters = new ArrayList<IterInfo>();
    Map<String,Map<String,String>> allOptions = new HashMap<String,Map<String,String>>();
    
    parseIterConf(scope, iters, allOptions, conf);
    
    for (IterInfo iterInfo : iters)
      if (iterInfo.className.equals(className)) {
        Map<String,String> tmpOpts = allOptions.get(iterInfo.iterName);
        if (tmpOpts != null) {
          opts.putAll(tmpOpts);
        }
        return iterInfo.iterName;
      }
    
    return null;
  }
  
  public static <K extends WritableComparable<?>,V extends Writable> SortedKeyValueIterator<K,V> loadIterators(IteratorScope scope,
      SortedKeyValueIterator<K,V> source, KeyExtent extent, AccumuloConfiguration conf, IteratorEnvironment env) throws IOException {
    List<IterInfo> emptyList = Collections.emptyList();
    Map<String,Map<String,String>> emptyMap = Collections.emptyMap();
    return loadIterators(scope, source, extent, conf, emptyList, emptyMap, env);
  }
  
  public static <K extends WritableComparable<?>,V extends Writable> SortedKeyValueIterator<K,V> loadIterators(IteratorScope scope,
      SortedKeyValueIterator<K,V> source, KeyExtent extent, AccumuloConfiguration conf, List<IteratorSetting> iterators, IteratorEnvironment env)
      throws IOException {
    
    List<IterInfo> ssiList = new ArrayList<IterInfo>();
    Map<String,Map<String,String>> ssio = new HashMap<String,Map<String,String>>();
    
    for (IteratorSetting is : iterators) {
      ssiList.add(new IterInfo(is.getPriority(), is.getIteratorClass(), is.getName()));
      ssio.put(is.getName(), is.getOptions());
    }
    
    return loadIterators(scope, source, extent, conf, ssiList, ssio, env, true);
  }
  
  public static <K extends WritableComparable<?>,V extends Writable> SortedKeyValueIterator<K,V> loadIterators(IteratorScope scope,
      SortedKeyValueIterator<K,V> source, KeyExtent extent, AccumuloConfiguration conf, List<IterInfo> ssiList, Map<String,Map<String,String>> ssio,
      IteratorEnvironment env) throws IOException {
    return loadIterators(scope, source, extent, conf, ssiList, ssio, env, true);
  }
  
  public static <K extends WritableComparable<?>,V extends Writable> SortedKeyValueIterator<K,V> loadIterators(IteratorScope scope,
      SortedKeyValueIterator<K,V> source, KeyExtent extent, AccumuloConfiguration conf, List<IterInfo> ssiList, Map<String,Map<String,String>> ssio,
      IteratorEnvironment env, boolean useAccumuloClassLoader) throws IOException {
    List<IterInfo> iters = new ArrayList<IterInfo>(ssiList);
    Map<String,Map<String,String>> allOptions = new HashMap<String,Map<String,String>>();
    
    parseIterConf(scope, iters, allOptions, conf);
    
    for (Entry<String,Map<String,String>> entry : ssio.entrySet()) {
      if (entry.getValue() == null)
        continue;
      Map<String,String> options = allOptions.get(entry.getKey());
      if (options == null) {
        allOptions.put(entry.getKey(), entry.getValue());
      } else {
        options.putAll(entry.getValue());
      }
    }
    
    return loadIterators(source, iters, allOptions, env, useAccumuloClassLoader, conf.get(Property.TABLE_CLASSPATH));
  }
  
  @SuppressWarnings("unchecked")
  public static <K extends WritableComparable<?>,V extends Writable> SortedKeyValueIterator<K,V> loadIterators(SortedKeyValueIterator<K,V> source,
      Collection<IterInfo> iters, Map<String,Map<String,String>> iterOpts, IteratorEnvironment env, boolean useAccumuloClassLoader, String context)
      throws IOException {
    // wrap the source in a SynchronizedIterator in case any of the additional configured iterators want to use threading
    SortedKeyValueIterator<K,V> prev = new SynchronizedIterator<K,V>(source);
    
    try {
      for (IterInfo iterInfo : iters) {
       
        Class<? extends SortedKeyValueIterator<K,V>> clazz;
        if (useAccumuloClassLoader){
          if (context != null && !context.equals(""))
            clazz = (Class<? extends SortedKeyValueIterator<K,V>>) AccumuloVFSClassLoader.getContextManager().loadClass(context, iterInfo.className,
                SortedKeyValueIterator.class);
          else
            clazz = (Class<? extends SortedKeyValueIterator<K,V>>) AccumuloVFSClassLoader.loadClass(iterInfo.className, SortedKeyValueIterator.class);
        }else{
          clazz = (Class<? extends SortedKeyValueIterator<K,V>>) Class.forName(iterInfo.className).asSubclass(SortedKeyValueIterator.class);
        }
        SortedKeyValueIterator<K,V> skvi = clazz.newInstance();
        
        Map<String,String> options = iterOpts.get(iterInfo.iterName);
        
        if (options == null)
          options = Collections.emptyMap();
        
        skvi.init(prev, options, env);
        prev = skvi;
      }
    } catch (ClassNotFoundException e) {
      log.error(e.toString());
      throw new IOException(e);
    } catch (InstantiationException e) {
      log.error(e.toString());
      throw new IOException(e);
    } catch (IllegalAccessException e) {
      log.error(e.toString());
      throw new IOException(e);
    }
    return prev;
  }
  
  public static Range maximizeStartKeyTimeStamp(Range range) {
    Range seekRange = range;
    
    if (range.getStartKey() != null && range.getStartKey().getTimestamp() != Long.MAX_VALUE) {
      Key seekKey = new Key(seekRange.getStartKey());
      seekKey.setTimestamp(Long.MAX_VALUE);
      seekRange = new Range(seekKey, true, range.getEndKey(), range.isEndKeyInclusive());
    }
    
    return seekRange;
  }
  
  public static Range minimizeEndKeyTimeStamp(Range range) {
    Range seekRange = range;
    
    if (range.getEndKey() != null && range.getEndKey().getTimestamp() != Long.MIN_VALUE) {
      Key seekKey = new Key(seekRange.getEndKey());
      seekKey.setTimestamp(Long.MIN_VALUE);
      seekRange = new Range(range.getStartKey(), range.isStartKeyInclusive(), seekKey, true);
    }
    
    return seekRange;
  }
  
  public static TIteratorSetting toTIteratorSetting(IteratorSetting is) {
    return new TIteratorSetting(is.getPriority(), is.getName(), is.getIteratorClass(), is.getOptions());
  }
  
  public static IteratorSetting toIteratorSetting(TIteratorSetting tis) {
    return new IteratorSetting(tis.getPriority(), tis.getName(), tis.getIteratorClass(), tis.getProperties());
  }

  public static IteratorConfig toIteratorConfig(List<IteratorSetting> iterators) {
    ArrayList<TIteratorSetting> tisList = new ArrayList<TIteratorSetting>();
    
    for (IteratorSetting iteratorSetting : iterators) {
      tisList.add(toTIteratorSetting(iteratorSetting));
    }
    
    return new IteratorConfig(tisList);
  }
  
  public static List<IteratorSetting> toIteratorSettings(IteratorConfig ic) {
    List<IteratorSetting> ret = new ArrayList<IteratorSetting>();
    for (TIteratorSetting tIteratorSetting : ic.getIterators()) {
      ret.add(toIteratorSetting(tIteratorSetting));
    }
    
    return ret;
  }

  public static byte[] encodeIteratorSettings(IteratorConfig iterators) {
    TSerializer tser = new TSerializer(new TBinaryProtocol.Factory());
    
    try {
      return tser.serialize(iterators);
    } catch (TException e) {
      throw new RuntimeException(e);
    }
  }
  
  public static byte[] encodeIteratorSettings(List<IteratorSetting> iterators) {
    return encodeIteratorSettings(toIteratorConfig(iterators));
  }


  public static List<IteratorSetting> decodeIteratorSettings(byte[] enc) {
    TDeserializer tdser = new TDeserializer(new TBinaryProtocol.Factory());
    IteratorConfig ic = new IteratorConfig();
    try {
      tdser.deserialize(ic, enc);
    } catch (TException e) {
      throw new RuntimeException(e);
    }
    return toIteratorSettings(ic);
  }
}<|MERGE_RESOLUTION|>--- conflicted
+++ resolved
@@ -121,47 +121,6 @@
     return max;
   }
   
-<<<<<<< HEAD
-  private static void parseIterConf(IteratorScope scope, List<IterInfo> iters, Map<String,Map<String,String>> allOptions, AccumuloConfiguration conf) {
-    for (Entry<String,String> entry : conf.getAllPropertiesWithPrefix(Property.TABLE_ITERATOR_PREFIX).entrySet()) {
-
-      String suffix = entry.getKey().substring(Property.TABLE_ITERATOR_PREFIX.getKey().length());
-      String suffixSplit[] = suffix.split("\\.", 4);
-
-      if (!suffixSplit[0].equals(scope.name())) {
-
-        // do a sanity check to see if this is a valid scope
-        boolean found = false;
-        IteratorScope[] scopes = IteratorScope.values();
-        for (IteratorScope s : scopes) {
-          found = found || suffixSplit[0].equals(s.name());
-        }
-
-        if (!found) {
-          log.warn("Option contains unknown scope: " + entry.getKey());
-        }
-
-        continue;
-      }
-
-      if (suffixSplit.length == 2) {
-        String sa[] = entry.getValue().split(",");
-        int prio = Integer.parseInt(sa[0]);
-        String className = sa[1];
-        iters.add(new IterInfo(prio, className, suffixSplit[1]));
-      } else if (suffixSplit.length == 4 && suffixSplit[2].equals("opt")) {
-        String iterName = suffixSplit[1];
-        String optName = suffixSplit[3];
-
-        Map<String,String> options = allOptions.get(iterName);
-        if (options == null) {
-          options = new HashMap<String,String>();
-          allOptions.put(iterName, options);
-        }
-
-        options.put(optName, entry.getValue());
-
-=======
   protected static void parseIterConf(IteratorScope scope, List<IterInfo> iters, Map<String,Map<String,String>> allOptions, AccumuloConfiguration conf) {
     final Property scopeProperty = IteratorScope.getProperty(scope);
     final String scopePropertyKey = scopeProperty.getKey();
@@ -187,7 +146,6 @@
         
         options.put(optName, entry.getValue());
         
->>>>>>> b2fbc06e
       } else {
         log.warn("Unrecognizable option: " + entry.getKey());
       }
