/*
 * Licensed to the Apache Software Foundation (ASF) under one or more
 * contributor license agreements.  See the NOTICE file distributed with
 * this work for additional information regarding copyright ownership.
 * The ASF licenses this file to You under the Apache License, Version 2.0
 * (the "License"); you may not use this file except in compliance with
 * the License.  You may obtain a copy of the License at
 *
 *     http://www.apache.org/licenses/LICENSE-2.0
 *
 * Unless required by applicable law or agreed to in writing, software
 * distributed under the License is distributed on an "AS IS" BASIS,
 * WITHOUT WARRANTIES OR CONDITIONS OF ANY KIND, either express or implied.
 * See the License for the specific language governing permissions and
 * limitations under the License.
 */
package org.apache.accumulo.core.iterators;

import java.io.IOException;
import java.io.Serializable;
import java.util.ArrayList;
import java.util.Collection;
import java.util.Collections;
import java.util.Comparator;
import java.util.HashMap;
import java.util.List;
import java.util.Map;
import java.util.Map.Entry;
import java.util.Set;
import java.util.TreeMap;

import org.apache.accumulo.core.client.IteratorSetting;
import org.apache.accumulo.core.conf.AccumuloConfiguration;
import org.apache.accumulo.core.conf.Property;
import org.apache.accumulo.core.constraints.DefaultKeySizeConstraint;
import org.apache.accumulo.core.data.Key;
import org.apache.accumulo.core.data.Range;
import org.apache.accumulo.core.data.impl.KeyExtent;
import org.apache.accumulo.core.data.thrift.IterInfo;
import org.apache.accumulo.core.iterators.system.SynchronizedIterator;
import org.apache.accumulo.core.iterators.user.VersioningIterator;
import org.apache.accumulo.core.tabletserver.thrift.IteratorConfig;
import org.apache.accumulo.core.tabletserver.thrift.TIteratorSetting;
import org.apache.accumulo.start.classloader.vfs.AccumuloVFSClassLoader;
import org.apache.hadoop.io.Writable;
import org.apache.hadoop.io.WritableComparable;
import org.apache.thrift.TDeserializer;
import org.apache.thrift.TException;
import org.apache.thrift.TSerializer;
import org.apache.thrift.protocol.TBinaryProtocol;
import org.slf4j.Logger;
import org.slf4j.LoggerFactory;

import com.google.common.base.Preconditions;

public class IteratorUtil {

  private static final Logger log = LoggerFactory.getLogger(IteratorUtil.class);

  /**
   * Even though this type is not in a public API package, its used by methods in the public API. Therefore it should be treated as public API and should not
   * reference any non public API types. Also this type can not be moved.
   */
  public static enum IteratorScope {
    majc, minc, scan;

    /**
     * Fetch the correct configuration key prefix for the given scope. Throws an IllegalArgumentException if no property exists for the given scope.
     *
     * @deprecated since 1.7.0 This method returns a type that is not part of the public API and is not guaranteed to be stable. The method was deprecated to
     *             discourage its use.
     */
    @Deprecated
    public static Property getProperty(IteratorScope scope) {
      return IteratorUtil.getProperty(scope);
    }
  }

  public static class IterInfoComparator implements Comparator<IterInfo>, Serializable {
    private static final long serialVersionUID = 1L;

    @Override
    public int compare(IterInfo o1, IterInfo o2) {
      return (o1.priority < o2.priority ? -1 : (o1.priority == o2.priority ? 0 : 1));
    }

  }

  /**
   * Fetch the correct configuration key prefix for the given scope. Throws an IllegalArgumentException if no property exists for the given scope.
   */
  static Property getProperty(IteratorScope scope) {
    Preconditions.checkNotNull(scope);
    switch (scope) {
      case scan:
        return Property.TABLE_ITERATOR_SCAN_PREFIX;
      case minc:
        return Property.TABLE_ITERATOR_MINC_PREFIX;
      case majc:
        return Property.TABLE_ITERATOR_MAJC_PREFIX;
      default:
        throw new IllegalStateException("Could not find configuration property for IteratorScope");
    }
  }

  /**
   * Generate the initial (default) properties for a table
   *
   * @param limitVersion
   *          include a VersioningIterator at priority 20 that retains a single version of a given K/V pair.
   * @return A map of Table properties
   */
  public static Map<String,String> generateInitialTableProperties(boolean limitVersion) {
    TreeMap<String,String> props = new TreeMap<String,String>();

    if (limitVersion) {
      for (IteratorScope iterScope : IteratorScope.values()) {
        props.put(Property.TABLE_ITERATOR_PREFIX + iterScope.name() + ".vers", "20," + VersioningIterator.class.getName());
        props.put(Property.TABLE_ITERATOR_PREFIX + iterScope.name() + ".vers.opt.maxVersions", "1");
      }
    }

    props.put(Property.TABLE_CONSTRAINT_PREFIX.toString() + "1", DefaultKeySizeConstraint.class.getName());

    return props;
  }

  public static void mergeIteratorConfig(List<IterInfo> destList, Map<String,Map<String,String>> destOpts, List<IterInfo> tableIters,
      Map<String,Map<String,String>> tableOpts, List<IterInfo> ssi, Map<String,Map<String,String>> ssio) {
    destList.addAll(tableIters);
    destList.addAll(ssi);
    Collections.sort(destList, new IterInfoComparator());

    Set<Entry<String,Map<String,String>>> es = tableOpts.entrySet();
    for (Entry<String,Map<String,String>> entry : es) {
      if (entry.getValue() == null) {
        destOpts.put(entry.getKey(), null);
      } else {
        destOpts.put(entry.getKey(), new HashMap<String,String>(entry.getValue()));
      }
    }

    IteratorUtil.mergeOptions(ssio, destOpts);

  }

<<<<<<< HEAD
  protected static void parseIterConf(IteratorScope scope, List<IterInfo> iters, Map<String,Map<String,String>> allOptions, AccumuloConfiguration conf) {
    final Property scopeProperty = getProperty(scope);
=======
  public static void parseIterConf(IteratorScope scope, List<IterInfo> iters, Map<String,Map<String,String>> allOptions, AccumuloConfiguration conf) {
    final Property scopeProperty = IteratorScope.getProperty(scope);
>>>>>>> 21d2f615
    final String scopePropertyKey = scopeProperty.getKey();

    for (Entry<String,String> entry : conf.getAllPropertiesWithPrefix(scopeProperty).entrySet()) {
      String suffix = entry.getKey().substring(scopePropertyKey.length());
      String suffixSplit[] = suffix.split("\\.", 3);

      if (suffixSplit.length == 1) {
        String sa[] = entry.getValue().split(",");
        int prio = Integer.parseInt(sa[0]);
        String className = sa[1];
        iters.add(new IterInfo(prio, className, suffixSplit[0]));
      } else if (suffixSplit.length == 3 && suffixSplit[1].equals("opt")) {
        String iterName = suffixSplit[0];
        String optName = suffixSplit[2];

        Map<String,String> options = allOptions.get(iterName);
        if (options == null) {
          options = new HashMap<String,String>();
          allOptions.put(iterName, options);
        }

        options.put(optName, entry.getValue());

      } else {
        log.warn("Unrecognizable option: " + entry.getKey());
      }
    }

    Collections.sort(iters, new IterInfoComparator());
  }

  public static <K extends WritableComparable<?>,V extends Writable> SortedKeyValueIterator<K,V> loadIterators(IteratorScope scope,
      SortedKeyValueIterator<K,V> source, KeyExtent extent, AccumuloConfiguration conf, IteratorEnvironment env) throws IOException {
    List<IterInfo> emptyList = Collections.emptyList();
    Map<String,Map<String,String>> emptyMap = Collections.emptyMap();
    return loadIterators(scope, source, extent, conf, emptyList, emptyMap, env);
  }

  public static <K extends WritableComparable<?>,V extends Writable> SortedKeyValueIterator<K,V> loadIterators(IteratorScope scope,
      SortedKeyValueIterator<K,V> source, KeyExtent extent, AccumuloConfiguration conf, List<IteratorSetting> iterators, IteratorEnvironment env)
      throws IOException {

    List<IterInfo> ssiList = new ArrayList<IterInfo>();
    Map<String,Map<String,String>> ssio = new HashMap<String,Map<String,String>>();

    for (IteratorSetting is : iterators) {
      ssiList.add(new IterInfo(is.getPriority(), is.getIteratorClass(), is.getName()));
      ssio.put(is.getName(), is.getOptions());
    }

    return loadIterators(scope, source, extent, conf, ssiList, ssio, env, true);
  }

  public static <K extends WritableComparable<?>,V extends Writable> SortedKeyValueIterator<K,V> loadIterators(IteratorScope scope,
      SortedKeyValueIterator<K,V> source, KeyExtent extent, AccumuloConfiguration conf, List<IterInfo> ssiList, Map<String,Map<String,String>> ssio,
      IteratorEnvironment env) throws IOException {
    return loadIterators(scope, source, extent, conf, ssiList, ssio, env, true);
  }

  public static <K extends WritableComparable<?>,V extends Writable> SortedKeyValueIterator<K,V> loadIterators(IteratorScope scope,
      SortedKeyValueIterator<K,V> source, KeyExtent extent, AccumuloConfiguration conf, List<IterInfo> ssiList, Map<String,Map<String,String>> ssio,
      IteratorEnvironment env, boolean useAccumuloClassLoader) throws IOException {
    List<IterInfo> iters = new ArrayList<IterInfo>(ssiList);
    Map<String,Map<String,String>> allOptions = new HashMap<String,Map<String,String>>();

    parseIterConf(scope, iters, allOptions, conf);

    mergeOptions(ssio, allOptions);

    return loadIterators(source, iters, allOptions, env, useAccumuloClassLoader, conf.get(Property.TABLE_CLASSPATH));
  }

  private static void mergeOptions(Map<String,Map<String,String>> ssio, Map<String,Map<String,String>> allOptions) {
    for (Entry<String,Map<String,String>> entry : ssio.entrySet()) {
      if (entry.getValue() == null)
        continue;
      Map<String,String> options = allOptions.get(entry.getKey());
      if (options == null) {
        allOptions.put(entry.getKey(), entry.getValue());
      } else {
        options.putAll(entry.getValue());
      }
    }
  }

  public static <K extends WritableComparable<?>,V extends Writable> SortedKeyValueIterator<K,V> loadIterators(SortedKeyValueIterator<K,V> source,
      Collection<IterInfo> iters, Map<String,Map<String,String>> iterOpts, IteratorEnvironment env, boolean useAccumuloClassLoader, String context)
      throws IOException {
    return loadIterators(source, iters, iterOpts, env, useAccumuloClassLoader, context, null);
  }

  public static <K extends WritableComparable<?>,V extends Writable> SortedKeyValueIterator<K,V> loadIterators(SortedKeyValueIterator<K,V> source,
      Collection<IterInfo> iters, Map<String,Map<String,String>> iterOpts, IteratorEnvironment env, boolean useAccumuloClassLoader, String context,
      Map<String,Class<? extends SortedKeyValueIterator<K,V>>> classCache) throws IOException {
    // wrap the source in a SynchronizedIterator in case any of the additional configured iterators want to use threading
    SortedKeyValueIterator<K,V> prev = new SynchronizedIterator<K,V>(source);

    try {
      for (IterInfo iterInfo : iters) {

        Class<? extends SortedKeyValueIterator<K,V>> clazz = null;
        if (classCache != null) {
          clazz = classCache.get(iterInfo.className);

          if (clazz == null) {
            clazz = loadClass(useAccumuloClassLoader, context, iterInfo);
            classCache.put(iterInfo.className, clazz);
          }
        } else {
          clazz = loadClass(useAccumuloClassLoader, context, iterInfo);
        }

        SortedKeyValueIterator<K,V> skvi = clazz.newInstance();

        Map<String,String> options = iterOpts.get(iterInfo.iterName);

        if (options == null)
          options = Collections.emptyMap();

        skvi.init(prev, options, env);
        prev = skvi;
      }
    } catch (ClassNotFoundException e) {
      log.error(e.toString());
      throw new IOException(e);
    } catch (InstantiationException e) {
      log.error(e.toString());
      throw new IOException(e);
    } catch (IllegalAccessException e) {
      log.error(e.toString());
      throw new IOException(e);
    }
    return prev;
  }

  @SuppressWarnings("unchecked")
  private static <K extends WritableComparable<?>,V extends Writable> Class<? extends SortedKeyValueIterator<K,V>> loadClass(boolean useAccumuloClassLoader,
      String context, IterInfo iterInfo) throws ClassNotFoundException, IOException {
    Class<? extends SortedKeyValueIterator<K,V>> clazz;
    if (useAccumuloClassLoader) {
      if (context != null && !context.equals(""))
        clazz = (Class<? extends SortedKeyValueIterator<K,V>>) AccumuloVFSClassLoader.getContextManager().loadClass(context, iterInfo.className,
            SortedKeyValueIterator.class);
      else
        clazz = (Class<? extends SortedKeyValueIterator<K,V>>) AccumuloVFSClassLoader.loadClass(iterInfo.className, SortedKeyValueIterator.class);
    } else {
      clazz = (Class<? extends SortedKeyValueIterator<K,V>>) Class.forName(iterInfo.className).asSubclass(SortedKeyValueIterator.class);
    }
    return clazz;
  }

  public static Range maximizeStartKeyTimeStamp(Range range) {
    Range seekRange = range;

    if (range.getStartKey() != null && range.getStartKey().getTimestamp() != Long.MAX_VALUE) {
      Key seekKey = new Key(seekRange.getStartKey());
      seekKey.setTimestamp(Long.MAX_VALUE);
      seekRange = new Range(seekKey, true, range.getEndKey(), range.isEndKeyInclusive());
    }

    return seekRange;
  }

  public static Range minimizeEndKeyTimeStamp(Range range) {
    Range seekRange = range;

    if (range.getEndKey() != null && range.getEndKey().getTimestamp() != Long.MIN_VALUE) {
      Key seekKey = new Key(seekRange.getEndKey());
      seekKey.setTimestamp(Long.MIN_VALUE);
      seekRange = new Range(range.getStartKey(), range.isStartKeyInclusive(), seekKey, true);
    }

    return seekRange;
  }

  public static TIteratorSetting toTIteratorSetting(IteratorSetting is) {
    return new TIteratorSetting(is.getPriority(), is.getName(), is.getIteratorClass(), is.getOptions());
  }

  public static IteratorSetting toIteratorSetting(TIteratorSetting tis) {
    return new IteratorSetting(tis.getPriority(), tis.getName(), tis.getIteratorClass(), tis.getProperties());
  }

  public static IteratorConfig toIteratorConfig(List<IteratorSetting> iterators) {
    ArrayList<TIteratorSetting> tisList = new ArrayList<TIteratorSetting>();

    for (IteratorSetting iteratorSetting : iterators) {
      tisList.add(toTIteratorSetting(iteratorSetting));
    }

    return new IteratorConfig(tisList);
  }

  public static List<IteratorSetting> toIteratorSettings(IteratorConfig ic) {
    List<IteratorSetting> ret = new ArrayList<IteratorSetting>();
    for (TIteratorSetting tIteratorSetting : ic.getIterators()) {
      ret.add(toIteratorSetting(tIteratorSetting));
    }

    return ret;
  }

  public static byte[] encodeIteratorSettings(IteratorConfig iterators) {
    TSerializer tser = new TSerializer(new TBinaryProtocol.Factory());

    try {
      return tser.serialize(iterators);
    } catch (TException e) {
      throw new RuntimeException(e);
    }
  }

  public static byte[] encodeIteratorSettings(List<IteratorSetting> iterators) {
    return encodeIteratorSettings(toIteratorConfig(iterators));
  }

  public static List<IteratorSetting> decodeIteratorSettings(byte[] enc) {
    TDeserializer tdser = new TDeserializer(new TBinaryProtocol.Factory());
    IteratorConfig ic = new IteratorConfig();
    try {
      tdser.deserialize(ic, enc);
    } catch (TException e) {
      throw new RuntimeException(e);
    }
    return toIteratorSettings(ic);
  }
}<|MERGE_RESOLUTION|>--- conflicted
+++ resolved
@@ -136,7 +136,7 @@
       if (entry.getValue() == null) {
         destOpts.put(entry.getKey(), null);
       } else {
-        destOpts.put(entry.getKey(), new HashMap<String,String>(entry.getValue()));
+        destOpts.put(entry.getKey(), new HashMap<>(entry.getValue()));
       }
     }
 
@@ -144,13 +144,8 @@
 
   }
 
-<<<<<<< HEAD
-  protected static void parseIterConf(IteratorScope scope, List<IterInfo> iters, Map<String,Map<String,String>> allOptions, AccumuloConfiguration conf) {
+  public static void parseIterConf(IteratorScope scope, List<IterInfo> iters, Map<String,Map<String,String>> allOptions, AccumuloConfiguration conf) {
     final Property scopeProperty = getProperty(scope);
-=======
-  public static void parseIterConf(IteratorScope scope, List<IterInfo> iters, Map<String,Map<String,String>> allOptions, AccumuloConfiguration conf) {
-    final Property scopeProperty = IteratorScope.getProperty(scope);
->>>>>>> 21d2f615
     final String scopePropertyKey = scopeProperty.getKey();
 
     for (Entry<String,String> entry : conf.getAllPropertiesWithPrefix(scopeProperty).entrySet()) {
