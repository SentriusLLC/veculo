--- conflicted
+++ resolved
@@ -451,16 +451,7 @@
 
     wLock.lock();
     try {
-<<<<<<< HEAD
-      for (TabletLocation cacheEntry : metaCache.values()) {
-        if (cacheEntry.getTserverLocation().equals(server)) {
-          badExtents.add(cacheEntry.getExtent());
-          invalidatedCount++;
-        }
-      }
-=======
       badServers.add(server);
->>>>>>> 7d51553d
     } finally {
       wLock.unlock();
     }
@@ -754,9 +745,9 @@
         var locationIterator = metaCache.values().iterator();
         while (locationIterator.hasNext()) {
           TabletLocation cacheEntry = locationIterator.next();
-          if (badServers.contains(cacheEntry.tablet_location)) {
+          if (badServers.contains(cacheEntry.getTserverLocation())) {
             locationIterator.remove();
-            lookups.add(cacheEntry.tablet_extent.toMetaRange());
+            lookups.add(cacheEntry.getExtent().toMetaRange());
             removedCount++;
           }
         }
