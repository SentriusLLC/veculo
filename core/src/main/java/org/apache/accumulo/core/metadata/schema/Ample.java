/*
 * Licensed to the Apache Software Foundation (ASF) under one
 * or more contributor license agreements.  See the NOTICE file
 * distributed with this work for additional information
 * regarding copyright ownership.  The ASF licenses this file
 * to you under the Apache License, Version 2.0 (the
 * "License"); you may not use this file except in compliance
 * with the License.  You may obtain a copy of the License at
 *
 *   https://www.apache.org/licenses/LICENSE-2.0
 *
 * Unless required by applicable law or agreed to in writing,
 * software distributed under the License is distributed on an
 * "AS IS" BASIS, WITHOUT WARRANTIES OR CONDITIONS OF ANY
 * KIND, either express or implied.  See the License for the
 * specific language governing permissions and limitations
 * under the License.
 */
package org.apache.accumulo.core.metadata.schema;

import java.util.Collection;
import java.util.Iterator;
import java.util.Map;
import java.util.Objects;
import java.util.Set;
import java.util.UUID;
import java.util.function.Consumer;
import java.util.function.Predicate;
import java.util.stream.Stream;

import org.apache.accumulo.core.client.ConditionalWriter;
import org.apache.accumulo.core.client.admin.TabletHostingGoal;
import org.apache.accumulo.core.data.Key;
import org.apache.accumulo.core.data.Mutation;
import org.apache.accumulo.core.data.TableId;
import org.apache.accumulo.core.dataImpl.KeyExtent;
import org.apache.accumulo.core.gc.GcCandidate;
import org.apache.accumulo.core.gc.ReferenceFile;
import org.apache.accumulo.core.lock.ServiceLock;
import org.apache.accumulo.core.metadata.MetadataTable;
import org.apache.accumulo.core.metadata.ReferencedTabletFile;
import org.apache.accumulo.core.metadata.RootTable;
import org.apache.accumulo.core.metadata.ScanServerRefTabletFile;
import org.apache.accumulo.core.metadata.StoredTabletFile;
import org.apache.accumulo.core.metadata.TServerInstance;
import org.apache.accumulo.core.metadata.schema.TabletMetadata.ColumnType;
import org.apache.accumulo.core.metadata.schema.TabletMetadata.Location;
import org.apache.accumulo.core.tabletserver.log.LogEntry;
import org.apache.hadoop.io.Text;

/**
 * Accumulo Metadata Persistence Layer. Entry point and abstractions layer for reading and updating
 * persisted Accumulo metadata. This metadata may be stored in Zookeeper or in Accumulo system
 * tables.
 *
 * <p>
 * This interface seeks to satisfy the following goals.
 *
 * <ul>
 * <li>Provide a single entry point for all reading and writing of Accumulo Metadata.
 * <li>The root tablet persists its data in Zookeeper. Metadata tablets persist their data in root
 * tablet. All other tablets persist their data in the metadata table. This interface abstracts how
 * and where information for a tablet is actually persisted.
 * <li>Before the creation of this interface, many concurrent metadata table updates resulted in
 * separate synchronous RPCs. The design of this interface allows batching of metadata table updates
 * within a tablet server for cluster wide efficiencies. Batching is not required by
 * implementations, but the design of the interface makes it possible.
 * <li>Make code that updates Accumulo persistent metadata more concise. Before this interface
 * existed, there was a lot of redundant and verbose code for updating metadata.
 * <li>Reduce specialized code for the root tablet. Currently there is specialized code to manage
 * the root tablets files that is different from all other tablets. This interface is the beginning
 * of an effort to remove this specialized code. See #936
 * </ul>
 */
public interface Ample {

  /**
   * Accumulo is a distributed tree with three levels. This enum is used to communicate to Ample
   * that code is interested in operating on the metadata of a data level. Sometimes tables ids or
   * key extents are passed to Ample in lieu of a data level, in these cases the data level is
   * derived from the table id.
   */
  public enum DataLevel {
    ROOT(null, null),
    METADATA(RootTable.NAME, RootTable.ID),
    USER(MetadataTable.NAME, MetadataTable.ID);

    private final String table;
    private final TableId id;

    private DataLevel(String table, TableId id) {
      this.table = table;
      this.id = id;
    }

    /**
     * @return The name of the Accumulo table in which this data level stores its metadata.
     */
    public String metaTable() {
      if (table == null) {
        throw new UnsupportedOperationException();
      }
      return table;
    }

    /**
     * @return The Id of the Accumulo table in which this data level stores its metadata.
     */
    public TableId metaTableId() {
      if (id == null) {
        throw new UnsupportedOperationException();
      }
      return id;
    }

    public static DataLevel of(TableId tableId) {
      if (tableId.equals(RootTable.ID)) {
        return DataLevel.ROOT;
      } else if (tableId.equals(MetadataTable.ID)) {
        return DataLevel.METADATA;
      } else {
        return DataLevel.USER;
      }
    }
  }

  /**
   * Controls how Accumulo metadata is read. Currently this only impacts reading the root tablet
   * stored in Zookeeper. Reading data stored in the Accumulo metadata table is always immediate
   * consistency.
   */
  public enum ReadConsistency {
    /**
     * Read data in a way that is slower, but should always yield the latest data. In addition to
     * being slower, it's possible this read consistency can place higher load on shared resource
     * which can negatively impact an entire cluster.
     */
    IMMEDIATE,
    /**
     * Read data in a way that may be faster but may yield out of date data.
     */
    EVENTUAL
  }

  /**
   * Enables status based processing of GcCandidates.
   */
  public enum GcCandidateType {
    /**
     * Candidates which have corresponding file references still present in tablet metadata.
     */
    INUSE,
    /**
     * Candidates that have no matching file references and can be removed from the system.
     */
    VALID,
    /**
     * Candidates that are malformed.
     */
    INVALID
  }

  /**
   * Read a single tablets metadata. No checking is done for prev row, so it could differ. The
   * method will read the data using {@link ReadConsistency#IMMEDIATE}.
   *
   * @param extent Reads tablet metadata using the table id and end row from this extent.
   * @param colsToFetch What tablets columns to fetch. If empty, then everything is fetched.
   */
  default TabletMetadata readTablet(KeyExtent extent, ColumnType... colsToFetch) {
    return readTablet(extent, ReadConsistency.IMMEDIATE, colsToFetch);
  }

  /**
   * Read a single tablets metadata. No checking is done for prev row, so it could differ.
   *
   * @param extent Reads tablet metadata using the table id and end row from this extent.
   * @param readConsistency Controls how the data is read.
   * @param colsToFetch What tablets columns to fetch. If empty, then everything is fetched.
   */
  TabletMetadata readTablet(KeyExtent extent, ReadConsistency readConsistency,
      ColumnType... colsToFetch);

  /**
   * Entry point for reading multiple tablets' metadata. Generates a TabletsMetadata builder object
   * and assigns the AmpleImpl client to that builder object. This allows readTablets() to be called
   * from a ClientContext. Associated methods of the TabletsMetadata Builder class are used to
   * generate the metadata.
   */
  TabletsMetadata.TableOptions readTablets();

  /**
   * Initiates mutating a single tablets persistent metadata. No data is persisted until the
   * {@code mutate()} method is called on the returned object. If updating multiple tablets,
   * consider using {@link #mutateTablets()}
   *
   * @param extent Mutates a tablet that has this table id and end row. The prev end row is not
   *        considered or checked.
   */
  default TabletMutator mutateTablet(KeyExtent extent) {
    throw new UnsupportedOperationException();
  }

  /**
   * Use this when updating multiple tablets. Ensure the returns TabletsMutator is closed, or data
   * may not be persisted.
   */
  default TabletsMutator mutateTablets() {
    throw new UnsupportedOperationException();
  }

  /**
   * An entry point for updating tablets metadata using a conditional writer. The returned mutator
   * will buffer everything in memory until {@link ConditionalTabletsMutator#process()} is called.
   * If buffering everything in memory is undesirable, then consider using
   * {@link #conditionallyMutateTablets(Consumer)}
   *
   * @see ConditionalTabletMutator#submit(RejectionHandler)
   */
  default ConditionalTabletsMutator conditionallyMutateTablets() {
    throw new UnsupportedOperationException();
  }

  /**
   * An entry point for updating tablets metadata using a conditional writer asynchronously. This
   * will process conditional mutations in the background as they are added. The benefit of this
   * method over {@link #conditionallyMutateTablets()} is that it can avoid buffering everything in
   * memory. Using this method may also be faster as it allows tablet metadata scans and conditional
   * updates of tablets to run concurrently.
   *
   * @param resultsConsumer as conditional mutations are processed in the background their result is
   *        passed to this consumer. This consumer should be thread safe as it may be called from a
   *        different thread.
   * @return A conditional tablet mutator that will asynchronously report results. Closing this
   *         object will force everything to be processed and reported. The returned object is not
   *         thread safe and is only intended to be used by a single thread.
   * @see ConditionalTabletMutator#submit(RejectionHandler)
   */
  default AsyncConditionalTabletsMutator
      conditionallyMutateTablets(Consumer<ConditionalResult> resultsConsumer) {
    throw new UnsupportedOperationException();
  }

  default void putGcCandidates(TableId tableId, Collection<StoredTabletFile> candidates) {
    throw new UnsupportedOperationException();
  }

  /**
   * Unlike {@link #putGcCandidates(TableId, Collection)} this takes file and dir GC candidates.
   */
  default void putGcFileAndDirCandidates(TableId tableId, Collection<ReferenceFile> candidates) {
    throw new UnsupportedOperationException();
  }

  /**
   * Enum added to support unique candidate deletions in 2.1
   */
  default void deleteGcCandidates(DataLevel level, Collection<GcCandidate> candidates,
      GcCandidateType type) {
    throw new UnsupportedOperationException();
  }

  default Iterator<GcCandidate> getGcCandidates(DataLevel level) {
    throw new UnsupportedOperationException();
  }

  /**
   * Return an encoded delete marker Mutation to delete the specified TabletFile path. A
   * ReferenceFile is used for the parameter because the Garbage Collector is optimized to store a
   * directory for Tablet File. Otherwise, a {@link ReferencedTabletFile} object could be used. The
   * tabletFilePathToRemove is validated and normalized before creating the mutation.
   *
   * @param tabletFilePathToRemove String full path of the TabletFile
   * @return Mutation with encoded delete marker
   */
  default Mutation createDeleteMutation(ReferenceFile tabletFilePathToRemove) {
    throw new UnsupportedOperationException();
  }

  /**
   * This interface allows efficiently updating multiple tablets. Unless close is called, changes
   * may not be persisted.
   */
  public interface TabletsMutator extends AutoCloseable {
    TabletMutator mutateTablet(KeyExtent extent);

    @Override
    void close();
  }

  interface ConditionalResult {

    /**
     * This enum was created instead of using {@link ConditionalWriter.Status} because Ample has
     * automated handling for most of the statuses of the conditional writer and therefore only a
     * subset are expected to be passed out of Ample. This enum represents the subset that Ample
     * will actually return.
     */
    enum Status {
      ACCEPTED, REJECTED
    }

    /**
     * Returns the status of the conditional mutation or may return a computed status of ACCEPTED in
     * some cases, see {@link ConditionalTabletMutator#submit(RejectionHandler)} for details.
     */
    Status getStatus();

    KeyExtent getExtent();

    /**
     * This can only be called when {@link #getStatus()} returns something other than
     * {@link Status#ACCEPTED}. It reads that tablets metadata for a failed conditional mutation.
     * This can be used to see why it was not accepted.
     */
    TabletMetadata readMetadata();
  }

  interface AsyncConditionalTabletsMutator extends AutoCloseable {
    /**
     * @return A fluent interface to conditional mutating a tablet. Ensure you call
     *         {@link ConditionalTabletMutator#submit(RejectionHandler)} when finished.
     */
    OperationRequirements mutateTablet(KeyExtent extent);

    /**
     * Closing ensures that all mutations are processed and their results are reported.
     */
    @Override
    void close();
  }

  interface ConditionalTabletsMutator extends AsyncConditionalTabletsMutator {

    /**
     * After creating one or more conditional mutations using {@link #mutateTablet(KeyExtent)}, call
     * this method to process them using a {@link ConditionalWriter}
     *
     * @return The result from the {@link ConditionalWriter} of processing each tablet.
     */
    Map<KeyExtent,ConditionalResult> process();
  }

  /**
   * Interface for changing a tablets persistent data.
   */
  interface TabletUpdates<T> {
    T putPrevEndRow(Text per);

    T putFile(ReferencedTabletFile path, DataFileValue dfv);

    T putFile(StoredTabletFile path, DataFileValue dfv);

    T deleteFile(StoredTabletFile path);

    T putScan(StoredTabletFile path);

    T deleteScan(StoredTabletFile path);

    T putFlushId(long flushId);

    T putLocation(Location location);

    T deleteLocation(Location location);

    T putZooLock(String zookeeperRoot, ServiceLock zooLock);

    T putDirName(String dirName);

    T putWal(LogEntry logEntry);

    T deleteWal(String wal);

    T deleteWal(LogEntry logEntry);

    T putTime(MetadataTime time);

    T putBulkFile(ReferencedTabletFile bulkref, long tid);

    T deleteBulkFile(StoredTabletFile bulkref);

    T putSuspension(TServerInstance tserver, long suspensionTime);

<<<<<<< HEAD
    T deleteSuspension();

    T putExternalCompaction(ExternalCompactionId ecid, ExternalCompactionMetadata ecMeta);
=======
    TabletMutator deleteWal(LogEntry wal);
>>>>>>> f9897862

    T deleteExternalCompaction(ExternalCompactionId ecid);

    T putCompacted(long fateTxid);

    T deleteCompacted(long fateTxid);

    T putHostingGoal(TabletHostingGoal goal);

    T setHostingRequested();

    T deleteHostingRequested();

    T putOperation(TabletOperationId opId);

    T deleteOperation();

    T putSelectedFiles(SelectedFiles selectedFiles);

    T deleteSelectedFiles();

    /**
     * Deletes all the columns in the keys.
     *
     * @throws IllegalArgumentException if rows in keys do not match tablet row or column visibility
     *         is not empty
     */
    T deleteAll(Set<Key> keys);

    T setMerged();

    T deleteMerged();
  }

  interface TabletMutator extends TabletUpdates<TabletMutator> {
    /**
     * This method persist (or queues for persisting) previous put and deletes against this object.
     * Unless this method is called, previous calls will never be persisted. The purpose of this
     * method is to prevent partial changes in the case of an exception.
     *
     * <p>
     * Implementors of this interface should ensure either all requested changes are persisted or
     * none.
     *
     * <p>
     * After this method is called, calling any method on this object will result in an exception.
     */
    void mutate();
  }

  /**
   * A tablet operation is a mutually exclusive action that is running against a tablet. Its very
   * important that every conditional mutation specifies requirements about operations in order to
   * satisfy the mutual exclusion goal. This interface forces those requirements to specified by
   * making it the only choice available before specifying other tablet requirements or mutations.
   *
   * @see MetadataSchema.TabletsSection.ServerColumnFamily#OPID_COLUMN
   */
  interface OperationRequirements {

    /**
     * This should be used to make changes to a hosted tablet and ensure the location is as
     * expected. Hosted tablets should unload when an operation id set, but can update their
     * metadata prior to unloading.
     *
     * @see MetadataSchema.TabletsSection.ServerColumnFamily#OPID_COLUMN
     */
    ConditionalTabletMutator requireLocation(Location location);

    /**
     * Require a specific operation with a unique id is present. This would be normally be called by
     * the code executing that operation.
     */
    ConditionalTabletMutator requireOperation(TabletOperationId operationId);

    /**
     * Require that no mutually exclusive operations are running against this tablet.
     */
    ConditionalTabletMutator requireAbsentOperation();

    /**
     * Require an entire tablet is absent, so the tablet row has no columns. If the entire tablet is
     * absent, then this implies the tablet operation is also absent so there is no need to specify
     * that.
     */
    ConditionalTabletMutator requireAbsentTablet();
  }

  /**
   * Convenience interface for handling conditional mutations with a status of REJECTED.
   */
  interface RejectionHandler extends Predicate<TabletMetadata> {

    /**
     * @return true if the handler should be called when a tablet no longer exists
     */
    default boolean callWhenTabletDoesNotExists() {
      return false;
    }

    /**
     * @return a RejectionHandler that considers that case where the tablet no longer exists as
     *         accepted.
     */
    static RejectionHandler acceptAbsentTablet() {
      return new Ample.RejectionHandler() {
        @Override
        public boolean callWhenTabletDoesNotExists() {
          return true;
        }

        @Override
        public boolean test(TabletMetadata tabletMetadata) {
          return tabletMetadata == null;
        }
      };
    }
  }

  interface ConditionalTabletMutator extends TabletUpdates<ConditionalTabletMutator> {

    /**
     * Require that a tablet has no future or current location set.
     */
    ConditionalTabletMutator requireAbsentLocation();

    /**
     * Require that a tablet currently has the specified future or current location.
     */
    ConditionalTabletMutator requireLocation(Location location);

    /**
     * Requires the tablet to have the specified hosting goal before any changes are made.
     */
    ConditionalTabletMutator requireHostingGoal(TabletHostingGoal tabletHostingGoal);

    /**
     * Requires the specified external compaction to exists
     */
    ConditionalTabletMutator requireCompaction(ExternalCompactionId ecid);

    /**
     * For the specified columns, requires the tablets metadata to be the same at the time of update
     * as what is in the passed in tabletMetadata object.
     */
    ConditionalTabletMutator requireSame(TabletMetadata tabletMetadata, ColumnType type,
        ColumnType... otherTypes);

    /**
     * <p>
     * Ample provides the following features on top of the conditional writer to help automate
     * handling of edges cases that arise when using the conditional writer.
     * <ul>
     * <li>Automatically resubmit conditional mutations with a status of
     * {@link org.apache.accumulo.core.client.ConditionalWriter.Status#UNKNOWN}.</li>
     * <li>When a mutation is rejected (status of
     * {@link org.apache.accumulo.core.client.ConditionalWriter.Status#REJECTED}) it will read the
     * tablets metadata and call the passed rejectionHandler to determine if the mutation should be
     * considered as accepted.</li>
     * <li>For status of
     * {@link org.apache.accumulo.core.client.ConditionalWriter.Status#INVISIBLE_VISIBILITY} and
     * {@link org.apache.accumulo.core.client.ConditionalWriter.Status#VIOLATED} ample will throw an
     * exception. This is done so that all code does not have to deal with these unexpected
     * statuses.</li>
     * </ul>
     *
     * <p>
     * The motivation behind the rejectionHandler is to help sort things out when conditional
     * mutations are submitted twice and the subsequent submission is rejected even though the first
     * submission was accepted. There are two causes for this. First when a threads is running in
     * something like FATE it may submit a mutation and the thread dies before it sees the response.
     * Later FATE will run the code again for a second time, submitting a second mutation. The
     * second cause is ample resubmitting on unknown as mentioned above. Below are a few examples
     * that go over how Ample will handle these different situations.
     *
     * <h3>Example 1</h3>
     *
     * <ul>
     * <li>Conditional mutation CM1 with a condition requiring an absent location that sets a future
     * location is submitted. When its submitted to ample a rejectionHandler is set that checks the
     * future location.</li>
     * <li>Inside Ample CM1 is submitted to a conditional writer and returns a status of UNKNOWN,
     * but it actually succeeded. This could be caused by the mutation succeeding and the tablet
     * server dying just before it reports back.</li>
     * <li>Ample sees the UNKNOWN status and resubmits CM1 for a second time. Because the future
     * location was set, the mutation is returned to ample with a status of rejected by the
     * conditional writer.</li>
     * <li>Because the mutation was rejected, ample reads the tablet metadata and calls the
     * rejectionHandler. The rejectionHandler sees the future location was set and reports that
     * everything is ok, therefore ample reports the status as ACCEPTED.</li>
     * </ul>
     *
     * <h3>Example 2</h3>
     *
     * <ul>
     * <li>Conditional mutation CM2 with a condition requiring an absent location that sets a future
     * location is submitted. When its submitted to ample a rejectionHandler is set that checks the
     * future location.</li>
     * <li>Inside Ample CM2 is submitted to a conditional writer and returns a status of UNKNOWN,
     * but it actually never made it to the tserver. This could be caused by the tablet server dying
     * just after a network connection was established to send the mutation.</li>
     * <li>Ample sees the UNKNOWN status and resubmits CM2 for a second time. There is no future
     * location set so the mutation is returned to ample with a status of accepted by the
     * conditional writer.</li>
     * <li>Because the mutation was accepted, ample never calls the rejectionHandler and returns it
     * as accepted.</li>
     * </ul>
     *
     * <h3>Example 3</h3>
     *
     * <ul>
     * <li>Conditional mutation CM3 with a condition requiring an absent operation that sets the
     * operation id to a fate transaction id is submitted. When it's submitted to ample a
     * rejectionHandler is set that checks if the operation id equals the fate transaction id.</li>
     * <li>The thread running the fate operation dies after submitting the mutation but before
     * seeing it was actually accepted.</li>
     * <li>Later fate creates an identical mutation to CM3, lets call it CM3.2, and resubmits it
     * with the same rejection handler.</li>
     * <li>CM3.2 is rejected because the operation id is not absent.</li>
     * <li>Because the mutation was rejected, ample calls the rejectionHandler. The rejectionHandler
     * sees in the tablet metadata that the operation id is its fate transaction id and reports back
     * true</li>
     * <li>When rejectionHandler reports true, ample reports the mutation as accepted.</li>
     * </ul>
     *
     * @param rejectionHandler if the conditional mutation comes back with a status of
     *        {@link org.apache.accumulo.core.client.ConditionalWriter.Status#REJECTED} then read
     *        the tablets metadata and apply this check to see if it should be considered as
     *        {@link org.apache.accumulo.core.client.ConditionalWriter.Status#ACCEPTED} in the
     *        return of {@link ConditionalTabletsMutator#process()}. The rejection handler is only
     *        called when a tablets metadata exists. If ample reads a tablet's metadata and the
     *        tablet no longer exists, then ample will not call the rejectionHandler with null
     *        (unless {@link RejectionHandler#callWhenTabletDoesNotExists()} returns true). It will
     *        let the rejected status carry forward in this case.
     */
    void submit(RejectionHandler rejectionHandler);
  }

  /**
   * Insert ScanServer references to Tablet files
   *
   * @param scanRefs set of scan server ref table file objects
   */
  default void putScanServerFileReferences(Collection<ScanServerRefTabletFile> scanRefs) {
    throw new UnsupportedOperationException();
  }

  /**
   * Get ScanServer references to Tablet files
   *
   * @return stream of scan server references
   */
  default Stream<ScanServerRefTabletFile> getScanServerFileReferences() {
    throw new UnsupportedOperationException();
  }

  /**
   * Delete the set of scan server references
   *
   * @param refsToDelete set of scan server references to delete
   */
  default void deleteScanServerFileReferences(Collection<ScanServerRefTabletFile> refsToDelete) {
    throw new UnsupportedOperationException();
  }

  /**
   * Delete scan server references for this server
   *
   * @param serverAddress address of server, cannot be null
   * @param serverSessionId server session id, cannot be null
   */
  default void deleteScanServerFileReferences(String serverAddress, UUID serverSessionId) {
    throw new UnsupportedOperationException();
  }

  /**
   * Create a Bulk Load In Progress flag in the metadata table
   *
   * @param path The bulk directory filepath
   * @param fateTxid The id of the Bulk Import Fate operation.
   */
  default void addBulkLoadInProgressFlag(String path, long fateTxid) {
    throw new UnsupportedOperationException();
  }

  /**
   * Remove a Bulk Load In Progress flag from the metadata table.
   *
   * @param path The bulk directory filepath
   */
  default void removeBulkLoadInProgressFlag(String path) {
    throw new UnsupportedOperationException();
  }

  interface Refreshes {
    static class RefreshEntry {
      private final ExternalCompactionId ecid;

      private final KeyExtent extent;
      private final TServerInstance tserver;

      public RefreshEntry(ExternalCompactionId ecid, KeyExtent extent, TServerInstance tserver) {
        this.ecid = Objects.requireNonNull(ecid);
        this.extent = Objects.requireNonNull(extent);
        this.tserver = Objects.requireNonNull(tserver);
      }

      public ExternalCompactionId getEcid() {
        return ecid;
      }

      public KeyExtent getExtent() {
        return extent;
      }

      public TServerInstance getTserver() {
        return tserver;
      }
    }

    void add(Collection<RefreshEntry> entries);

    void delete(Collection<RefreshEntry> entries);

    Stream<RefreshEntry> stream();
  }

  /**
   * Refresh entries in the metadata table are used to track hosted tablets that need to have their
   * metadata refreshed after a compaction. These entries ensure the refresh happens even in the
   * case of process death.
   */
  default Refreshes refreshes(DataLevel dataLevel) {
    throw new UnsupportedOperationException();
  }
}<|MERGE_RESOLUTION|>--- conflicted
+++ resolved
@@ -369,8 +369,6 @@
 
     T putWal(LogEntry logEntry);
 
-    T deleteWal(String wal);
-
     T deleteWal(LogEntry logEntry);
 
     T putTime(MetadataTime time);
@@ -381,13 +379,9 @@
 
     T putSuspension(TServerInstance tserver, long suspensionTime);
 
-<<<<<<< HEAD
     T deleteSuspension();
 
     T putExternalCompaction(ExternalCompactionId ecid, ExternalCompactionMetadata ecMeta);
-=======
-    TabletMutator deleteWal(LogEntry wal);
->>>>>>> f9897862
 
     T deleteExternalCompaction(ExternalCompactionId ecid);
 
