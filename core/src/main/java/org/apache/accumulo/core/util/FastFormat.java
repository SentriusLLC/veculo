--- conflicted
+++ resolved
@@ -16,22 +16,14 @@
  */
 package org.apache.accumulo.core.util;
 
-<<<<<<< HEAD
-import java.nio.charset.StandardCharsets;
-=======
-import static com.google.common.base.Charsets.UTF_8;
->>>>>>> 9b20a9d4
+import static java.nio.charset.StandardCharsets.UTF_8;
 
 public class FastFormat {
   // this 7 to 8 times faster than String.format("%s%06d",prefix, num)
   public static byte[] toZeroPaddedString(long num, int width, int radix, byte[] prefix) {
     byte ret[] = new byte[width + prefix.length];
     if (toZeroPaddedString(ret, 0, num, width, radix, prefix) != ret.length)
-<<<<<<< HEAD
-      throw new RuntimeException(" Did not format to expected width " + num + " " + width + " " + radix + " " + new String(prefix, StandardCharsets.UTF_8));
-=======
       throw new RuntimeException(" Did not format to expected width " + num + " " + width + " " + radix + " " + new String(prefix, UTF_8));
->>>>>>> 9b20a9d4
     return ret;
   }
   
