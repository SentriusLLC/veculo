--- conflicted
+++ resolved
@@ -146,20 +146,10 @@
 
   @Override
   public boolean validateOptions(Map<String,String> options) {
-<<<<<<< HEAD
     String o = options.get(NUM_SCANS_STRING_NAME);
     if (o != null && !NumberUtils.isNumber(o))
-      throw new IllegalArgumentException("bad integer " + NUM_SCANS_STRING_NAME + ":" + options.get(NUM_SCANS_STRING_NAME));
-=======
-    try {
-      String o = options.get(NUM_SCANS_STRING_NAME);
-      if (o != null)
-        Integer.parseInt(o);
-    } catch (Exception e) {
       throw new IllegalArgumentException(
-          "bad integer " + NUM_SCANS_STRING_NAME + ":" + options.get(NUM_SCANS_STRING_NAME), e);
-    }
->>>>>>> f4f43feb
+          "bad integer " + NUM_SCANS_STRING_NAME + ":" + options.get(NUM_SCANS_STRING_NAME));
     return true;
   }
 
