--- conflicted
+++ resolved
@@ -106,40 +106,16 @@
   }
 
   public static NamespacePermission getEquivalent(SystemPermission permission) {
-<<<<<<< HEAD
     return switch (permission) {
       case CREATE_TABLE -> NamespacePermission.CREATE_TABLE;
       case DROP_TABLE -> NamespacePermission.DROP_TABLE;
       case ALTER_TABLE -> NamespacePermission.ALTER_TABLE;
       case ALTER_NAMESPACE -> NamespacePermission.ALTER_NAMESPACE;
       case DROP_NAMESPACE -> NamespacePermission.DROP_NAMESPACE;
-      case GRANT -> NamespacePermission.ALTER_NAMESPACE;
+      case GRANT -> throw new IllegalArgumentException(
+          "SystemPermission.GRANT has no equivalent NamespacePermission. GRANT operations require special handling in SecurityOperation.");
       default -> null;
     };
-=======
-    switch (permission) {
-      case CREATE_TABLE:
-        return NamespacePermission.CREATE_TABLE;
-      case DROP_TABLE:
-        return NamespacePermission.DROP_TABLE;
-      case ALTER_TABLE:
-        return NamespacePermission.ALTER_TABLE;
-      case ALTER_NAMESPACE:
-        return NamespacePermission.ALTER_NAMESPACE;
-      case DROP_NAMESPACE:
-        return NamespacePermission.DROP_NAMESPACE;
-      case GRANT:
-        throw new IllegalArgumentException(
-            "SystemPermission.GRANT has no equivalent NamespacePermission. GRANT operations require special handling in SecurityOperation.");
-      case CREATE_NAMESPACE:
-      case CREATE_USER:
-      case DROP_USER:
-      case ALTER_USER:
-      case SYSTEM:
-      default:
-        return null;
-    }
->>>>>>> 5eb04ebc
   }
 
 }