--- conflicted
+++ resolved
@@ -18,9 +18,6 @@
  */
 package org.apache.accumulo.core.metrics;
 
-import org.slf4j.Logger;
-import org.slf4j.LoggerFactory;
-
 import io.micrometer.core.instrument.MeterRegistry;
 
 /**
@@ -29,776 +26,11 @@
  * Metrics2</a> framework. In 2.1.0 Accumulo migrated away from the Metrics2 framework to
  * <a href="https://micrometer.io/">Micrometer</a>. Micrometer suggests using a particular
  * <a href="https://micrometer.io/docs/concepts#_naming_meters">naming convention</a> for the
-<<<<<<< HEAD
- * metrics. The table below contains a mapping of the old to new metric names.
- * <table border="1">
- * <caption>Summary of Metric Changes</caption>
- * <tr>
- * <th>Old Name</th>
- * <th>Hadoop Metrics2 Type</th>
- * <th>New Name</th>
- * <th>Micrometer Type</th>
- * <th>Notes</th>
- * </tr>
- * <!-- general server metrics -->
- * <tr>
- * <td>N/A</td>
- * <td>N/A</td>
- * <td>{@value #METRICS_SERVER_IDLE}</td>
- * <td>Gauge</td>
- * <td>Indicates if the server is idle or not. The value will be 1 when idle and 0 when not idle.
- * <!-- compactor -->
- * <tr>
- * <td>N/A</td>
- * <td>N/A</td>
- * <td>{@value #METRICS_LOW_MEMORY}</td>
- * <td>Gauge</td>
- * <td>reports 1 when process memory usage is above threshold, 0 when memory is okay</td>
- * </tr>
- * <tr>
- * <td>N/A</td>
- * <td>N/A</td>
- * <td>{@value #METRICS_COMPACTOR_MAJC_STUCK}</td>
- * <td>LongTaskTimer</td>
- * <td></td>
- * </tr>
- * <tr>
- * <td>N/A</td>
- * <td>N/A</td>
- * <td>{@link #METRICS_COMPACTOR_JOB_PRIORITY_QUEUES}</td>
- * <td>Gauge</td>
- * <td></td>
- * </tr>
- * <tr>
- * <td>N/A</td>
- * <td>N/A</td>
- * <td>{@link #METRICS_COMPACTOR_JOB_PRIORITY_QUEUE_LENGTH}</td>
- * <td>Gauge</td>
- * <td></td>
- * </tr>
- * <tr>
- * <td>N/A</td>
- * <td>N/A</td>
- * <td>{@link #METRICS_COMPACTOR_JOB_PRIORITY_QUEUE_JOBS_PRIORITY}</td>
- * <td>Gauge</td>
- * <td></td>
- * </tr>
- * <tr>
- * <td>N/A</td>
- * <td>N/A</td>
- * <td>{@link #METRICS_COMPACTOR_JOB_PRIORITY_QUEUE_JOBS_QUEUED}</td>
- * <td>Gauge</td>
- * <td></td>
- * </tr>
- * <tr>
- * <td>N/A</td>
- * <td>N/A</td>
- * <td>{@link #METRICS_COMPACTOR_JOB_PRIORITY_QUEUE_JOBS_DEQUEUED}</td>
- * <td>Gauge</td>
- * <td></td>
- * </tr>
- * <tr>
- * <td>N/A</td>
- * <td>N/A</td>
- * <td>{@link #METRICS_COMPACTOR_JOB_PRIORITY_QUEUE_JOBS_REJECTED}</td>
- * <td>Gauge</td>
- * <td></td>
- * </tr>
- * <tr>
- * <td>N/A</td>
- * <td>N/A</td>
- * <td>{@value #METRICS_COMPACTOR_ENTRIES_READ}</td>
- * <td>FunctionCounter</td>
- * <td>Number of entries read by all threads performing compactions</td>
- * </tr>
- * <tr>
- * <td>N/A</td>
- * <td>N/A</td>
- * <td>{@value #METRICS_COMPACTOR_ENTRIES_WRITTEN}</td>
- * <td>FunctionCounter</td>
- * <td>Number of entries written by all threads performing compactions</td>
- * </tr>
- * <!-- fate -->
- * <tr>
- * <td>currentFateOps</td>
- * <td>Gauge</td>
- * <td>{@value #METRICS_FATE_OPS}</td>
- * <td>Gauge</td>
- * <td>Was previously named "accumulo.fate.ops.in.progress". Changed to better reflect what the
- * gauge is actually tracking which is all the current fate ops in any state.</td>
- * </tr>
- * <tr>
- * <td>FateTxOpType_{name}</td>
- * <td>Gauge</td>
- * <td>{@value #METRICS_FATE_TYPE_IN_PROGRESS}</td>
- * <td>Gauge</td>
- * <td>Previously there was a metric per operation type with the count of in-progress transactions
- * of that type. Now there is one metric and the type is in the tag op.type</td>
- * </tr>
- * <tr>
- * <td>totalFateOps</td>
- * <td>Gauge</td>
- * <td>{@value #METRICS_FATE_OPS_ACTIVITY}</td>
- * <td>Gauge</td>
- * <td></td>
- * </tr>
- * <tr>
- * <td>totalZkConnErrors</td>
- * <td>Gauge</td>
- * <td>{@value #METRICS_FATE_ERRORS}</td>
- * <td>Gauge</td>
- * <td></td>
- * </tr>
- * <tr>
- * <td>FateTxState_NEW</td>
- * <td>Gauge</td>
- * <td>{@value #METRICS_FATE_TX}</td>
- * <td>Gauge</td>
- * <td>The state is now in a tag: state=new</td>
- * </tr>
- * <tr>
- * <td>FateTxState_IN_PROGRESS</td>
- * <td>Gauge</td>
- * <td>{@value #METRICS_FATE_TX}</td>
- * <td>Gauge</td>
- * <td>The state is now in a tag: state=in.progress</td>
- * </tr>
- * <tr>
- * <td>FateTxState_FAILED_IN_PROGRESS</td>
- * <td>Gauge</td>
- * <td>{@value #METRICS_FATE_TX}</td>
- * <td>Gauge</td>
- * <td>The state is now in a tag: state=failed.in.progress</td>
- * </tr>
- * <tr>
- * <td>FateTxState_FAILED</td>
- * <td>Gauge</td>
- * <td>{@value #METRICS_FATE_TX}</td>
- * <td>Gauge</td>
- * <td>The state is now in a tag: state=failed</td>
- * </tr>
- * <tr>
- * <td>FateTxState_SUCCESSFUL</td>
- * <td>Gauge</td>
- * <td>{@value #METRICS_FATE_TX}</td>
- * <td>Gauge</td>
- * <td>The state is now in a tag: state=successful</td>
- * </tr>
- * <tr>
- * <td>FateTxState_UNKNOWN</td>
- * <td>Gauge</td>
- * <td>{@value #METRICS_FATE_TX}</td>
- * <td>Gauge</td>
- * <td>The state is now in a tag: state=unknown</td>
- * </tr>
- * <!-- garbage collection -->
- * <tr>
- * <td>AccGcStarted</td>
- * <td>Gauge</td>
- * <td>{@value #METRICS_GC_STARTED}</td>
- * <td>Gauge</td>
- * <td></td>
- * </tr>
- * <tr>
- * <td>AccGcFinished</td>
- * <td>Gauge</td>
- * <td>{@value #METRICS_GC_FINISHED}</td>
- * <td>Gauge</td>
- * <td></td>
- * </tr>
- * <tr>
- * <td>AccGcCandidates</td>
- * <td>Gauge</td>
- * <td>{@value #METRICS_GC_CANDIDATES}</td>
- * <td>Gauge</td>
- * <td></td>
- * </tr>
- * <tr>
- * <td>AccGcInUse</td>
- * <td>Gauge</td>
- * <td>{@value #METRICS_GC_IN_USE}</td>
- * <td>Gauge</td>
- * <td></td>
- * </tr>
- * <tr>
- * <td>AccGcDeleted</td>
- * <td>Gauge</td>
- * <td>{@value #METRICS_GC_DELETED}</td>
- * <td>Gauge</td>
- * <td></td>
- * </tr>
- * <tr>
- * <td>AccGcErrors</td>
- * <td>Gauge</td>
- * <td>{@value #METRICS_GC_ERRORS}</td>
- * <td>Gauge</td>
- * <td></td>
- * </tr>
- * <tr>
- * <td>AccGcWalStarted</td>
- * <td>Gauge</td>
- * <td>{@value #METRICS_GC_WAL_STARTED}</td>
- * <td>Gauge</td>
- * <td></td>
- * </tr>
- * <tr>
- * <td>AccGcWalFinished</td>
- * <td>Gauge</td>
- * <td>{@value #METRICS_GC_WAL_FINISHED}</td>
- * <td>Gauge</td>
- * <td></td>
- * </tr>
- * <tr>
- * <td>AccGcWalCandidates</td>
- * <td>Gauge</td>
- * <td>{@value #METRICS_GC_WAL_CANDIDATES}</td>
- * <td>Gauge</td>
- * <td></td>
- * </tr>
- * <tr>
- * <td>AccGcWalInUse</td>
- * <td>Gauge</td>
- * <td>{@value #METRICS_GC_WAL_IN_USE}</td>
- * <td>Gauge</td>
- * <td></td>
- * </tr>
- * <tr>
- * <td>AccGcWalDeleted</td>
- * <td>Gauge</td>
- * <td>{@value #METRICS_GC_WAL_DELETED}</td>
- * <td>Gauge</td>
- * <td></td>
- * </tr>
- * <tr>
- * <td>AccGcWalErrors</td>
- * <td>Gauge</td>
- * <td>{@value #METRICS_GC_WAL_ERRORS}</td>
- * <td>Gauge</td>
- * <td></td>
- * </tr>
- * <tr>
- * <td>AccGcPosOpDuration</td>
- * <td>Gauge</td>
- * <td>{@value #METRICS_GC_POST_OP_DURATION}</td>
- * <td>Gauge</td>
- * <td></td>
- * </tr>
- * <tr>
- * <td>AccGcRunCycleCount</td>
- * <td>Gauge</td>
- * <td>{@value #METRICS_GC_RUN_CYCLE}</td>
- * <td>Gauge</td>
- * <td></td>
- * </tr>
- * <!-- tablet server -->
- * <tr>
- * <td>entries</td>
- * <td>Gauge</td>
- * <td>{@value #METRICS_TSERVER_ENTRIES}</td>
- * <td>Gauge</td>
- * <td></td>
- * </tr>
- * <tr>
- * <td>entriesInMem</td>
- * <td>Gauge</td>
- * <td>{@value #METRICS_TSERVER_MEM_ENTRIES}</td>
- * <td>Gauge</td>
- * <td></td>
- * </tr>
- * <tr>
- * <td>activeMinCs</td>
- * <td>Gauge</td>
- * <td>{@value #METRICS_TSERVER_MINC_RUNNING}</td>
- * <td>Gauge</td>
- * <td></td>
- * </tr>
- * <tr>
- * <td>queuedMinCs</td>
- * <td>Gauge</td>
- * <td>{@value #METRICS_TSERVER_MINC_QUEUED}</td>
- * <td>Gauge</td>
- * <td></td>
- * </tr>
- * <tr>
- * <td>totalMinCs</td>
- * <td>Gauge</td>
- * <td>{@value #METRICS_TSERVER_MINC_TOTAL}</td>
- * <td>Gauge</td>
- * <td></td>
- * </tr>
- * <tr>
- * <td>onlineTablets</td>
- * <td>Gauge</td>
- * <td>{@value #METRICS_TSERVER_TABLETS_ONLINE}</td>
- * <td>Gauge</td>
- * <td></td>
- * </tr>
- * <tr>
- * <td></td>
- * <td></td>
- * <td>{@link #METRICS_TSERVER_TABLETS_ONLINE_ONDEMAND}</td>
- * <td>Gauge</td>
- * <td>Represents the number of on-demand tablets that are online</td>
- * </tr>
- * <tr>
- * <td></td>
- * <td></td>
- * <td>{@link #METRICS_TSERVER_TABLETS_ONDEMAND_UNLOADED_FOR_MEM}</td>
- * <td>Gauge</td>
- * <td>Represents the number of on-demand tablets that were unloaded due to low memory
- * condition</td>
- * </tr>
- * <tr>
- * <td>N/A</td>
- * <td>N/A</td>
- * <td>{@value #METRICS_TSERVER_TABLETS_LONG_ASSIGNMENTS}</td>
- * <td>Gauge</td>
- * <td></td>
- * </tr>
- * <tr>
- * <td>openingTablets</td>
- * <td>Gauge</td>
- * <td>{@value #METRICS_TSERVER_TABLETS_OPENING}</td>
- * <td>Gauge</td>
- * <td></td>
- * </tr>
- * <tr>
- * <td>unopenedTablets</td>
- * <td>Gauge</td>
- * <td>{@value #METRICS_TSERVER_TABLETS_UNOPENED}</td>
- * <td>Gauge</td>
- * <td></td>
- * </tr>
- * <tr>
- * <td>filesPerTablet</td>
- * <td>Gauge</td>
- * <td>{@value #METRICS_TSERVER_TABLETS_FILES}</td>
- * <td>Gauge</td>
- * <td></td>
- * </tr>
- * <tr>
- * <td>ingestRate</td>
- * <td>Gauge</td>
- * <td>{@value #METRICS_TSERVER_INGEST_MUTATIONS}</td>
- * <td>Gauge</td>
- * <td>Prior to 2.1.0 this metric was reported as a rate, it is now the count and the rate can be
- * derived</td>
- * </tr>
- * <tr>
- * <td>ingestByteRate</td>
- * <td>Gauge</td>
- * <td>{@value #METRICS_TSERVER_INGEST_BYTES}</td>
- * <td>Gauge</td>
- * <td>Prior to 2.1.0 this metric was reported as a rate, it is now the count and the rate can be
- * derived</td>
- * </tr>
- * <tr>
- * <td>holdTime</td>
- * <td>Gauge</td>
- * <td>{@value #METRICS_TSERVER_HOLD}</td>
- * <td>Gauge</td>
- * <td></td>
- * </tr>
- * <!-- scan server -->
- * <tr>
- * <td>N/A</td>
- * <td>N/A</td>
- * <td>{@value #METRICS_SCAN_RESERVATION_TOTAL_TIMER}</td>
- * <td>Timer</td>
- * <td>Time to reserve a tablets files for scan</td>
- * </tr>
- * <tr>
- * <td>N/A</td>
- * <td>N/A</td>
- * <td>{@value #METRICS_SCAN_BUSY_TIMEOUT_COUNTER}</td>
- * <td>Counter</td>
- * <td>Count of the scans where a busy timeout happened</td>
- * </tr>
- * <tr>
- * <td>N/A</td>
- * <td>N/A</td>
- * <td>{@value #METRICS_SCAN_TABLET_METADATA_CACHE}</td>
- * <td>Cache</td>
- * <td>scan server tablet cache metrics</td>
- * </tr>
- * <!-- scans -->
- * <tr>
- * <td>scan</td>
- * <td>Stat</td>
- * <td>{@value #METRICS_SCAN_TIMES}</td>
- * <td>Timer</td>
- * <td></td>
- * </tr>
- * <tr>
- * <td>N/A</td>
- * <td>N/A</td>
- * <td>{@value #METRICS_SCAN_OPEN_FILES}</td>
- * <td>Gauge</td>
- * <td></td>
- * </tr>
- * <tr>
- * <td>result</td>
- * <td>Stat</td>
- * <td>{@value #METRICS_SCAN_RESULTS}</td>
- * <td>Gauge</td>
- * <td></td>
- * </tr>
- * <tr>
- * <td>yield</td>
- * <td>Stat</td>
- * <td>{@value #METRICS_SCAN_YIELDS}</td>
- * <td>Gauge</td>
- * <td></td>
- * </tr>
- * <tr>
- * <td>N/A</td>
- * <td>N/A</td>
- * <td>{@value #METRICS_SCAN_START}</td>
- * <td>Counter</td>
- * <td></td>
- * </tr>
- * <tr>
- * <td>N/A</td>
- * <td>N/A</td>
- * <td>{@value #METRICS_SCAN_CONTINUE}</td>
- * <td>Counter</td>
- * <td></td>
- * </tr>
- * <tr>
- * <td>N/A</td>
- * <td>N/A</td>
- * <td>{@value #METRICS_SCAN_CLOSE}</td>
- * <td>Counter</td>
- * <td></td>
- * </tr>
- * <tr>
- * <td>queries</td>
- * <td>Gauge</td>
- * <td>{@value #METRICS_SCAN_QUERIES}</td>
- * <td>Gauge</td>
- * <td></td>
- * </tr>
- * <tr>
- * <td>scannedRate</td>
- * <td>Gauge</td>
- * <td>{@value #METRICS_SCAN_SCANNED_ENTRIES}</td>
- * <td>Gauge</td>
- * <td>Prior to 2.1.0 this metric was reported as a rate, it is now the count and the rate can be
- * derived</td>
- * </tr>
- * <tr>
- * <td>queryRate</td>
- * <td>Gauge</td>
- * <td>{@value #METRICS_SCAN_QUERY_SCAN_RESULTS}</td>
- * <td>Gauge</td>
- * <td>Prior to 2.1.0 this metric was reported as a rate, it is now the count and the rate can be
- * derived</td>
- * </tr>
- * <tr>
- * <td>queryByteRate</td>
- * <td>Gauge</td>
- * <td>{@value #METRICS_SCAN_QUERY_SCAN_RESULTS_BYTES}</td>
- * <td>Gauge</td>
- * <td>Prior to 2.1.0 this metric was reported as a rate, it is now the count and the rate can be
- * derived</td>
- * </tr>
- * <tr>
- * <td>N/A</td>
- * <td>N/A</td>
- * <td>{@value #METRICS_SCAN_ZOMBIE_THREADS}</td>
- * <td>Gauge</td>
- * <td></td>
- * </tr>
- * <!-- major compactions -->
- * <tr>
- * <td>{i|e}_{compactionServiceName}_{executor_name}_queued</td>
- * <td>Gauge</td>
- * <td>{@value #METRICS_MAJC_QUEUED}</td>
- * <td>Gauge</td>
- * <td>The compaction service information is in a tag:
- * id={i|e}_{compactionServiceName}_{executor_name}</td>
- * </tr>
- * <tr>
- * <td>{i|e}_{compactionServiceName}_{executor_name}_running</td>
- * <td>Gauge</td>
- * <td>{@value #METRICS_MAJC_RUNNING}</td>
- * <td>Gauge</td>
- * <td>The compaction service information is in a tag:
- * id={i|e}_{compactionServiceName}_{executor_name}</td>
- * </tr>
- * <tr>
- * <td></td>
- * <td></td>
- * <td>{@link #METRICS_MAJC_PAUSED}</td>
- * <td>Counter</td>
- * <td></td>
- * </tr>
- * <!-- minor compactions -->
- * <tr>
- * <td>Queue</td>
- * <td>Stat</td>
- * <td>{@value #METRICS_MINC_QUEUED}</td>
- * <td>Timer</td>
- * <td></td>
- * </tr>
- * <tr>
- * <td>Minc</td>
- * <td>Stat</td>
- * <td>{@value #METRICS_MINC_RUNNING}</td>
- * <td>Timer</td>
- * <td></td>
- * </tr>
- * <tr>
- * <td></td>
- * <td></td>
- * <td>{@value #METRICS_MINC_PAUSED}</td>
- * <td>Counter</td>
- * <td></td>
- * </tr>
- * <!-- Updates (ingest) -->
- * <tr>
- * <td>permissionErrors</td>
- * <td>Counter</td>
- * <td>{@value #METRICS_UPDATE_ERRORS}</td>
- * <td>Gauge</td>
- * <td>Type is stored in tag: type=permission</td>
- * </tr>
- * <tr>
- * <td>unknownTabletErrors</td>
- * <td>Counter</td>
- * <td>{@value #METRICS_UPDATE_ERRORS}</td>
- * <td>Gauge</td>
- * <td>Type is stored in tag: type=unknown.tablet</td>
- * </tr>
- * <tr>
- * <td>constraintViolations</td>
- * <td>Counter</td>
- * <td>{@value #METRICS_UPDATE_ERRORS}</td>
- * <td>Gauge</td>
- * <td>Type is stored in tag: type=constraint.violation</td>
- * </tr>
- * <tr>
- * <td>commitPrep</td>
- * <td>Stat</td>
- * <td>{@value #METRICS_UPDATE_COMMIT_PREP}</td>
- * <td>Timer</td>
- * <td></td>
- * </tr>
- * <tr>
- * <td>commitTime</td>
- * <td>Stat</td>
- * <td>{@value #METRICS_UPDATE_COMMIT}</td>
- * <td>Timer</td>
- * <td></td>
- * </tr>
- * <tr>
- * <td>waLogWriteTime</td>
- * <td>Stat</td>
- * <td>{@value #METRICS_UPDATE_WALOG_WRITE}</td>
- * <td>Timer</td>
- * <td></td>
- * </tr>
- * <tr>
- * <td>mutationArraysSize</td>
- * <td>Stat</td>
- * <td>{@value #METRICS_UPDATE_MUTATION_ARRAY_SIZE}</td>
- * <td>Distribution Summary</td>
- * <td></td>
- * </tr>
- * <!-- Thrift -->
- * <tr>
- * <td>idle</td>
- * <td>Stat</td>
- * <td>{@value #METRICS_THRIFT_IDLE}</td>
- * <td>Distribution Summary</td>
- * <td></td>
- * </tr>
- * <tr>
- * <td>execute</td>
- * <td>Stat</td>
- * <td>{@value #METRICS_THRIFT_EXECUTE}</td>
- * <td>Distribution Summary</td>
- * <td></td>
- * </tr>
- * <tr>
- * <td>N/A</td>
- * <td>N/A</td>
- * <td>{@link #METRICS_MANAGER_ROOT_TGW_ERRORS}</td>
- * <td>Gauge</td>
- * <td></td>
- * </tr>
- * <tr>
- * <td>N/A</td>
- * <td>N/A</td>
- * <td>{@link #METRICS_MANAGER_META_TGW_ERRORS}</td>
- * <td>Gauge</td>
- * <td></td>
- * </tr>
- * <tr>
- * <td>N/A</td>
- * <td>N/A</td>
- * <td>{@link #METRICS_MANAGER_COMPACTION_SVC_ERRORS}</td>
- * <td>Gauge</td>
- * <td></td>
- * </tr>
- * <tr>
- * <td>N/A</td>
- * <td>N/A</td>
- * <td>{@link #METRICS_MANAGER_USER_TGW_ERRORS}</td>
- * <td>Gauge</td>
- * <td></td>
- * </tr>
- * <!-- Balancing -->
- * <tr>
- * <td>N/A</td>
- * <td>N/A</td>
- * <td>{@value METRICS_MANAGER_BALANCER_MIGRATIONS_NEEDED}</td>
- * <td>Gauge</td>
- * <td>The number of migrations that need to complete before the system is balanced</td>
- * </tr>
- * </table>
-=======
  * metrics.
->>>>>>> 173a4479
  *
  * @since 2.1.0
  */
 public interface MetricsProducer {
-
-  Logger LOG = LoggerFactory.getLogger(MetricsProducer.class);
-
-<<<<<<< HEAD
-  String METRICS_LOW_MEMORY = "accumulo.detected.low.memory";
-  String METRICS_SERVER_IDLE = "accumulo.server.idle";
-
-  String METRICS_COMPACTOR_PREFIX = "accumulo.compactor.";
-  String METRICS_COMPACTOR_MAJC_STUCK = METRICS_COMPACTOR_PREFIX + "majc.stuck";
-  String METRICS_COMPACTOR_QUEUE_PREFIX = METRICS_COMPACTOR_PREFIX + "queue.";
-  String METRICS_COMPACTOR_JOB_PRIORITY_QUEUES = METRICS_COMPACTOR_QUEUE_PREFIX + "count";
-  String METRICS_COMPACTOR_JOB_PRIORITY_QUEUE_LENGTH = METRICS_COMPACTOR_QUEUE_PREFIX + "length";
-  String METRICS_COMPACTOR_JOB_PRIORITY_QUEUE_JOBS_DEQUEUED =
-      METRICS_COMPACTOR_QUEUE_PREFIX + "jobs.dequeued";
-  String METRICS_COMPACTOR_JOB_PRIORITY_QUEUE_JOBS_QUEUED =
-      METRICS_COMPACTOR_QUEUE_PREFIX + "jobs.queued";
-  String METRICS_COMPACTOR_JOB_PRIORITY_QUEUE_JOBS_REJECTED =
-      METRICS_COMPACTOR_QUEUE_PREFIX + "jobs.rejected";
-  String METRICS_COMPACTOR_JOB_PRIORITY_QUEUE_JOBS_PRIORITY =
-      METRICS_COMPACTOR_QUEUE_PREFIX + "jobs.priority";
-  String METRICS_COMPACTOR_ENTRIES_READ = METRICS_COMPACTOR_PREFIX + "entries.read";
-  String METRICS_COMPACTOR_ENTRIES_WRITTEN = METRICS_COMPACTOR_PREFIX + "entries.written";
-
-  String METRICS_FATE_PREFIX = "accumulo.fate.";
-  String METRICS_FATE_TYPE_IN_PROGRESS = METRICS_FATE_PREFIX + "ops.in.progress.by.type";
-  String METRICS_FATE_OPS = METRICS_FATE_PREFIX + "ops";
-  String METRICS_FATE_OPS_ACTIVITY = METRICS_FATE_PREFIX + "ops.activity";
-  String METRICS_FATE_ERRORS = METRICS_FATE_PREFIX + "errors";
-  String METRICS_FATE_TX = METRICS_FATE_PREFIX + "tx";
-
-  String METRICS_GC_PREFIX = "accumulo.gc.";
-  String METRICS_GC_STARTED = METRICS_GC_PREFIX + "started";
-  String METRICS_GC_FINISHED = METRICS_GC_PREFIX + "finished";
-  String METRICS_GC_CANDIDATES = METRICS_GC_PREFIX + "candidates";
-  String METRICS_GC_IN_USE = METRICS_GC_PREFIX + "in.use";
-  String METRICS_GC_DELETED = METRICS_GC_PREFIX + "deleted";
-  String METRICS_GC_ERRORS = METRICS_GC_PREFIX + "errors";
-  String METRICS_GC_WAL_STARTED = METRICS_GC_PREFIX + "wal.started";
-  String METRICS_GC_WAL_FINISHED = METRICS_GC_PREFIX + "wal.finished";
-  String METRICS_GC_WAL_CANDIDATES = METRICS_GC_PREFIX + "wal.candidates";
-  String METRICS_GC_WAL_IN_USE = METRICS_GC_PREFIX + "wal.in.use";
-  String METRICS_GC_WAL_DELETED = METRICS_GC_PREFIX + "wal.deleted";
-  String METRICS_GC_WAL_ERRORS = METRICS_GC_PREFIX + "wal.errors";
-  String METRICS_GC_POST_OP_DURATION = METRICS_GC_PREFIX + "post.op.duration";
-  String METRICS_GC_RUN_CYCLE = METRICS_GC_PREFIX + "run.cycle";
-
-  String METRICS_MANAGER_PREFIX = "accumulo.manager.";
-  String METRICS_MANAGER_ROOT_TGW_ERRORS = METRICS_MANAGER_PREFIX + "tabletmgmt.root.errors";
-  String METRICS_MANAGER_META_TGW_ERRORS = METRICS_MANAGER_PREFIX + "tabletmgmt.meta.errors";
-  String METRICS_MANAGER_USER_TGW_ERRORS = METRICS_MANAGER_PREFIX + "tabletmgmt.user.errors";
-  String METRICS_MANAGER_COMPACTION_SVC_ERRORS =
-      METRICS_MANAGER_PREFIX + "compaction.svc.misconfigured";
-
-  String METRICS_MAJC_PREFIX = "accumulo.compactions.majc.";
-  String METRICS_MAJC_QUEUED = METRICS_MAJC_PREFIX + "queued";
-  String METRICS_MAJC_RUNNING = METRICS_MAJC_PREFIX + "running";
-  String METRICS_MAJC_PAUSED = METRICS_MAJC_PREFIX + "paused";
-
-  String METRICS_MINC_PREFIX = "accumulo.tserver.compactions.minc.";
-  String METRICS_MINC_QUEUED = METRICS_MINC_PREFIX + "queued";
-  String METRICS_MINC_RUNNING = METRICS_MINC_PREFIX + "running";
-  String METRICS_MINC_PAUSED = METRICS_MINC_PREFIX + "paused";
-
-  String METRICS_SCAN_PREFIX = "accumulo.scan.";
-  String METRICS_SCAN_TIMES = METRICS_SCAN_PREFIX + "times";
-  String METRICS_SCAN_OPEN_FILES = METRICS_SCAN_PREFIX + "files.open";
-  String METRICS_SCAN_RESULTS = METRICS_SCAN_PREFIX + "result";
-  String METRICS_SCAN_YIELDS = METRICS_SCAN_PREFIX + "yields";
-  String METRICS_SCAN_START = METRICS_SCAN_PREFIX + "start";
-  String METRICS_SCAN_CONTINUE = METRICS_SCAN_PREFIX + "continue";
-  String METRICS_SCAN_CLOSE = METRICS_SCAN_PREFIX + "close";
-  String METRICS_SCAN_RESERVATION_TOTAL_TIMER = METRICS_SCAN_PREFIX + "reservation.total.timer";
-  String METRICS_SCAN_RESERVATION_WRITEOUT_TIMER =
-      METRICS_SCAN_PREFIX + "reservation.writeout.timer";
-  String METRICS_SCAN_BUSY_TIMEOUT_COUNTER = METRICS_SCAN_PREFIX + "busy.timeout.count";
-  String METRICS_SCAN_RESERVATION_CONFLICT_COUNTER =
-      METRICS_SCAN_PREFIX + "reservation.conflict.count";
-  String METRICS_SCAN_QUERIES = METRICS_SCAN_PREFIX + "queries";
-  String METRICS_SCAN_QUERY_SCAN_RESULTS = METRICS_SCAN_PREFIX + "query.results";
-  String METRICS_SCAN_QUERY_SCAN_RESULTS_BYTES = METRICS_SCAN_PREFIX + "query.results.bytes";
-  String METRICS_SCAN_SCANNED_ENTRIES = METRICS_SCAN_PREFIX + "query.scanned.entries";
-  String METRICS_SCAN_PAUSED_FOR_MEM = METRICS_SCAN_PREFIX + "paused.for.memory";
-  String METRICS_SCAN_RETURN_FOR_MEM = METRICS_SCAN_PREFIX + "return.early.for.memory";
-
-  String METRICS_SCAN_ZOMBIE_THREADS = METRICS_SCAN_PREFIX + "zombie.threads";
-  String METRICS_SCAN_TABLET_METADATA_CACHE = METRICS_SCAN_PREFIX + "tablet.metadata.cache";
-
-  String METRICS_TSERVER_PREFIX = "accumulo.tserver.";
-  String METRICS_TSERVER_ENTRIES = METRICS_TSERVER_PREFIX + "entries";
-  String METRICS_TSERVER_MEM_ENTRIES = METRICS_TSERVER_PREFIX + "entries.mem";
-  String METRICS_TSERVER_MINC_QUEUED = METRICS_TSERVER_PREFIX + "minc.queued";
-  String METRICS_TSERVER_MINC_RUNNING = METRICS_TSERVER_PREFIX + "minc.running";
-  String METRICS_TSERVER_MINC_TOTAL = METRICS_TSERVER_PREFIX + "minc.total";
-  String METRICS_TSERVER_TABLETS_LONG_ASSIGNMENTS =
-      METRICS_TSERVER_PREFIX + "tablets.assignments.warning";
-  String METRICS_TSERVER_TABLETS_ONLINE_ONDEMAND =
-      METRICS_TSERVER_PREFIX + "tablets.ondemand.online";
-  String METRICS_TSERVER_TABLETS_ONDEMAND_UNLOADED_FOR_MEM =
-      METRICS_TSERVER_PREFIX + "tablets.ondemand.unloaded.lowmem";
-  String METRICS_TSERVER_TABLETS_ONLINE = METRICS_TSERVER_PREFIX + "tablets.online";
-  String METRICS_TSERVER_TABLETS_OPENING = METRICS_TSERVER_PREFIX + "tablets.opening";
-  String METRICS_TSERVER_TABLETS_UNOPENED = METRICS_TSERVER_PREFIX + "tablets.unopened";
-  String METRICS_TSERVER_TABLETS_FILES = METRICS_TSERVER_PREFIX + "tablets.files";
-  String METRICS_TSERVER_HOLD = METRICS_TSERVER_PREFIX + "hold";
-  String METRICS_TSERVER_INGEST_MUTATIONS = METRICS_TSERVER_PREFIX + "ingest.mutations";
-  String METRICS_TSERVER_INGEST_BYTES = METRICS_TSERVER_PREFIX + "ingest.bytes";
-
-  String METRICS_THRIFT_PREFIX = "accumulo.thrift.";
-  String METRICS_THRIFT_EXECUTE = METRICS_THRIFT_PREFIX + "execute";
-  String METRICS_THRIFT_IDLE = METRICS_THRIFT_PREFIX + "idle";
-
-  String METRICS_UPDATE_PREFIX = "accumulo.tserver.updates.";
-  String METRICS_UPDATE_ERRORS = METRICS_UPDATE_PREFIX + "error";
-  String METRICS_UPDATE_COMMIT = METRICS_UPDATE_PREFIX + "commit";
-  String METRICS_UPDATE_COMMIT_PREP = METRICS_UPDATE_COMMIT + ".prep";
-  String METRICS_UPDATE_WALOG_WRITE = METRICS_UPDATE_PREFIX + "walog.write";
-  String METRICS_UPDATE_MUTATION_ARRAY_SIZE = METRICS_UPDATE_PREFIX + "mutation.arrays.size";
-
-  String METRICS_BLOCKCACHE_PREFIX = "accumulo.blockcache.";
-  String METRICS_BLOCKCACHE_INDEX_HITCOUNT = METRICS_BLOCKCACHE_PREFIX + "index.hitcount";
-  String METRICS_BLOCKCACHE_INDEX_REQUESTCOUNT = METRICS_BLOCKCACHE_PREFIX + "index.requestcount";
-  String METRICS_BLOCKCACHE_INDEX_EVICTIONCOUNT = METRICS_BLOCKCACHE_PREFIX + "index.evictioncount";
-  String METRICS_BLOCKCACHE_DATA_HITCOUNT = METRICS_BLOCKCACHE_PREFIX + "data.hitcount";
-  String METRICS_BLOCKCACHE_DATA_REQUESTCOUNT = METRICS_BLOCKCACHE_PREFIX + "data.requestcount";
-  String METRICS_BLOCKCACHE_DATA_EVICTIONCOUNT = METRICS_BLOCKCACHE_PREFIX + "data.evictioncount";
-  String METRICS_BLOCKCACHE_SUMMARY_HITCOUNT = METRICS_BLOCKCACHE_PREFIX + "summary.hitcount";
-  String METRICS_BLOCKCACHE_SUMMARY_REQUESTCOUNT =
-      METRICS_BLOCKCACHE_PREFIX + "summary.requestcount";
-  String METRICS_BLOCKCACHE_SUMMARY_EVICTIONCOUNT =
-      METRICS_BLOCKCACHE_PREFIX + "summary.evictioncount";
-
-  String METRICS_MANAGER_BALANCER_MIGRATIONS_NEEDED = "accumulo.manager.balancer.migrations.needed";
-
-=======
->>>>>>> 173a4479
   /**
    * Build Micrometer Meter objects and register them with the registry
    */
