/*
 * Licensed to the Apache Software Foundation (ASF) under one
 * or more contributor license agreements.  See the NOTICE file
 * distributed with this work for additional information
 * regarding copyright ownership.  The ASF licenses this file
 * to you under the Apache License, Version 2.0 (the
 * "License"); you may not use this file except in compliance
 * with the License.  You may obtain a copy of the License at
 *
 *   https://www.apache.org/licenses/LICENSE-2.0
 *
 * Unless required by applicable law or agreed to in writing,
 * software distributed under the License is distributed on an
 * "AS IS" BASIS, WITHOUT WARRANTIES OR CONDITIONS OF ANY
 * KIND, either express or implied.  See the License for the
 * specific language governing permissions and limitations
 * under the License.
 */
package org.apache.accumulo.core.metadata.schema;

import static java.nio.charset.StandardCharsets.UTF_8;

import java.util.regex.Pattern;

import org.apache.accumulo.core.client.admin.TimeType;
import org.apache.accumulo.core.data.Key;
import org.apache.accumulo.core.data.Mutation;
import org.apache.accumulo.core.data.PartialKey;
import org.apache.accumulo.core.data.Range;
import org.apache.accumulo.core.data.TableId;
import org.apache.accumulo.core.data.Value;
import org.apache.accumulo.core.dataImpl.KeyExtent;
import org.apache.accumulo.core.fate.FateTxId;
import org.apache.accumulo.core.schema.Section;
import org.apache.accumulo.core.util.ColumnFQ;
import org.apache.accumulo.core.util.Pair;
import org.apache.hadoop.io.Text;

import com.google.common.base.Preconditions;

/**
 * Describes the table schema used for metadata tables
 */
public class MetadataSchema {

  public static final String RESERVED_PREFIX = "~";

  /**
   * Used for storing information about tablets
   */
  public static class TabletsSection {
    private static final Section section = new Section(null, false, RESERVED_PREFIX, false);

    public static Range getRange() {
      return section.getRange();
    }

    public static Range getRange(TableId tableId) {
      return new Range(new Key(tableId.canonical() + ';'), true,
          new Key(tableId.canonical() + '<').followingKey(PartialKey.ROW), false);
    }

    public static Text encodeRow(TableId tableId, Text endRow) {
      Text entry = new Text(tableId.canonical());

      if (endRow == null) {
        // append delimiter for default tablet
        entry.append(new byte[] {'<'}, 0, 1);
      } else {
        // append delimiter for regular tablets
        entry.append(new byte[] {';'}, 0, 1);
        entry.append(endRow.getBytes(), 0, endRow.getLength());
      }

      return entry;
    }

    /**
     * Check is a metadata row is of the expected format and throws an exception if its not.
     */
    public static void validateRow(Text metadataRow) {
      int semiPos = -1;
      int ltPos = -1;

      for (int i = 0; i < metadataRow.getLength(); i++) {
        if (metadataRow.getBytes()[i] == ';' && semiPos < 0) {
          // want the position of the first semicolon
          semiPos = i;
        }
        if (metadataRow.getBytes()[i] == '<') {
          ltPos = i;
        }
      }

      if (semiPos < 0 && ltPos < 0) {
        throw new IllegalArgumentException("Metadata row does not contain ; or <  " + metadataRow);
      }
    }

    /**
     * Decodes a metadata row into a pair of table ID and end row.
     */
    public static Pair<TableId,Text> decodeRow(Text metadataRow) {
      int semiPos = -1;
      int ltPos = -1;

      for (int i = 0; i < metadataRow.getLength(); i++) {
        if (metadataRow.getBytes()[i] == ';' && semiPos < 0) {
          // want the position of the first semicolon
          semiPos = i;
        }
        if (metadataRow.getBytes()[i] == '<') {
          ltPos = i;
        }
      }

      if (semiPos < 0 && ltPos < 0) {
        throw new IllegalArgumentException("Metadata row does not contain ; or <  " + metadataRow);
      }

      if (semiPos < 0) {
        // default tablet ending in '<'
        if (ltPos != metadataRow.getLength() - 1) {
          throw new IllegalArgumentException("< must come at end of Metadata row  " + metadataRow);
        }
        TableId tableId = TableId.of(new String(metadataRow.getBytes(), 0, ltPos, UTF_8));
        return new Pair<>(tableId, null);
      } else {
        // other tablets containing ';'
        TableId tableId = TableId.of(new String(metadataRow.getBytes(), 0, semiPos, UTF_8));
        Text endRow = new Text();
        endRow.set(metadataRow.getBytes(), semiPos + 1, metadataRow.getLength() - (semiPos + 1));
        return new Pair<>(tableId, endRow);
      }
    }

    /**
     * Column family for storing the tablet information needed by clients
     */
    public static class TabletColumnFamily {
      /**
       * This needs to sort after all other column families for that tablet, because the
       * {@link #PREV_ROW_COLUMN} sits in this and that needs to sort last because the
       * SimpleGarbageCollector relies on this.
       */
      public static final String STR_NAME = "~tab";
      public static final Text NAME = new Text(STR_NAME);
      /**
       * README : very important that prevRow sort last to avoid race conditions between garbage
       * collector and split this needs to sort after everything else for that tablet
       */
      public static final String PREV_ROW_QUAL = "~pr";
      public static final ColumnFQ PREV_ROW_COLUMN = new ColumnFQ(NAME, new Text(PREV_ROW_QUAL));

      public static Value encodePrevEndRow(Text per) {
        if (per == null) {
          return new Value(new byte[] {0});
        }
        byte[] b = new byte[per.getLength() + 1];
        b[0] = 1;
        System.arraycopy(per.getBytes(), 0, b, 1, per.getLength());
        return new Value(b);
      }

      public static Text decodePrevEndRow(Value ibw) {
        Text per = null;

        if (ibw.get()[0] != 0) {
          per = new Text();
          per.set(ibw.get(), 1, ibw.get().length - 1);
        }

        return per;
      }

      /**
       * A temporary field in case a split fails and we need to roll back
       */
      public static final String OLD_PREV_ROW_QUAL = "oldprevrow";
      public static final ColumnFQ OLD_PREV_ROW_COLUMN =
          new ColumnFQ(NAME, new Text(OLD_PREV_ROW_QUAL));
      /**
       * A temporary field for splits to optimize certain operations
       */
      public static final String SPLIT_RATIO_QUAL = "splitRatio";
      public static final ColumnFQ SPLIT_RATIO_COLUMN =
          new ColumnFQ(NAME, new Text(SPLIT_RATIO_QUAL));

      /**
       * Creates a mutation that encodes a KeyExtent as a prevRow entry.
       */
      public static Mutation createPrevRowMutation(KeyExtent ke) {
        Mutation m = new Mutation(ke.toMetaRow());
        PREV_ROW_COLUMN.put(m, encodePrevEndRow(ke.prevEndRow()));
        return m;
      }
    }

    /**
     * Column family for recording information used by the TServer
     */
    public static class ServerColumnFamily {
      public static final String STR_NAME = "srv";
      public static final Text NAME = new Text(STR_NAME);
      /**
       * Holds the location of the tablet in the DFS file system
       */
      public static final String DIRECTORY_QUAL = "dir";
      public static final ColumnFQ DIRECTORY_COLUMN = new ColumnFQ(NAME, new Text(DIRECTORY_QUAL));
      /**
       * Initial tablet directory name for the default tablet in all tables
       */
      public static final String DEFAULT_TABLET_DIR_NAME = "default_tablet";

      private static final Pattern DIRCOL_MATCH_PATTERN = Pattern.compile("[\\dA-Za-z_-]+");

      /**
       * Matches regex for a tablet directory like "default_tablet" or "t-000009x"
       *
       * @return true if dirName is a valid value for the {@link #DIRECTORY_COLUMN} in the metadata
       *         table. Returns false otherwise.
       */
      public static boolean isValidDirCol(String dirName) {
        return DIRCOL_MATCH_PATTERN.matcher(dirName).matches();
      }

      /**
       * @throws IllegalArgumentException when {@link #isValidDirCol(String)} returns false.
       */
      public static void validateDirCol(String dirName) {
        Preconditions.checkArgument(isValidDirCol(dirName), "Invalid dir name %s", dirName);
      }

      /**
       * Holds the {@link TimeType}
       */
      public static final String TIME_QUAL = "time";
      public static final ColumnFQ TIME_COLUMN = new ColumnFQ(NAME, new Text(TIME_QUAL));
      /**
       * Holds flush IDs to enable waiting on a flush to complete
       */
      public static final String FLUSH_QUAL = "flush";
      public static final ColumnFQ FLUSH_COLUMN = new ColumnFQ(NAME, new Text(FLUSH_QUAL));

      // ELASTICITY_TODO remove this from code and remove it from metadata in upgrade
      public static final String COMPACT_QUAL = "compact";
      public static final ColumnFQ COMPACT_COLUMN = new ColumnFQ(NAME, new Text(COMPACT_QUAL));
      /**
       * Holds lock IDs to enable a sanity check to ensure that the TServer writing to the metadata
       * tablet is not dead
       */
      public static final String LOCK_QUAL = "lock";
      public static final ColumnFQ LOCK_COLUMN = new ColumnFQ(NAME, new Text(LOCK_QUAL));

      /**
       * This column is used to indicate a destructive tablet operation is running that needs
       * exclusive access to read and write to a tablet. The value uniquely identifies a FATE
       * operation that is running and needs the exclusive access. The following goes over three
       * cases for how all metadata updates should use this column.
       *
       * <p>
       * Destructive table FATE operations like split, merge and delete will use this column in the
       * following way.
       * </p>
       *
       * <ol>
       * <li>A fate operation sets the operation id on a tablet only if its not set by another
       * operation</li>
       * <li>Setting the operation id will cause the tablet to be unhosted. The fate operation waits
       * for the tablet to have no location before making any updates.</li>
       * <li>For each update made by the fate operation it will require the operation id to be set
       * and the location to be absent</li>
       * <li>The fate operation will delete the operation id when it finishes successfully</li>
       * </ol>
       *
       * <p>
       * Modifications for a hosted tablet will do the following.
       * </p>
       *
       * <ul>
       * <li>Ensure their location is set on the tablet when making updates w/o considering if an
       * operation id is set or not. Because fate operation will wait for the location to be absent
       * before making updates, the tablet can make whatever updates it needs before unloading.</li>
       * <li>The future location should never be set on a tablet with no location that has an
       * operation id set. This is because FATE operations assume once the location is unset that
       * they have exclusive access.</li>
       * </ul>
       *
       * <p>
       * Routine modification to non hosted tablets (like bulk import, compaction, etc) should
       * require the operation to be absent when making their updates.
       * </p>
       */
      public static final String OPID_QUAL = "opid";
      public static final ColumnFQ OPID_COLUMN = new ColumnFQ(NAME, new Text(OPID_QUAL));

      /**
       * This column is used to record what files a user compaction has selected for compaction.
       * These files will be processed by one or more compaction jobs. The value for this column is
       * managed by {@link SelectedFiles}
       */
      public static final String SELECTED_QUAL = "selected";
      public static final ColumnFQ SELECTED_COLUMN = new ColumnFQ(NAME, new Text(SELECTED_QUAL));
    }

    /**
     * Column family for storing entries created by the TServer to indicate it has loaded a tablet
     * that it was assigned
     */
    public static class CurrentLocationColumnFamily {
      public static final String STR_NAME = "loc";
      public static final Text NAME = new Text(STR_NAME);
    }

    /**
     * Column family for storing the assigned location
     */
    public static class FutureLocationColumnFamily {
      public static final String STR_NAME = "future";
      public static final Text NAME = new Text(STR_NAME);
    }

    /**
     * Column family for storing last location, as a hint for assignment
     */
    public static class LastLocationColumnFamily {
      public static final String STR_NAME = "last";
      public static final Text NAME = new Text(STR_NAME);
    }

    /**
     * Column family for storing suspension location, as a demand for assignment.
     */
    public static class SuspendLocationColumn {
      public static final String STR_NAME = "suspend";
      public static final ColumnFQ SUSPEND_COLUMN =
          new ColumnFQ(new Text(STR_NAME), new Text("loc"));
    }

    /**
     * Temporary markers that indicate a tablet loaded a bulk file
     */
    public static class BulkFileColumnFamily {
      public static final String STR_NAME = "loaded";
      public static final Text NAME = new Text(STR_NAME);

      public static long getBulkLoadTid(Value v) {
        return getBulkLoadTid(v.toString());
      }

      public static long getBulkLoadTid(String vs) {
        if (FateTxId.isFormatedTid(vs)) {
          return FateTxId.fromString(vs);
        } else {
          // a new serialization format was introduce in 2.0. This code support deserializing the
          // old format.
          return Long.parseLong(vs);
        }
      }
    }

    /**
     * Temporary marker that indicates a tablet was successfully cloned
     */
    public static class ClonedColumnFamily {
      public static final String STR_NAME = "!cloned";
      public static final Text NAME = new Text(STR_NAME);
    }

    /**
     * Column family for storing files used by a tablet
     */
    public static class DataFileColumnFamily {
      public static final String STR_NAME = "file";
      public static final Text NAME = new Text(STR_NAME);
    }

    /**
     * Column family for storing the set of files scanned with an isolated scanner, to prevent them
     * from being deleted
     */
    public static class ScanFileColumnFamily {
      public static final String STR_NAME = "scan";
      public static final Text NAME = new Text(STR_NAME);
    }

    /**
     * Column family for storing write-ahead log entries
     */
    public static class LogColumnFamily {
      public static final String STR_NAME = "log";
      public static final Text NAME = new Text(STR_NAME);
    }

    public static class ExternalCompactionColumnFamily {
      public static final String STR_NAME = "ecomp";
      public static final Text NAME = new Text(STR_NAME);
    }

    /**
<<<<<<< HEAD
     * This family is used to track which tablets were compacted by a user compaction. The column
     * qualifier is expected to contain the fate transaction id that is executing the compaction.
     */
    public static class CompactedColumnFamily {
      public static final String STR_NAME = "compacted";
      public static final Text NAME = new Text(STR_NAME);
    }

    public static class HostingColumnFamily {
      public static final String STR_NAME = "hosting";
      public static final Text NAME = new Text(STR_NAME);
      public static final String GOAL_QUAL = "goal";
      public static final ColumnFQ GOAL_COLUMN = new ColumnFQ(NAME, new Text(GOAL_QUAL));
      public static final String REQUESTED_QUAL = "requested";
      public static final ColumnFQ REQUESTED_COLUMN = new ColumnFQ(NAME, new Text(REQUESTED_QUAL));
=======
     * Column family for indicating that the files in a tablet contain fenced files that have been
     * merged from other tablets during a merge operation. This is used to support resuming a failed
     * merge operation.
     */
    public static class MergedColumnFamily {
      public static final String STR_NAME = "merged";
      public static final Text NAME = new Text(STR_NAME);
      public static final ColumnFQ MERGED_COLUMN = new ColumnFQ(NAME, new Text(STR_NAME));
      public static final Value MERGED_VALUE = new Value("merged");
>>>>>>> b8089dd5
    }
  }

  /**
   * Contains additional metadata in a reserved area not for tablets
   */
  public static class ReservedSection {
    private static final Section section = new Section(RESERVED_PREFIX, true, null, false);

    public static Range getRange() {
      return section.getRange();
    }

    public static String getRowPrefix() {
      return section.getRowPrefix();
    }

  }

  /**
   * Holds delete markers for potentially unused files/directories
   */
  public static class DeletesSection {
    private static final Section section =
        new Section(RESERVED_PREFIX + "del", true, RESERVED_PREFIX + "dem", false);

    private static final int encoded_prefix_length =
        section.getRowPrefix().length() + SortSkew.SORTSKEW_LENGTH;

    public static Range getRange() {
      return section.getRange();
    }

    public static String encodeRow(String value) {
      return section.getRowPrefix() + SortSkew.getCode(value) + value;
    }

    public static String decodeRow(String row) {
      return row.substring(encoded_prefix_length);
    }

    /**
     * Value to indicate that the row has been skewed/encoded.
     */
    public static class SkewedKeyValue {
      public static final String STR_NAME = "skewed";
      public static final Value NAME = new Value(STR_NAME);
    }

  }

  /**
   * Holds bulk-load-in-progress processing flags
   */
  public static class BlipSection {
    private static final Section section =
        new Section(RESERVED_PREFIX + "blip", true, RESERVED_PREFIX + "bliq", false);

    public static Range getRange() {
      return section.getRange();
    }

    public static String getRowPrefix() {
      return section.getRowPrefix();
    }

  }

  /**
   * Holds error message processing flags
   */
  public static class ProblemSection {
    private static final Section section =
        new Section(RESERVED_PREFIX + "err_", true, RESERVED_PREFIX + "err`", false);

    public static Range getRange() {
      return section.getRange();
    }

    public static String getRowPrefix() {
      return section.getRowPrefix();
    }

  }

  public static class ScanServerFileReferenceSection {
    private static final Section section =
        new Section(RESERVED_PREFIX + "sserv", true, RESERVED_PREFIX + "sserx", false);

    public static Range getRange() {
      return section.getRange();
    }

    public static String getRowPrefix() {
      return section.getRowPrefix();
    }
  }

  public static class RefreshSection {
    private static final Section section =
        new Section(RESERVED_PREFIX + "refresh", true, RESERVED_PREFIX + "refresi", false);

    public static Range getRange() {
      return section.getRange();
    }

    public static String getRowPrefix() {
      return section.getRowPrefix();
    }
  }
}<|MERGE_RESOLUTION|>--- conflicted
+++ resolved
@@ -35,6 +35,7 @@
 import org.apache.accumulo.core.util.ColumnFQ;
 import org.apache.accumulo.core.util.Pair;
 import org.apache.hadoop.io.Text;
+import org.checkerframework.common.returnsreceiver.qual.This;
 
 import com.google.common.base.Preconditions;
 
@@ -398,7 +399,18 @@
     }
 
     /**
-<<<<<<< HEAD
+     * Column family for indicating that the files in a tablet contain fenced files that have been
+     * merged from other tablets during a merge operation. This is used to support resuming a failed
+     * merge operation.
+     */
+    public static class MergedColumnFamily {
+      public static final String STR_NAME = "merged";
+      public static final Text NAME = new Text(STR_NAME);
+      public static final ColumnFQ MERGED_COLUMN = new ColumnFQ(NAME, new Text(STR_NAME));
+      public static final Value MERGED_VALUE = new Value("merged");
+    }
+
+    /**
      * This family is used to track which tablets were compacted by a user compaction. The column
      * qualifier is expected to contain the fate transaction id that is executing the compaction.
      */
@@ -414,17 +426,6 @@
       public static final ColumnFQ GOAL_COLUMN = new ColumnFQ(NAME, new Text(GOAL_QUAL));
       public static final String REQUESTED_QUAL = "requested";
       public static final ColumnFQ REQUESTED_COLUMN = new ColumnFQ(NAME, new Text(REQUESTED_QUAL));
-=======
-     * Column family for indicating that the files in a tablet contain fenced files that have been
-     * merged from other tablets during a merge operation. This is used to support resuming a failed
-     * merge operation.
-     */
-    public static class MergedColumnFamily {
-      public static final String STR_NAME = "merged";
-      public static final Text NAME = new Text(STR_NAME);
-      public static final ColumnFQ MERGED_COLUMN = new ColumnFQ(NAME, new Text(STR_NAME));
-      public static final Value MERGED_VALUE = new Value("merged");
->>>>>>> b8089dd5
     }
   }
 
