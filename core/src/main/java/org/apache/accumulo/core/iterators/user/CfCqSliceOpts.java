/*
 * Licensed to the Apache Software Foundation (ASF) under one or more
 * contributor license agreements.  See the NOTICE file distributed with
 * this work for additional information regarding copyright ownership.
 * The ASF licenses this file to You under the Apache License, Version 2.0
 * (the "License"); you may not use this file except in compliance with
 * the License.  You may obtain a copy of the License at
 *
 *     http://www.apache.org/licenses/LICENSE-2.0
 *
 * Unless required by applicable law or agreed to in writing, software
 * distributed under the License is distributed on an "AS IS" BASIS,
 * WITHOUT WARRANTIES OR CONDITIONS OF ANY KIND, either express or implied.
 * See the License for the specific language governing permissions and
 * limitations under the License.
 */
package org.apache.accumulo.core.iterators.user;

import static java.nio.charset.StandardCharsets.UTF_8;

import java.util.Collections;
import java.util.HashMap;
import java.util.Map;

import org.apache.accumulo.core.iterators.OptionDescriber;
import org.apache.hadoop.io.Text;

public class CfCqSliceOpts {
  public static final String OPT_MIN_CF = "minCf";
  public static final String OPT_MIN_CF_DESC = "UTF-8 encoded string"
      + " representing minimum column family. Optional parameter. If minCf and minCq"
      + " are undefined, the column slice will start at the first column of each row."
      + " If you want to do an exact match on column families, it's more efficient to"
      + " leave minCf and maxCf undefined and use the scanner's fetchColumnFamily" + " method.";

  public static final String OPT_MIN_CQ = "minCq";
  public static final String OPT_MIN_CQ_DESC = "UTF-8 encoded string"
      + " representing minimum column qualifier. Optional parameter. If minCf and"
      + " minCq are undefined, the column slice will start at the first column of" + " each row.";

  public static final String OPT_MAX_CF = "maxCf";
  public static final String OPT_MAX_CF_DESC = "UTF-8 encoded string"
      + " representing maximum column family. Optional parameter. If minCf and minCq"
      + " are undefined, the column slice will start at the first column of each row."
      + " If you want to do an exact match on column families, it's more efficient to"
      + " leave minCf and maxCf undefined and use the scanner's fetchColumnFamily" + " method.";

  public static final String OPT_MAX_CQ = "maxCq";
  public static final String OPT_MAX_CQ_DESC = "UTF-8 encoded string"
      + " representing maximum column qualifier. Optional parameter. If maxCf and"
      + " MaxCq are undefined, the column slice will end at the last column of each" + " row.";

  public static final String OPT_MIN_INCLUSIVE = "minInclusive";
  public static final String OPT_MIN_INCLUSIVE_DESC = "UTF-8 encoded string"
      + " indicating whether to include the minimum column in the slice range."
      + " Optional parameter, default is true.";

  public static final String OPT_MAX_INCLUSIVE = "maxInclusive";
  public static final String OPT_MAX_INCLUSIVE_DESC = "UTF-8 encoded string"
      + " indicating whether to include the maximum column in the slice range."
      + " Optional parameter, default is true.";

  Text minCf;
  Text minCq;

  Text maxCf;
  Text maxCq;

  boolean minInclusive;
  boolean maxInclusive;

  public CfCqSliceOpts(CfCqSliceOpts o) {
    minCf = new Text(o.minCf);
    minCq = new Text(o.minCq);
    maxCf = new Text(o.maxCf);
    maxCq = new Text(o.maxCq);
    minInclusive = o.minInclusive;
    maxInclusive = o.maxInclusive;
  }

  public CfCqSliceOpts(Map<String,String> options) {
    String optStr = options.get(OPT_MIN_CF);
    minCf = optStr == null ? new Text() : new Text(optStr.getBytes(UTF_8));

    optStr = options.get(OPT_MIN_CQ);
    minCq = optStr == null ? new Text() : new Text(optStr.getBytes(UTF_8));

    optStr = options.get(OPT_MAX_CF);
    maxCf = optStr == null ? new Text() : new Text(optStr.getBytes(UTF_8));

    optStr = options.get(OPT_MAX_CQ);
    maxCq = optStr == null ? new Text() : new Text(optStr.getBytes(UTF_8));

    optStr = options.get(OPT_MIN_INCLUSIVE);
    minInclusive =
        optStr == null || optStr.isEmpty() ? true : Boolean.valueOf(options.get(OPT_MIN_INCLUSIVE));

    optStr = options.get(OPT_MAX_INCLUSIVE);
    maxInclusive =
        optStr == null || optStr.isEmpty() ? true : Boolean.valueOf(options.get(OPT_MAX_INCLUSIVE));
  }

  static class Describer implements OptionDescriber {
    @Override
    public OptionDescriber.IteratorOptions describeOptions() {
      Map<String,String> options = new HashMap<>();
      options.put(OPT_MIN_CF, OPT_MIN_CF_DESC);
      options.put(OPT_MIN_CQ, OPT_MIN_CQ_DESC);
      options.put(OPT_MAX_CF, OPT_MAX_CF_DESC);
      options.put(OPT_MAX_CQ, OPT_MAX_CQ_DESC);
      options.put(OPT_MIN_INCLUSIVE, OPT_MIN_INCLUSIVE_DESC);
      options.put(OPT_MAX_INCLUSIVE, OPT_MAX_INCLUSIVE_DESC);
      return new OptionDescriber.IteratorOptions("ColumnSliceFilter",
          "Returns all key/value pairs where the column is between the specified values", options,
<<<<<<< HEAD
          Collections.emptyList());
=======
          Collections.<String>emptyList());
>>>>>>> 0a9837f3
    }

    @Override
    public boolean validateOptions(Map<String,String> options) {
      // if you don't specify a max CF and a max CQ, that means there's no upper bounds to the
      // slice. In that case
      // you must not set max inclusive to false.
      CfCqSliceOpts o = new CfCqSliceOpts(options);
      boolean boundsOk = true;
      boolean upperBoundsExist = o.maxCf.getLength() > 0 && o.maxCq.getLength() > 0;
      if (upperBoundsExist) {
        boundsOk = o.maxInclusive;
      }
      boolean cqRangeOk = o.maxCq.getLength() == 0 || (o.minCq.compareTo(o.maxCq) < 1);
      boolean cfRangeOk = o.maxCf.getLength() == 0 || (o.minCf.compareTo(o.maxCf) < 1);
      return boundsOk && cqRangeOk && cfRangeOk;
    }
  }

}<|MERGE_RESOLUTION|>--- conflicted
+++ resolved
@@ -112,11 +112,7 @@
       options.put(OPT_MAX_INCLUSIVE, OPT_MAX_INCLUSIVE_DESC);
       return new OptionDescriber.IteratorOptions("ColumnSliceFilter",
           "Returns all key/value pairs where the column is between the specified values", options,
-<<<<<<< HEAD
           Collections.emptyList());
-=======
-          Collections.<String>emptyList());
->>>>>>> 0a9837f3
     }
 
     @Override
