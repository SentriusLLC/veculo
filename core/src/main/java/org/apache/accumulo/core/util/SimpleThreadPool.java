--- conflicted
+++ resolved
@@ -27,12 +27,8 @@
 public class SimpleThreadPool extends ThreadPoolExecutor {
 
   public SimpleThreadPool(int max, final String name) {
-<<<<<<< HEAD
-    super(max, max, 4l, TimeUnit.SECONDS, new LinkedBlockingQueue<>(), new NamingThreadFactory(name));
-=======
-    super(max, max, 4l, TimeUnit.SECONDS, new LinkedBlockingQueue<Runnable>(),
+    super(max, max, 4l, TimeUnit.SECONDS, new LinkedBlockingQueue<>(),
         new NamingThreadFactory(name));
->>>>>>> f4f43feb
     allowCoreThreadTimeOut(true);
   }
 
