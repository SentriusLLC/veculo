--- conflicted
+++ resolved
@@ -66,37 +66,24 @@
 
     private static final Logger LOG = LoggerFactory.getLogger(HAServiceLockWatcher.class);
 
-<<<<<<< HEAD
     private final Type server;
-    private volatile boolean acquiredLock = false;
-    private volatile boolean failedToAcquireLock = false;
-
-    public HAServiceLockWatcher(Type server) {
-      this.server = server;
-=======
-    private final String serviceName;
     private final Supplier<Boolean> shutdownComplete;
     private volatile boolean acquiredLock = false;
     private volatile boolean failedToAcquireLock = false;
 
-    public HAServiceLockWatcher(String serviceName, Supplier<Boolean> shutdownComplete) {
-      this.serviceName = serviceName;
+    public HAServiceLockWatcher(Type server, Supplier<Boolean> shutdownComplete) {
+      this.server = server;
       this.shutdownComplete = shutdownComplete;
->>>>>>> 9fee5991
     }
 
     @Override
     public void lostLock(LockLossReason reason) {
-<<<<<<< HEAD
-      Halt.halt(server + " lock in zookeeper lost (reason = " + reason + "), exiting!", -1);
-=======
       if (shutdownComplete.get()) {
-        LOG.warn("{} lost lock (reason = {}), not halting because shutdown is complete.",
-            serviceName, reason);
+        LOG.warn("{} lost lock (reason = {}), not halting because shutdown is complete.", server,
+            reason);
       } else {
-        Halt.halt(serviceName + " lock in zookeeper lost (reason = " + reason + "), exiting!", -1);
+        Halt.halt(server + " lock in zookeeper lost (reason = " + reason + "), exiting!", -1);
       }
->>>>>>> 9fee5991
     }
 
     @Override
@@ -166,48 +153,28 @@
 
     private static final Logger LOG = LoggerFactory.getLogger(ServiceLockWatcher.class);
 
-<<<<<<< HEAD
     private final Type server;
-    private final Supplier<Boolean> shuttingDown;
+    private final Supplier<Boolean> shutdownComplete;
     private final Consumer<Type> lostLockAction;
 
-    public ServiceLockWatcher(Type server, Supplier<Boolean> shuttingDown,
+    public ServiceLockWatcher(Type server, Supplier<Boolean> shutdownComplete,
         Consumer<Type> lostLockAction) {
       this.server = server;
-      this.shuttingDown = shuttingDown;
-=======
-    private final String serviceName;
-    private final Supplier<Boolean> shutdownComplete;
-    private final Consumer<String> lostLockAction;
-
-    public ServiceLockWatcher(String serviceName, Supplier<Boolean> shutdownComplete,
-        Consumer<String> lostLockAction) {
-      this.serviceName = serviceName;
       this.shutdownComplete = shutdownComplete;
->>>>>>> 9fee5991
       this.lostLockAction = lostLockAction;
     }
 
     @Override
     public void lostLock(final LockLossReason reason) {
-<<<<<<< HEAD
-      Halt.halt(1, () -> {
-        if (!shuttingDown.get()) {
-          LOG.error("{} lost lock (reason = {}), exiting.", server, reason);
-        }
-        lostLockAction.accept(server);
-      });
-=======
       if (shutdownComplete.get()) {
-        LOG.warn("{} lost lock (reason = {}), not halting because shutdown is complete.",
-            serviceName, reason);
+        LOG.warn("{} lost lock (reason = {}), not halting because shutdown is complete.", server,
+            reason);
       } else {
         Halt.halt(1, () -> {
-          LOG.error("{} lost lock (reason = {}), exiting.", serviceName, reason);
-          lostLockAction.accept(serviceName);
+          LOG.error("{} lost lock (reason = {}), exiting.", server, reason);
+          lostLockAction.accept(server);
         });
       }
->>>>>>> 9fee5991
     }
 
     @Override
