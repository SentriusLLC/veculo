/*
 * Licensed to the Apache Software Foundation (ASF) under one or more
 * contributor license agreements.  See the NOTICE file distributed with
 * this work for additional information regarding copyright ownership.
 * The ASF licenses this file to You under the Apache License, Version 2.0
 * (the "License"); you may not use this file except in compliance with
 * the License.  You may obtain a copy of the License at
 *
 *     http://www.apache.org/licenses/LICENSE-2.0
 *
 * Unless required by applicable law or agreed to in writing, software
 * distributed under the License is distributed on an "AS IS" BASIS,
 * WITHOUT WARRANTIES OR CONDITIONS OF ANY KIND, either express or implied.
 * See the License for the specific language governing permissions and
 * limitations under the License.
 */
package org.apache.accumulo.core.client.admin;

import static com.google.common.base.Preconditions.checkArgument;
import static java.util.Objects.requireNonNull;

import java.util.Arrays;
import java.util.Collections;
import java.util.EnumSet;
import java.util.HashMap;
import java.util.Map;
import java.util.Map.Entry;
import java.util.Objects;
import java.util.Set;
import java.util.stream.Collectors;

import org.apache.accumulo.core.client.AccumuloException;
import org.apache.accumulo.core.client.IteratorSetting;
import org.apache.accumulo.core.client.impl.TableOperationsHelper;
import org.apache.accumulo.core.client.sample.SamplerConfiguration;
import org.apache.accumulo.core.client.summary.Summarizer;
import org.apache.accumulo.core.client.summary.SummarizerConfiguration;
import org.apache.accumulo.core.conf.Property;
import org.apache.accumulo.core.iterators.IteratorUtil;
import org.apache.accumulo.core.iterators.IteratorUtil.IteratorScope;
import org.apache.accumulo.core.iterators.user.VersioningIterator;
import org.apache.accumulo.core.sample.impl.SamplerConfigurationImpl;
import org.apache.accumulo.core.summary.SummarizerConfigurationUtil;
import org.apache.accumulo.core.util.LocalityGroupUtil;
import org.apache.hadoop.io.Text;

/**
 * This object stores table creation parameters. Currently includes: {@link TimeType}, whether to
 * include default iterators, and user-specified initial properties
 *
 * @since 1.7.0
 */
public class NewTableConfiguration {

  private static final TimeType DEFAULT_TIME_TYPE = TimeType.MILLIS;
  private TimeType timeType = DEFAULT_TIME_TYPE;

  private boolean limitVersion = true;

  private Map<String,String> properties = Collections.emptyMap();
  private Map<String,String> samplerProps = Collections.emptyMap();
  private Map<String,String> summarizerProps = Collections.emptyMap();
  private Map<String,String> localityProps = Collections.emptyMap();
  private Map<String,String> iteratorProps = new HashMap<>();

  private void checkDisjoint(Map<String,String> props, Map<String,String> derivedProps, String kind) {
    checkArgument(Collections.disjoint(props.keySet(), derivedProps.keySet()), "Properties and derived %s properties are not disjoint", kind);
  }

  /**
   * Configure logical or millisecond time for tables created with this configuration.
   *
   * @param tt
   *          the time type to use; defaults to milliseconds
   * @return this
   */
  public NewTableConfiguration setTimeType(TimeType tt) {
    checkArgument(tt != null, "TimeType is null");
    this.timeType = tt;
    return this;
  }

  /**
   * Retrieve the time type currently configured.
   *
   * @return the time type
   */
  public TimeType getTimeType() {
    return timeType;
  }

  /**
   * Currently the only default iterator is the {@link VersioningIterator}. This method will cause
   * the table to be created without that iterator, or any others which may become defaults in the
   * future.
   *
   * @return this
   */
  public NewTableConfiguration withoutDefaultIterators() {
    this.limitVersion = false;
    return this;
  }

  /**
<<<<<<< HEAD
   * Sets additional properties to be applied to tables created with this configuration. Additional calls to this method replace properties set by previous
   * calls.
=======
   * Sets additional properties to be applied to tables created with this configuration. Additional
   * calls to this method replaces properties set by previous calls.
>>>>>>> f4f43feb
   *
   * @param props
   *          additional properties to add to the table when it is created
   * @return this
   */
  public NewTableConfiguration setProperties(Map<String,String> props) {
    checkArgument(props != null, "properties is null");
    checkDisjoint(props, samplerProps, "sampler");
    checkDisjoint(props, summarizerProps, "summarizer");
    checkDisjoint(props, localityProps, "locality group");
    checkDisjoint(props, iteratorProps, "iterator");
    checkTableProperties(props);
    this.properties = new HashMap<>(props);
    return this;
  }

  /**
   * Retrieves the complete set of currently configured table properties to be applied to a table
   * when this configuration object is used.
   *
   * @return the current properties configured
   */
  public Map<String,String> getProperties() {
    Map<String,String> propertyMap = new HashMap<>();

    if (limitVersion)
      propertyMap.putAll(IteratorUtil.generateInitialTableProperties(limitVersion));

    propertyMap.putAll(summarizerProps);
    propertyMap.putAll(samplerProps);
    propertyMap.putAll(properties);
    propertyMap.putAll(iteratorProps);
    propertyMap.putAll(localityProps);
    return Collections.unmodifiableMap(propertyMap);
  }

  /**
   * Enable building a sample data set on the new table using the given sampler configuration.
   *
   * @since 1.8.0
   */
  public NewTableConfiguration enableSampling(SamplerConfiguration samplerConfiguration) {
    requireNonNull(samplerConfiguration);
    Map<String,String> tmp = new SamplerConfigurationImpl(samplerConfiguration).toTablePropertiesMap();
    checkDisjoint(properties, tmp, "sampler");
    this.samplerProps = tmp;
    return this;
  }

  /**
   * Enables creating summary statistics using {@link Summarizer}'s for the new table.
   *
   * @since 2.0.0
   */
  public NewTableConfiguration enableSummarization(SummarizerConfiguration... configs) {
    requireNonNull(configs);
    Map<String,String> tmp = SummarizerConfigurationUtil.toTablePropertiesMap(Arrays.asList(configs));
    checkDisjoint(properties, tmp, "summarizer");
    summarizerProps = tmp;
    return this;
  }

  /**
   * Configures a table's locality groups prior to initial table creation.
   *
   * Allows locality groups to be set prior to table creation. Additional calls to this method prior to table creation will overwrite previous locality group
   * mappings.
   *
   * @param groups
   *          mapping of locality group names to column families in the locality group
   *
   * @since 2.0.0
   *
   * @see TableOperations#setLocalityGroups
   */
  public NewTableConfiguration setLocalityGroups(Map<String,Set<Text>> groups) {
    // ensure locality groups do not overlap
    LocalityGroupUtil.ensureNonOverlappingGroups(groups);
    Map<String,String> tmp = new HashMap<>();
    for (Entry<String,Set<Text>> entry : groups.entrySet()) {
      Set<Text> colFams = entry.getValue();
      String value = LocalityGroupUtil.encodeColumnFamilies(colFams);
      tmp.put(Property.TABLE_LOCALITY_GROUP_PREFIX + entry.getKey(), value);
    }
    tmp.put(Property.TABLE_LOCALITY_GROUPS.getKey(), groups.keySet().stream().collect(Collectors.joining(",")));
    checkDisjoint(properties, tmp, "locality groups");
    localityProps = tmp;
    return this;
  }

  /**
   * Configure iterator settings for a table prior to its creation.
   *
   * Additional calls to this method before table creation will overwrite previous iterator settings.
   *
   * @param setting
   *          object specifying the properties of the iterator
   *
   * @since 2.0.0
   *
   * @see TableOperations#attachIterator(String, IteratorSetting)
   */
  public NewTableConfiguration attachIterator(IteratorSetting setting) {
    return attachIterator(setting, EnumSet.allOf(IteratorScope.class));
  }

  /**
   * Configure iterator settings for a table prior to its creation.
   *
   * @param setting
   *          object specifying the properties of the iterator
   * @param scopes
   *          enumerated set of iterator scopes
   *
   * @since 2.0.0
   *
   * @see TableOperations#attachIterator(String, IteratorSetting, EnumSet)
   */
  public NewTableConfiguration attachIterator(IteratorSetting setting, EnumSet<IteratorScope> scopes) {
    Objects.requireNonNull(setting, "setting cannot be null!");
    Objects.requireNonNull(scopes, "scopes cannot be null!");
    try {
      TableOperationsHelper.checkIteratorConflicts(iteratorProps, setting, scopes);
    } catch (AccumuloException e) {
      throw new IllegalArgumentException("The specified IteratorSetting conflicts with an iterator already defined on this NewTableConfiguration", e);
    }
    for (IteratorScope scope : scopes) {
      String root = String.format("%s%s.%s", Property.TABLE_ITERATOR_PREFIX, scope.name().toLowerCase(), setting.getName());
      for (Entry<String,String> prop : setting.getOptions().entrySet()) {
        iteratorProps.put(root + ".opt." + prop.getKey(), prop.getValue());
      }
      iteratorProps.put(root, setting.getPriority() + "," + setting.getIteratorClass());
      // verify that the iteratorProps assigned and the properties do not share any keys.
      checkDisjoint(properties, iteratorProps, "iterator");
    }
    return this;
  }

  /**
   * Verify the provided properties are valid table properties.
   */
  private void checkTableProperties(Map<String,String> props) {
    props.keySet().forEach((key) -> {
      if (!key.startsWith(Property.TABLE_PREFIX.toString())) {
        throw new IllegalArgumentException("'" + key + "' is not a valid table property");
      }
    });
  }
}<|MERGE_RESOLUTION|>--- conflicted
+++ resolved
@@ -63,8 +63,10 @@
   private Map<String,String> localityProps = Collections.emptyMap();
   private Map<String,String> iteratorProps = new HashMap<>();
 
-  private void checkDisjoint(Map<String,String> props, Map<String,String> derivedProps, String kind) {
-    checkArgument(Collections.disjoint(props.keySet(), derivedProps.keySet()), "Properties and derived %s properties are not disjoint", kind);
+  private void checkDisjoint(Map<String,String> props, Map<String,String> derivedProps,
+      String kind) {
+    checkArgument(Collections.disjoint(props.keySet(), derivedProps.keySet()),
+        "Properties and derived %s properties are not disjoint", kind);
   }
 
   /**
@@ -102,13 +104,8 @@
   }
 
   /**
-<<<<<<< HEAD
-   * Sets additional properties to be applied to tables created with this configuration. Additional calls to this method replace properties set by previous
-   * calls.
-=======
    * Sets additional properties to be applied to tables created with this configuration. Additional
-   * calls to this method replaces properties set by previous calls.
->>>>>>> f4f43feb
+   * calls to this method replace properties set by previous calls.
    *
    * @param props
    *          additional properties to add to the table when it is created
@@ -152,7 +149,8 @@
    */
   public NewTableConfiguration enableSampling(SamplerConfiguration samplerConfiguration) {
     requireNonNull(samplerConfiguration);
-    Map<String,String> tmp = new SamplerConfigurationImpl(samplerConfiguration).toTablePropertiesMap();
+    Map<String,String> tmp = new SamplerConfigurationImpl(samplerConfiguration)
+        .toTablePropertiesMap();
     checkDisjoint(properties, tmp, "sampler");
     this.samplerProps = tmp;
     return this;
@@ -165,7 +163,8 @@
    */
   public NewTableConfiguration enableSummarization(SummarizerConfiguration... configs) {
     requireNonNull(configs);
-    Map<String,String> tmp = SummarizerConfigurationUtil.toTablePropertiesMap(Arrays.asList(configs));
+    Map<String,String> tmp = SummarizerConfigurationUtil
+        .toTablePropertiesMap(Arrays.asList(configs));
     checkDisjoint(properties, tmp, "summarizer");
     summarizerProps = tmp;
     return this;
@@ -174,8 +173,8 @@
   /**
    * Configures a table's locality groups prior to initial table creation.
    *
-   * Allows locality groups to be set prior to table creation. Additional calls to this method prior to table creation will overwrite previous locality group
-   * mappings.
+   * Allows locality groups to be set prior to table creation. Additional calls to this method prior
+   * to table creation will overwrite previous locality group mappings.
    *
    * @param groups
    *          mapping of locality group names to column families in the locality group
@@ -193,7 +192,8 @@
       String value = LocalityGroupUtil.encodeColumnFamilies(colFams);
       tmp.put(Property.TABLE_LOCALITY_GROUP_PREFIX + entry.getKey(), value);
     }
-    tmp.put(Property.TABLE_LOCALITY_GROUPS.getKey(), groups.keySet().stream().collect(Collectors.joining(",")));
+    tmp.put(Property.TABLE_LOCALITY_GROUPS.getKey(),
+        groups.keySet().stream().collect(Collectors.joining(",")));
     checkDisjoint(properties, tmp, "locality groups");
     localityProps = tmp;
     return this;
@@ -202,7 +202,8 @@
   /**
    * Configure iterator settings for a table prior to its creation.
    *
-   * Additional calls to this method before table creation will overwrite previous iterator settings.
+   * Additional calls to this method before table creation will overwrite previous iterator
+   * settings.
    *
    * @param setting
    *          object specifying the properties of the iterator
@@ -227,16 +228,20 @@
    *
    * @see TableOperations#attachIterator(String, IteratorSetting, EnumSet)
    */
-  public NewTableConfiguration attachIterator(IteratorSetting setting, EnumSet<IteratorScope> scopes) {
+  public NewTableConfiguration attachIterator(IteratorSetting setting,
+      EnumSet<IteratorScope> scopes) {
     Objects.requireNonNull(setting, "setting cannot be null!");
     Objects.requireNonNull(scopes, "scopes cannot be null!");
     try {
       TableOperationsHelper.checkIteratorConflicts(iteratorProps, setting, scopes);
     } catch (AccumuloException e) {
-      throw new IllegalArgumentException("The specified IteratorSetting conflicts with an iterator already defined on this NewTableConfiguration", e);
+      throw new IllegalArgumentException(
+          "The specified IteratorSetting conflicts with an iterator already defined on this NewTableConfiguration",
+          e);
     }
     for (IteratorScope scope : scopes) {
-      String root = String.format("%s%s.%s", Property.TABLE_ITERATOR_PREFIX, scope.name().toLowerCase(), setting.getName());
+      String root = String.format("%s%s.%s", Property.TABLE_ITERATOR_PREFIX,
+          scope.name().toLowerCase(), setting.getName());
       for (Entry<String,String> prop : setting.getOptions().entrySet()) {
         iteratorProps.put(root + ".opt." + prop.getKey(), prop.getValue());
       }
