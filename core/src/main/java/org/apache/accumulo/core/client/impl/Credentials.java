/*
 * Licensed to the Apache Software Foundation (ASF) under one or more
 * contributor license agreements.  See the NOTICE file distributed with
 * this work for additional information regarding copyright ownership.
 * The ASF licenses this file to You under the Apache License, Version 2.0
 * (the "License"); you may not use this file except in compliance with
 * the License.  You may obtain a copy of the License at
 *
 *     http://www.apache.org/licenses/LICENSE-2.0
 *
 * Unless required by applicable law or agreed to in writing, software
 * distributed under the License is distributed on an "AS IS" BASIS,
 * WITHOUT WARRANTIES OR CONDITIONS OF ANY KIND, either express or implied.
 * See the License for the specific language governing permissions and
 * limitations under the License.
 */
package org.apache.accumulo.core.client.impl;

import static java.nio.charset.StandardCharsets.UTF_8;

import java.nio.ByteBuffer;
import java.util.Base64;

import org.apache.accumulo.core.client.AccumuloSecurityException;
import org.apache.accumulo.core.client.Connector;
import org.apache.accumulo.core.client.Instance;
import org.apache.accumulo.core.client.impl.thrift.SecurityErrorCode;
import org.apache.accumulo.core.client.security.tokens.AuthenticationToken;
import org.apache.accumulo.core.client.security.tokens.AuthenticationToken.AuthenticationTokenSerializer;
import org.apache.accumulo.core.security.thrift.TCredentials;

/**
 * A wrapper for internal use. This class carries the instance, principal, and authentication token
 * for use in the public API, in a non-serialized form. This is important, so that the
 * authentication token carried in a {@link Connector} can be destroyed, invalidating future RPC
 * operations from that {@link Connector}.
 * <p>
 * See ACCUMULO-1312
 *
 * @since 1.6.0
 */
public class Credentials {

  private String principal;
  private AuthenticationToken token;

  /**
   * Creates a new credentials object.
   *
   * @param principal
   *          unique identifier for the entity (e.g. a user or service) authorized for these
   *          credentials
   * @param token
   *          authentication token used to prove that the principal for these credentials has been
   *          properly verified
   */
  public Credentials(String principal, AuthenticationToken token) {
    this.principal = principal;
    this.token = token;
  }

  /**
   * Gets the principal.
   *
   * @return unique identifier for the entity (e.g. a user or service) authorized for these
   *         credentials
   */
  public String getPrincipal() {
    return principal;
  }

  /**
   * Gets the authentication token.
   *
   * @return authentication token used to prove that the principal for these credentials has been
   *         properly verified
   */
  public AuthenticationToken getToken() {
    return token;
  }

  /**
   * Converts the current object to the relevant thrift type. The object returned from this contains
   * a non-destroyable version of the {@link AuthenticationToken}, so this should be used just
   * before placing on the wire, and references to it should be tightly controlled.
   *
   * @param instance
   *          client instance
   * @return Thrift credentials
   * @throws RuntimeException
   *           if the authentication token has been destroyed (expired)
   */
  public TCredentials toThrift(Instance instance) {
    TCredentials tCreds = new TCredentials(getPrincipal(), getToken().getClass().getName(),
        ByteBuffer.wrap(AuthenticationTokenSerializer.serialize(getToken())),
        instance.getInstanceID());
    if (getToken().isDestroyed())
      throw new RuntimeException("Token has been destroyed",
          new AccumuloSecurityException(getPrincipal(), SecurityErrorCode.TOKEN_EXPIRED));
    return tCreds;
  }

  /**
   * Converts a given thrift object to our internal Credentials representation.
   *
   * @param serialized
   *          a Thrift encoded set of credentials
   * @return a new Credentials instance; destroy the token when you're done.
   */
  public static Credentials fromThrift(TCredentials serialized) {
    return new Credentials(serialized.getPrincipal(), AuthenticationTokenSerializer
        .deserialize(serialized.getTokenClassName(), serialized.getToken()));
  }

  /**
   * Converts the current object to a serialized form. The object returned from this contains a
   * non-destroyable version of the {@link AuthenticationToken}, so references to it should be
   * tightly controlled.
   *
   * @return serialized form of these credentials
   */
  public final String serialize() {
<<<<<<< HEAD
    return (getPrincipal() == null ? "-" : Base64.getEncoder().encodeToString(getPrincipal().getBytes(UTF_8))) + ":"
        + (getToken() == null ? "-" : Base64.getEncoder().encodeToString(getToken().getClass().getName().getBytes(UTF_8))) + ":"
        + (getToken() == null ? "-" : Base64.getEncoder().encodeToString(AuthenticationTokenSerializer.serialize(getToken())));
=======
    return (getPrincipal() == null ? "-"
        : Base64.encodeBase64String(getPrincipal().getBytes(UTF_8)))
        + ":"
        + (getToken() == null ? "-"
            : Base64.encodeBase64String(getToken().getClass().getName().getBytes(UTF_8)))
        + ":" + (getToken() == null ? "-"
            : Base64.encodeBase64String(AuthenticationTokenSerializer.serialize(getToken())));
>>>>>>> f4f43feb
  }

  /**
   * Converts the serialized form to an instance of {@link Credentials}. The original serialized
   * form will not be affected.
   *
   * @param serializedForm
   *          serialized form of credentials
   * @return deserialized credentials
   */
  public static final Credentials deserialize(String serializedForm) {
    String[] split = serializedForm.split(":", 3);
<<<<<<< HEAD
    String principal = split[0].equals("-") ? null : new String(Base64.getDecoder().decode(split[0]), UTF_8);
    String tokenType = split[1].equals("-") ? null : new String(Base64.getDecoder().decode(split[1]), UTF_8);
=======
    String principal = split[0].equals("-") ? null
        : new String(Base64.decodeBase64(split[0]), UTF_8);
    String tokenType = split[1].equals("-") ? null
        : new String(Base64.decodeBase64(split[1]), UTF_8);
>>>>>>> f4f43feb
    AuthenticationToken token = null;
    if (!split[2].equals("-")) {
      byte[] tokenBytes = Base64.getDecoder().decode(split[2]);
      token = AuthenticationTokenSerializer.deserialize(tokenType, tokenBytes);
    }
    return new Credentials(principal, token);
  }

  @Override
  public int hashCode() {
    return getPrincipal() == null ? 0 : getPrincipal().hashCode();
  }

  @Override
  public boolean equals(Object obj) {
    if (obj == null || !(obj instanceof Credentials))
      return false;
    Credentials other = Credentials.class.cast(obj);
    boolean pEq = getPrincipal() == null ? (other.getPrincipal() == null)
        : (getPrincipal().equals(other.getPrincipal()));
    if (!pEq)
      return false;
    boolean tEq = getToken() == null ? (other.getToken() == null)
        : (getToken().equals(other.getToken()));
    return tEq;
  }

  @Override
  public String toString() {
    return getClass().getName() + ":" + getPrincipal() + ":"
        + (getToken() == null ? null : getToken().getClass().getName()) + ":<hidden>";
  }
}<|MERGE_RESOLUTION|>--- conflicted
+++ resolved
@@ -120,19 +120,15 @@
    * @return serialized form of these credentials
    */
   public final String serialize() {
-<<<<<<< HEAD
-    return (getPrincipal() == null ? "-" : Base64.getEncoder().encodeToString(getPrincipal().getBytes(UTF_8))) + ":"
-        + (getToken() == null ? "-" : Base64.getEncoder().encodeToString(getToken().getClass().getName().getBytes(UTF_8))) + ":"
-        + (getToken() == null ? "-" : Base64.getEncoder().encodeToString(AuthenticationTokenSerializer.serialize(getToken())));
-=======
     return (getPrincipal() == null ? "-"
-        : Base64.encodeBase64String(getPrincipal().getBytes(UTF_8)))
+        : Base64.getEncoder().encodeToString(getPrincipal().getBytes(UTF_8)))
         + ":"
         + (getToken() == null ? "-"
-            : Base64.encodeBase64String(getToken().getClass().getName().getBytes(UTF_8)))
-        + ":" + (getToken() == null ? "-"
-            : Base64.encodeBase64String(AuthenticationTokenSerializer.serialize(getToken())));
->>>>>>> f4f43feb
+            : Base64.getEncoder().encodeToString(getToken().getClass().getName().getBytes(UTF_8)))
+        + ":"
+        + (getToken() == null ? "-"
+            : Base64.getEncoder()
+                .encodeToString(AuthenticationTokenSerializer.serialize(getToken())));
   }
 
   /**
@@ -145,15 +141,10 @@
    */
   public static final Credentials deserialize(String serializedForm) {
     String[] split = serializedForm.split(":", 3);
-<<<<<<< HEAD
-    String principal = split[0].equals("-") ? null : new String(Base64.getDecoder().decode(split[0]), UTF_8);
-    String tokenType = split[1].equals("-") ? null : new String(Base64.getDecoder().decode(split[1]), UTF_8);
-=======
     String principal = split[0].equals("-") ? null
-        : new String(Base64.decodeBase64(split[0]), UTF_8);
+        : new String(Base64.getDecoder().decode(split[0]), UTF_8);
     String tokenType = split[1].equals("-") ? null
-        : new String(Base64.decodeBase64(split[1]), UTF_8);
->>>>>>> f4f43feb
+        : new String(Base64.getDecoder().decode(split[1]), UTF_8);
     AuthenticationToken token = null;
     if (!split[2].equals("-")) {
       byte[] tokenBytes = Base64.getDecoder().decode(split[2]);
