/*
 * Licensed to the Apache Software Foundation (ASF) under one
 * or more contributor license agreements.  See the NOTICE file
 * distributed with this work for additional information
 * regarding copyright ownership.  The ASF licenses this file
 * to you under the Apache License, Version 2.0 (the
 * "License"); you may not use this file except in compliance
 * with the License.  You may obtain a copy of the License at
 *
 *   https://www.apache.org/licenses/LICENSE-2.0
 *
 * Unless required by applicable law or agreed to in writing,
 * software distributed under the License is distributed on an
 * "AS IS" BASIS, WITHOUT WARRANTIES OR CONDITIONS OF ANY
 * KIND, either express or implied.  See the License for the
 * specific language governing permissions and limitations
 * under the License.
 */
package org.apache.accumulo.core.clientImpl;

import static com.google.common.util.concurrent.Uninterruptibles.sleepUninterruptibly;
import static java.nio.charset.StandardCharsets.UTF_8;
import static java.util.concurrent.TimeUnit.MILLISECONDS;
import static java.util.concurrent.TimeUnit.SECONDS;
import static org.apache.accumulo.core.util.threads.ThreadPoolNames.CONDITIONAL_WRITER_POOL;

import java.nio.ByteBuffer;
import java.util.ArrayList;
import java.util.Arrays;
import java.util.Collections;
import java.util.Comparator;
import java.util.HashMap;
import java.util.HashSet;
import java.util.Iterator;
import java.util.List;
import java.util.Map;
import java.util.NoSuchElementException;
import java.util.concurrent.BlockingQueue;
import java.util.concurrent.DelayQueue;
import java.util.concurrent.Delayed;
import java.util.concurrent.LinkedBlockingQueue;
import java.util.concurrent.ScheduledFuture;
import java.util.concurrent.ScheduledThreadPoolExecutor;
import java.util.concurrent.TimeUnit;

import org.apache.accumulo.access.AccessEvaluator;
import org.apache.accumulo.access.InvalidAccessExpressionException;
import org.apache.accumulo.core.Constants;
import org.apache.accumulo.core.client.AccumuloException;
import org.apache.accumulo.core.client.AccumuloSecurityException;
import org.apache.accumulo.core.client.ConditionalWriter;
import org.apache.accumulo.core.client.ConditionalWriterConfig;
import org.apache.accumulo.core.client.Durability;
import org.apache.accumulo.core.client.TimedOutException;
import org.apache.accumulo.core.clientImpl.ClientTabletCache.TabletServerMutations;
import org.apache.accumulo.core.clientImpl.thrift.TInfo;
import org.apache.accumulo.core.clientImpl.thrift.ThriftSecurityException;
import org.apache.accumulo.core.data.ByteSequence;
import org.apache.accumulo.core.data.Condition;
import org.apache.accumulo.core.data.ConditionalMutation;
import org.apache.accumulo.core.data.TableId;
import org.apache.accumulo.core.dataImpl.KeyExtent;
import org.apache.accumulo.core.dataImpl.thrift.TCMResult;
import org.apache.accumulo.core.dataImpl.thrift.TCMStatus;
import org.apache.accumulo.core.dataImpl.thrift.TCondition;
import org.apache.accumulo.core.dataImpl.thrift.TConditionalMutation;
import org.apache.accumulo.core.dataImpl.thrift.TConditionalSession;
import org.apache.accumulo.core.dataImpl.thrift.TKeyExtent;
import org.apache.accumulo.core.dataImpl.thrift.TMutation;
import org.apache.accumulo.core.fate.zookeeper.ZooUtil.LockID;
import org.apache.accumulo.core.lock.ServiceLock;
import org.apache.accumulo.core.rpc.ThriftUtil;
import org.apache.accumulo.core.rpc.clients.ThriftClientTypes;
import org.apache.accumulo.core.security.Authorizations;
import org.apache.accumulo.core.tabletingest.thrift.TabletIngestClientService;
import org.apache.accumulo.core.tabletserver.thrift.NoSuchScanIDException;
import org.apache.accumulo.core.trace.TraceUtil;
import org.apache.accumulo.core.util.ByteBufferUtil;
import org.apache.accumulo.core.util.threads.ThreadPools;
import org.apache.accumulo.core.util.threads.Threads;
import org.apache.commons.collections4.map.LRUMap;
import org.apache.commons.lang3.mutable.MutableLong;
import org.apache.hadoop.io.Text;
import org.apache.thrift.TApplicationException;
import org.apache.thrift.TException;
import org.apache.thrift.TServiceClient;
import org.apache.thrift.transport.TTransportException;
import org.slf4j.Logger;
import org.slf4j.LoggerFactory;

import com.google.common.annotations.VisibleForTesting;
import com.google.common.net.HostAndPort;

public class ConditionalWriterImpl implements ConditionalWriter {

  private static final Logger log = LoggerFactory.getLogger(ConditionalWriterImpl.class);

  private static final int MAX_SLEEP = 30000;

  private final Authorizations auths;
  private final AccessEvaluator accessEvaluator;
  private final Map<Text,Boolean> cache = Collections.synchronizedMap(new LRUMap<>(1000));
  private final ClientContext context;
  private final ClientTabletCache locator;
  private final TableId tableId;
  private final String tableName;
  private final long timeout;
  private final Durability durability;
  private final String classLoaderContext;
  private final ConditionalWriterConfig config;

  private static class ServerQueue {
    BlockingQueue<TabletServerMutations<QCMutation>> queue = new LinkedBlockingQueue<>();
    boolean taskQueued = false;
  }

  private Map<String,ServerQueue> serverQueues;
  private DelayQueue<QCMutation> failedMutations = new DelayQueue<>();
  private ScheduledThreadPoolExecutor threadPool;
  private final ScheduledFuture<?> failureTaskFuture;

  private class RQIterator implements Iterator<Result> {

    private BlockingQueue<Result> rq;
    private int count;

    public RQIterator(BlockingQueue<Result> resultQueue, int count) {
      this.rq = resultQueue;
      this.count = count;
    }

    @Override
    public boolean hasNext() {
      return count > 0;
    }

    @Override
    public Result next() {
      if (count <= 0) {
        throw new NoSuchElementException();
      }

      try {
        Result result = rq.poll(1, SECONDS);
        while (result == null) {

          if (threadPool.isShutdown()) {
            throw new NoSuchElementException("ConditionalWriter closed");
          }

          result = rq.poll(1, SECONDS);
        }
        count--;
        return result;
      } catch (InterruptedException e) {
        throw new IllegalStateException(e);
      }
    }

    @Override
    public void remove() {
      throw new UnsupportedOperationException();
    }

  }

  private static class QCMutation extends ConditionalMutation implements Delayed {
    private BlockingQueue<Result> resultQueue;
    private long resetTime;
    private long delay = 50;
    private long entryTime;

    QCMutation(ConditionalMutation cm, BlockingQueue<Result> resultQueue, long entryTime) {
      super(cm);
      this.resultQueue = resultQueue;
      this.entryTime = entryTime;
    }

    @Override
    public int compareTo(Delayed o) {
      QCMutation oqcm = (QCMutation) o;
      return Long.compare(resetTime, oqcm.resetTime);
    }

    @Override
    public int hashCode() {
      return super.hashCode();
    }

    @Override
    public boolean equals(Object o) {
      if (o instanceof QCMutation) {
        return compareTo((QCMutation) o) == 0;
      }
      return false;
    }

    @Override
    public long getDelay(TimeUnit unit) {
      return unit.convert(delay - (System.currentTimeMillis() - resetTime), MILLISECONDS);
    }

    void resetDelay() {
      delay = Math.min(delay * 2, MAX_SLEEP);
      resetTime = System.currentTimeMillis();
    }

    void queueResult(Result result) {
      resultQueue.add(result);
    }
  }

  private ServerQueue getServerQueue(String location) {
    ServerQueue serverQueue;
    synchronized (serverQueues) {
      serverQueue = serverQueues.get(location);
      if (serverQueue == null) {

        serverQueue = new ServerQueue();
        serverQueues.put(location, serverQueue);
      }
    }
    return serverQueue;
  }

  private class CleanupTask implements Runnable {
    private List<SessionID> sessions;

    CleanupTask(List<SessionID> activeSessions) {
      this.sessions = activeSessions;
    }

    @Override
    public void run() {
      TabletIngestClientService.Iface client = null;

      for (SessionID sid : sessions) {
        if (!sid.isActive()) {
          continue;
        }

        TInfo tinfo = TraceUtil.traceInfo();
        try {
          client = getClient(sid.location);
          client.closeConditionalUpdate(tinfo, sid.sessionID);
        } catch (Exception e) {} finally {
          ThriftUtil.returnClient((TServiceClient) client, context);
        }

      }
    }
  }

  private void queueRetry(List<QCMutation> mutations, HostAndPort server) {

    if (timeout < Long.MAX_VALUE) {

      long time = System.currentTimeMillis();

      ArrayList<QCMutation> mutations2 = new ArrayList<>(mutations.size());

      for (QCMutation qcm : mutations) {
        qcm.resetDelay();
        if (time + qcm.getDelay(MILLISECONDS) > qcm.entryTime + timeout) {
          TimedOutException toe;
          if (server != null) {
            toe = new TimedOutException(Collections.singleton(server.toString()));
          } else {
            toe = new TimedOutException("Conditional mutation timed out");
          }

          qcm.queueResult(new Result(toe, qcm, (server == null ? null : server.toString())));
        } else {
          mutations2.add(qcm);
        }
      }

      if (!mutations2.isEmpty()) {
        failedMutations.addAll(mutations2);
      }

    } else {
      mutations.forEach(QCMutation::resetDelay);
      failedMutations.addAll(mutations);
    }
  }

  private void queue(List<QCMutation> mutations) {
    List<QCMutation> failures = new ArrayList<>();
    Map<String,TabletServerMutations<QCMutation>> binnedMutations = new HashMap<>();

    try {
      locator.binMutations(context, mutations, binnedMutations, failures);

      if (failures.size() == mutations.size()) {
        context.requireNotDeleted(tableId);
        context.requireNotOffline(tableId, tableName);
      }

    } catch (Exception e) {
      mutations.forEach(qcm -> qcm.queueResult(new Result(e, qcm, null)));

      // do not want to queue anything that was put in before binMutations() failed
      failures.clear();
      binnedMutations.clear();
    }

    if (!failures.isEmpty()) {
      queueRetry(failures, null);
    }

    binnedMutations.forEach(this::queue);
  }

  private void queue(String location, TabletServerMutations<QCMutation> mutations) {

    ServerQueue serverQueue = getServerQueue(location);

    synchronized (serverQueue) {
      serverQueue.queue.add(mutations);
      // never execute more than one task per server
      if (!serverQueue.taskQueued) {
        threadPool.execute(new SendTask(location));
        serverQueue.taskQueued = true;
      }
    }

  }

  private void reschedule(SendTask task) {
    ServerQueue serverQueue = getServerQueue(task.location);
    // just finished processing work for this server, could reschedule if it has more work or
    // immediately process the work
    // this code reschedules the the server for processing later... there may be other queues with
    // more data that need to be processed... also it will give the current server time to build
    // up more data... the thinking is that rescheduling instead or processing immediately will
    // result in bigger batches and less RPC overhead

    synchronized (serverQueue) {
      if (serverQueue.queue.isEmpty()) {
        serverQueue.taskQueued = false;
      } else {
        threadPool.execute(task);
      }
    }

  }

  private TabletServerMutations<QCMutation> dequeue(String location) {
    var queue = getServerQueue(location).queue;

    var mutations = new ArrayList<TabletServerMutations<QCMutation>>();
    queue.drainTo(mutations);

    if (mutations.isEmpty()) {
      return null;
    }

    if (mutations.size() == 1) {
      return mutations.get(0);
    } else {
      // merge multiple request to a single tablet server
      TabletServerMutations<QCMutation> tsm = mutations.get(0);

      for (int i = 1; i < mutations.size(); i++) {
        mutations.get(i).getMutations().forEach((keyExtent, mutationList) -> tsm.getMutations()
            .computeIfAbsent(keyExtent, k -> new ArrayList<>()).addAll(mutationList));
      }

      return tsm;
    }
  }

  ConditionalWriterImpl(ClientContext context, TableId tableId, String tableName,
      ConditionalWriterConfig config) {
    this.config = config;
    this.context = context;
    this.auths = config.getAuthorizations();
    this.accessEvaluator = AccessEvaluator.of(config.getAuthorizations().toAccessAuthorizations());
    this.threadPool = context.threadPools().createScheduledExecutorService(
<<<<<<< HEAD
        config.getMaxWriteThreads(), this.getClass().getSimpleName());
    this.locator = new SyncingClientTabletCache(context, tableId);
=======
        config.getMaxWriteThreads(), CONDITIONAL_WRITER_POOL.poolName);
    this.locator = new SyncingTabletLocator(context, tableId);
>>>>>>> 9ec22b4b
    this.serverQueues = new HashMap<>();
    this.tableId = tableId;
    this.tableName = tableName;
    this.timeout = config.getTimeout(MILLISECONDS);
    this.durability = config.getDurability();
    this.classLoaderContext = config.getClassLoaderContext();

    Runnable failureHandler = () -> {
      List<QCMutation> mutations = new ArrayList<>();
      failedMutations.drainTo(mutations);
      if (!mutations.isEmpty()) {
        queue(mutations);
      }
    };

    failureTaskFuture = threadPool.scheduleAtFixedRate(failureHandler, 250, 250, MILLISECONDS);
  }

  @Override
  public Iterator<Result> write(Iterator<ConditionalMutation> mutations) {

    ThreadPools.ensureRunning(failureTaskFuture,
        "Background task that re-queues failed mutations has exited.");

    BlockingQueue<Result> resultQueue = new LinkedBlockingQueue<>();

    List<QCMutation> mutationList = new ArrayList<>();

    int count = 0;

    long entryTime = System.currentTimeMillis();

    mloop: while (mutations.hasNext()) {
      ConditionalMutation mut = mutations.next();
      count++;

      if (mut.getConditions().isEmpty()) {
        throw new IllegalArgumentException(
            "ConditionalMutation had no conditions " + new String(mut.getRow(), UTF_8));
      }

      for (Condition cond : mut.getConditions()) {
        if (!isVisible(cond.getVisibility())) {
          resultQueue.add(new Result(Status.INVISIBLE_VISIBILITY, mut, null));
          continue mloop;
        }
      }

      // copy the mutations so that even if caller changes it, it will not matter
      mutationList.add(new QCMutation(mut, resultQueue, entryTime));
    }

    queue(mutationList);

    return new RQIterator(resultQueue, count);
  }

  private class SendTask implements Runnable {

    String location;

    public SendTask(String location) {
      this.location = location;

    }

    @Override
    public void run() {
      try {
        TabletServerMutations<QCMutation> mutations = dequeue(location);
        if (mutations != null) {
          sendToServer(HostAndPort.fromString(location), mutations);
        }
      } finally {
        reschedule(this);
      }
    }
  }

  private static class CMK {

    QCMutation cm;
    KeyExtent ke;

    public CMK(KeyExtent ke, QCMutation cm) {
      this.ke = ke;
      this.cm = cm;
    }
  }

  private static class SessionID {
    HostAndPort location;
    String lockId;
    long sessionID;
    boolean reserved;
    long lastAccessTime;
    long ttl;

    boolean isActive() {
      return System.currentTimeMillis() - lastAccessTime < ttl * .95;
    }
  }

  private HashMap<HostAndPort,SessionID> cachedSessionIDs = new HashMap<>();

  private SessionID reserveSessionID(HostAndPort location, TabletIngestClientService.Iface client,
      TInfo tinfo) throws ThriftSecurityException, TException {
    // avoid cost of repeatedly making RPC to create sessions, reuse sessions
    synchronized (cachedSessionIDs) {
      SessionID sid = cachedSessionIDs.get(location);
      if (sid != null) {
        if (sid.reserved) {
          throw new IllegalStateException();
        }

        if (sid.isActive()) {
          sid.reserved = true;
          return sid;
        } else {
          cachedSessionIDs.remove(location);
        }
      }
    }

    TConditionalSession tcs = client.startConditionalUpdate(tinfo, context.rpcCreds(),
        ByteBufferUtil.toByteBuffers(auths.getAuthorizations()), tableId.canonical(),
        DurabilityImpl.toThrift(durability), this.classLoaderContext);

    synchronized (cachedSessionIDs) {
      SessionID sid = new SessionID();
      sid.reserved = true;
      sid.sessionID = tcs.sessionId;
      sid.lockId = tcs.tserverLock;
      sid.ttl = tcs.ttl;
      sid.location = location;
      if (cachedSessionIDs.put(location, sid) != null) {
        throw new IllegalStateException();
      }

      return sid;
    }

  }

  private void invalidateSessionID(HostAndPort location) {
    synchronized (cachedSessionIDs) {
      cachedSessionIDs.remove(location);
    }

  }

  private void unreserveSessionID(HostAndPort location) {
    synchronized (cachedSessionIDs) {
      SessionID sid = cachedSessionIDs.get(location);
      if (sid != null) {
        if (!sid.reserved) {
          throw new IllegalStateException();
        }
        sid.reserved = false;
        sid.lastAccessTime = System.currentTimeMillis();
      }
    }
  }

  List<SessionID> getActiveSessions() {
    ArrayList<SessionID> activeSessions = new ArrayList<>();
    for (SessionID sid : cachedSessionIDs.values()) {
      if (sid.isActive()) {
        activeSessions.add(sid);
      }
    }
    return activeSessions;
  }

  private TabletIngestClientService.Iface getClient(HostAndPort location)
      throws TTransportException {
    TabletIngestClientService.Iface client;
    if (timeout < context.getClientTimeoutInMillis()) {
      client = ThriftUtil.getClient(ThriftClientTypes.TABLET_INGEST, location, context, timeout);
    } else {
      client = ThriftUtil.getClient(ThriftClientTypes.TABLET_INGEST, location, context);
    }
    return client;
  }

  private void sendToServer(HostAndPort location, TabletServerMutations<QCMutation> mutations) {
    TabletIngestClientService.Iface client = null;

    TInfo tinfo = TraceUtil.traceInfo();

    Map<Long,CMK> cmidToCm = new HashMap<>();
    MutableLong cmid = new MutableLong(0);

    SessionID sessionId = null;

    try {
      Map<TKeyExtent,List<TConditionalMutation>> tmutations = new HashMap<>();

      CompressedIterators compressedIters = new CompressedIterators();
      convertMutations(mutations, cmidToCm, cmid, tmutations, compressedIters);

      // getClient() call must come after converMutations in case it throws a TException
      client = getClient(location);

      List<TCMResult> tresults = null;
      while (tresults == null) {
        try {
          sessionId = reserveSessionID(location, client, tinfo);
          tresults = client.conditionalUpdate(tinfo, sessionId.sessionID, tmutations,
              compressedIters.getSymbolTable());
        } catch (NoSuchScanIDException nssie) {
          sessionId = null;
          invalidateSessionID(location);
        }
      }

      HashSet<KeyExtent> extentsToInvalidate = new HashSet<>();

      ArrayList<QCMutation> ignored = new ArrayList<>();

      for (TCMResult tcmResult : tresults) {
        if (tcmResult.status == TCMStatus.IGNORED) {
          CMK cmk = cmidToCm.get(tcmResult.cmid);
          ignored.add(cmk.cm);
          extentsToInvalidate.add(cmk.ke);
        } else {
          QCMutation qcm = cmidToCm.get(tcmResult.cmid).cm;
          qcm.queueResult(new Result(fromThrift(tcmResult.status), qcm, location.toString()));
        }
      }

      for (KeyExtent ke : extentsToInvalidate) {
        locator.invalidateCache(ke);
      }

      queueRetry(ignored, location);

    } catch (ThriftSecurityException tse) {
      AccumuloSecurityException ase =
          new AccumuloSecurityException(context.getCredentials().getPrincipal(), tse.getCode(),
              context.getPrintableTableInfoFromId(tableId), tse);
      queueException(location, cmidToCm, ase);
    } catch (TApplicationException tae) {
      queueException(location, cmidToCm, new AccumuloServerException(location.toString(), tae));
    } catch (TException e) {
      locator.invalidateCache(context, location.toString());
      invalidateSession(location, cmidToCm, sessionId);
    } catch (Exception e) {
      queueException(location, cmidToCm, e);
    } finally {
      if (sessionId != null) {
        unreserveSessionID(location);
      }
      ThriftUtil.returnClient((TServiceClient) client, context);
    }
  }

  private void queueRetry(Map<Long,CMK> cmidToCm, HostAndPort location) {
    ArrayList<QCMutation> ignored = new ArrayList<>();
    for (CMK cmk : cmidToCm.values()) {
      ignored.add(cmk.cm);
    }
    queueRetry(ignored, location);
  }

  private void queueException(HostAndPort location, Map<Long,CMK> cmidToCm, Exception e) {
    for (CMK cmk : cmidToCm.values()) {
      cmk.cm.queueResult(new Result(e, cmk.cm, location.toString()));
    }
  }

  private void invalidateSession(HostAndPort location, Map<Long,CMK> cmidToCm,
      SessionID sessionId) {
    if (sessionId == null) {
      queueRetry(cmidToCm, location);
    } else {
      try {
        invalidateSession(sessionId, location);
        for (CMK cmk : cmidToCm.values()) {
          cmk.cm.queueResult(new Result(Status.UNKNOWN, cmk.cm, location.toString()));
        }
      } catch (Exception e2) {
        queueException(location, cmidToCm, e2);
      }
    }
  }

  /**
   * The purpose of this code is to ensure that a conditional mutation will not execute when its
   * status is unknown. This allows a user to read the row when the status is unknown and not have
   * to worry about the tserver applying the mutation after the scan.
   *
   * <p>
   * If a conditional mutation is taking a long time to process, then this method will wait for it
   * to finish... unless this exceeds timeout.
   */
  private void invalidateSession(SessionID sessionId, HostAndPort location)
      throws AccumuloException {

    long sleepTime = 50;

    long startTime = System.currentTimeMillis();

    LockID lid = new LockID(context.getZooKeeperRoot() + Constants.ZTSERVERS, sessionId.lockId);

    while (true) {
      if (!ServiceLock.isLockHeld(context.getZooCache(), lid)) {
        // ACCUMULO-1152 added a tserver lock check to the tablet location cache, so this
        // invalidation prevents future attempts to contact the
        // tserver even its gone zombie and is still running w/o a lock
        locator.invalidateCache(context, location.toString());
        log.trace("tablet server {} {} is dead, so no need to invalidate {}", location,
            sessionId.lockId, sessionId.sessionID);
        return;
      }

      try {
        // if the mutation is currently processing, this method will block until its done or times
        // out
        log.trace("Attempting to invalidate {} at {}", sessionId.sessionID, location);
        invalidateSession(sessionId.sessionID, location);
        log.trace("Invalidated {} at {}", sessionId.sessionID, location);
        return;
      } catch (TApplicationException tae) {
        throw new AccumuloServerException(location.toString(), tae);
      } catch (TException e) {
        locator.invalidateCache(context, location.toString());
        log.trace("Failed to invalidate {} at {} {}", sessionId.sessionID, location,
            e.getMessage());
      }

      if ((System.currentTimeMillis() - startTime) + sleepTime > timeout) {
        throw new TimedOutException(Collections.singleton(location.toString()));
      }

      sleepUninterruptibly(sleepTime, MILLISECONDS);
      sleepTime = Math.min(2 * sleepTime, MAX_SLEEP);

    }

  }

  private void invalidateSession(long sessionId, HostAndPort location) throws TException {
    TabletIngestClientService.Iface client = null;

    TInfo tinfo = TraceUtil.traceInfo();

    try {
      client = getClient(location);
      client.invalidateConditionalUpdate(tinfo, sessionId);
    } finally {
      ThriftUtil.returnClient((TServiceClient) client, context);
    }
  }

  public static Status fromThrift(TCMStatus status) {
    switch (status) {
      case ACCEPTED:
        return Status.ACCEPTED;
      case REJECTED:
        return Status.REJECTED;
      case VIOLATED:
        return Status.VIOLATED;
      default:
        throw new IllegalArgumentException(status.toString());
    }
  }

  private void convertMutations(TabletServerMutations<QCMutation> mutations, Map<Long,CMK> cmidToCm,
      MutableLong cmid, Map<TKeyExtent,List<TConditionalMutation>> tmutations,
      CompressedIterators compressedIters) {

    mutations.getMutations().forEach((keyExtent, mutationList) -> {
      var tcondMutaions = new ArrayList<TConditionalMutation>();

      for (var cm : mutationList) {
        var id = cmid.longValue();

        TConditionalMutation tcm = convertConditionalMutation(compressedIters, cm, id);

        cmidToCm.put(cmid.longValue(), new CMK(keyExtent, cm));
        cmid.increment();
        tcondMutaions.add(tcm);
      }

      tmutations.put(keyExtent.toThrift(), tcondMutaions);
    });
  }

  public static TConditionalMutation convertConditionalMutation(CompressedIterators compressedIters,
      ConditionalMutation cm, long id) {
    TMutation tm = cm.toThrift();
    List<TCondition> conditions = convertConditions(cm, compressedIters);
    TConditionalMutation tcm = new TConditionalMutation(conditions, tm, id);
    return tcm;
  }

  private static final Comparator<Long> TIMESTAMP_COMPARATOR =
      Comparator.nullsFirst(Comparator.reverseOrder());

  static final Comparator<Condition> CONDITION_COMPARATOR =
      Comparator.comparing(Condition::getFamily).thenComparing(Condition::getQualifier)
          .thenComparing(Condition::getVisibility)
          .thenComparing(Condition::getTimestamp, TIMESTAMP_COMPARATOR);

  private static List<TCondition> convertConditions(ConditionalMutation cm,
      CompressedIterators compressedIters) {
    List<TCondition> conditions = new ArrayList<>(cm.getConditions().size());

    // sort conditions inorder to get better lookup performance. Sort on client side so tserver does
    // not have to do it.
    Condition[] ca = cm.getConditions().toArray(new Condition[cm.getConditions().size()]);
    Arrays.sort(ca, CONDITION_COMPARATOR);

    for (Condition cond : ca) {
      long ts = 0;
      boolean hasTs = false;

      if (cond.getTimestamp() != null) {
        ts = cond.getTimestamp();
        hasTs = true;
      }

      ByteBuffer iters = compressedIters.compress(cond.getIterators());

      TCondition tc = new TCondition(ByteBufferUtil.toByteBuffers(cond.getFamily()),
          ByteBufferUtil.toByteBuffers(cond.getQualifier()),
          ByteBufferUtil.toByteBuffers(cond.getVisibility()), ts, hasTs,
          ByteBufferUtil.toByteBuffers(cond.getValue()), iters);

      conditions.add(tc);
    }

    return conditions;
  }

  private boolean isVisible(ByteSequence cv) {

    if (cv.length() == 0) {
      return true;
    }

    byte[] arrayVis = cv.toArray();
    Text testVis = new Text(arrayVis);

    Boolean b = cache.get(testVis);
    if (b != null) {
      return b;
    }

    try {
      boolean bb = accessEvaluator.canAccess(arrayVis);
      cache.put(new Text(testVis), bb);
      return bb;
    } catch (InvalidAccessExpressionException e) {
      return false;
    }
  }

  @VisibleForTesting
  public ConditionalWriterConfig getConfig() {
    return config;
  }

  @Override
  public Result write(ConditionalMutation mutation) {
    return write(Collections.singleton(mutation).iterator()).next();
  }

  @Override
  public void close() {
    threadPool.shutdownNow();
    context.executeCleanupTask(Threads.createNamedRunnable("ConditionalWriterCleanupTask",
        new CleanupTask(getActiveSessions())));
  }

}<|MERGE_RESOLUTION|>--- conflicted
+++ resolved
@@ -378,13 +378,8 @@
     this.auths = config.getAuthorizations();
     this.accessEvaluator = AccessEvaluator.of(config.getAuthorizations().toAccessAuthorizations());
     this.threadPool = context.threadPools().createScheduledExecutorService(
-<<<<<<< HEAD
-        config.getMaxWriteThreads(), this.getClass().getSimpleName());
+        config.getMaxWriteThreads(), CONDITIONAL_WRITER_POOL.poolName);
     this.locator = new SyncingClientTabletCache(context, tableId);
-=======
-        config.getMaxWriteThreads(), CONDITIONAL_WRITER_POOL.poolName);
-    this.locator = new SyncingTabletLocator(context, tableId);
->>>>>>> 9ec22b4b
     this.serverQueues = new HashMap<>();
     this.tableId = tableId;
     this.tableName = tableName;
