/*
 * Licensed to the Apache Software Foundation (ASF) under one
 * or more contributor license agreements.  See the NOTICE file
 * distributed with this work for additional information
 * regarding copyright ownership.  The ASF licenses this file
 * to you under the Apache License, Version 2.0 (the
 * "License"); you may not use this file except in compliance
 * with the License.  You may obtain a copy of the License at
 *
 *   https://www.apache.org/licenses/LICENSE-2.0
 *
 * Unless required by applicable law or agreed to in writing,
 * software distributed under the License is distributed on an
 * "AS IS" BASIS, WITHOUT WARRANTIES OR CONDITIONS OF ANY
 * KIND, either express or implied.  See the License for the
 * specific language governing permissions and limitations
 * under the License.
 */
package org.apache.accumulo.core.util.compaction;

import static org.apache.accumulo.core.util.threads.ThreadPoolNames.COMPACTOR_RUNNING_COMPACTIONS_POOL;
import static org.apache.accumulo.core.util.threads.ThreadPoolNames.COMPACTOR_RUNNING_COMPACTION_IDS_POOL;

import java.util.ArrayList;
import java.util.Collection;
import java.util.HashMap;
import java.util.HashSet;
import java.util.List;
import java.util.Map;
import java.util.Optional;
import java.util.Set;
import java.util.concurrent.ExecutionException;
import java.util.concurrent.ExecutorService;
import java.util.concurrent.Future;

import org.apache.accumulo.core.Constants;
import org.apache.accumulo.core.clientImpl.ClientContext;
import org.apache.accumulo.core.clientImpl.thrift.ThriftSecurityException;
import org.apache.accumulo.core.compaction.thrift.CompactorService;
import org.apache.accumulo.core.fate.zookeeper.ZooCache.ZcStat;
import org.apache.accumulo.core.fate.zookeeper.ZooReader;
import org.apache.accumulo.core.lock.ServiceLock;
import org.apache.accumulo.core.lock.ServiceLockData.ThriftService;
import org.apache.accumulo.core.metadata.schema.ExternalCompactionId;
import org.apache.accumulo.core.rpc.ThriftUtil;
import org.apache.accumulo.core.rpc.clients.ThriftClientTypes;
import org.apache.accumulo.core.tabletserver.thrift.ActiveCompaction;
import org.apache.accumulo.core.tabletserver.thrift.TExternalCompactionJob;
import org.apache.accumulo.core.trace.TraceUtil;
import org.apache.accumulo.core.util.threads.ThreadPools;
import org.apache.accumulo.core.util.time.NanoTime;
import org.apache.thrift.TException;
import org.apache.zookeeper.KeeperException;
import org.apache.zookeeper.KeeperException.NoNodeException;
import org.slf4j.Logger;
import org.slf4j.LoggerFactory;

import com.google.common.net.HostAndPort;

public class ExternalCompactionUtil {

  private static class RunningCompactionFuture {
    private final String group;
    private final HostAndPort compactor;
    private final Future<TExternalCompactionJob> future;

    public RunningCompactionFuture(String group, HostAndPort compactor,
        Future<TExternalCompactionJob> future) {
      this.group = group;
      this.compactor = compactor;
      this.future = future;
    }

    public String getGroup() {
      return group;
    }

    public HostAndPort getCompactor() {
      return compactor;
    }

    public Future<TExternalCompactionJob> getFuture() {
      return future;
    }
  }

  private static final Logger LOG = LoggerFactory.getLogger(ExternalCompactionUtil.class);

  /**
   * Utility for returning the address of a service in the form host:port
   *
   * @param address HostAndPort of service
   * @return host and port
   */
  public static String getHostPortString(HostAndPort address) {
    if (address == null) {
      return null;
    }
    return address.toString();
  }

  /**
   *
   * @return Optional HostAndPort of Coordinator node if found
   */
  public static Optional<HostAndPort> findCompactionCoordinator(ClientContext context) {
    final String lockPath = context.getZooKeeperRoot() + Constants.ZMANAGER_LOCK;
    return ServiceLock.getLockData(context.getZooCache(), ServiceLock.path(lockPath), new ZcStat())
        .map(sld -> sld.getAddress(ThriftService.COORDINATOR));
  }

  /**
   * @return map of group names to compactor addresses
   */
  public static Map<String,Set<HostAndPort>> getCompactorAddrs(ClientContext context) {
    try {
      final Map<String,Set<HostAndPort>> groupsAndAddresses = new HashMap<>();
      final String compactorGroupsPath = context.getZooKeeperRoot() + Constants.ZCOMPACTORS;
      ZooReader zooReader = context.getZooReader();
      List<String> groups = zooReader.getChildren(compactorGroupsPath);
      for (String group : groups) {
        try {
          List<String> compactors = zooReader.getChildren(compactorGroupsPath + "/" + group);
          for (String compactor : compactors) {
            // compactor is the address, we are checking to see if there is a child node which
            // represents the compactor's lock as a check that it's alive.
            List<String> children =
                zooReader.getChildren(compactorGroupsPath + "/" + group + "/" + compactor);
            if (!children.isEmpty()) {
              LOG.trace("Found live compactor {} ", compactor);
              groupsAndAddresses.putIfAbsent(group, new HashSet<>());
              groupsAndAddresses.get(group).add(HostAndPort.fromString(compactor));
            }
          }
        } catch (NoNodeException e) {
          LOG.trace("Ignoring node that went missing", e);
        }
      }

      return groupsAndAddresses;
    } catch (KeeperException e) {
      throw new IllegalStateException(e);
    } catch (InterruptedException e) {
      Thread.currentThread().interrupt();
      throw new IllegalStateException(e);
    }
  }

  /**
   *
   * @param compactor compactor address
   * @param context client context
   * @return list of active compaction
   * @throws ThriftSecurityException tserver permission error
   */
  public static List<ActiveCompaction> getActiveCompaction(HostAndPort compactor,
      ClientContext context) throws ThriftSecurityException {
    CompactorService.Client client = null;
    try {
      client = ThriftUtil.getClient(ThriftClientTypes.COMPACTOR, compactor, context);
      return client.getActiveCompactions(TraceUtil.traceInfo(), context.rpcCreds());
    } catch (ThriftSecurityException e) {
      throw e;
    } catch (TException e) {
      LOG.debug("Failed to contact compactor {}", compactor, e);
    } finally {
      ThriftUtil.returnClient(client, context);
    }
    return List.of();
  }

  /**
   * Get the compaction currently running on the Compactor
   *
   * @param compactorAddr compactor address
   * @param context context
   * @return external compaction job or null if none running
   */
  public static TExternalCompactionJob getRunningCompaction(HostAndPort compactorAddr,
      ClientContext context) {

    CompactorService.Client client = null;
    try {
      client = ThriftUtil.getClient(ThriftClientTypes.COMPACTOR, compactorAddr, context);
      TExternalCompactionJob job =
          client.getRunningCompaction(TraceUtil.traceInfo(), context.rpcCreds());
      if (job.getExternalCompactionId() != null) {
        LOG.debug("Compactor {} is running {}", compactorAddr, job.getExternalCompactionId());
        return job;
      }
    } catch (TException e) {
      LOG.debug("Failed to contact compactor {}", compactorAddr, e);
    } finally {
      ThriftUtil.returnClient(client, context);
    }
    return null;
  }

  private static ExternalCompactionId getRunningCompactionId(HostAndPort compactorAddr,
      ClientContext context) {
    CompactorService.Client client = null;
    try {
      client = ThriftUtil.getClient(ThriftClientTypes.COMPACTOR, compactorAddr, context);
      String secid = client.getRunningCompactionId(TraceUtil.traceInfo(), context.rpcCreds());
      if (!secid.isEmpty()) {
        return ExternalCompactionId.of(secid);
      }
    } catch (TException e) {
      LOG.debug("Failed to contact compactor {}", compactorAddr, e);
    } finally {
      ThriftUtil.returnClient(client, context);
    }
    return null;
  }

  /**
   * This method returns information from the Compactor about the job that is currently running. The
   * RunningCompactions are not fully populated. This method is used from the CompactionCoordinator
   * on a restart to re-populate the set of running compactions on the compactors.
   *
   * @param context server context
   * @return list of compactor and external compaction jobs
   */
  public static List<RunningCompaction> getCompactionsRunningOnCompactors(ClientContext context) {
    final List<RunningCompactionFuture> rcFutures = new ArrayList<>();
    final ExecutorService executor = ThreadPools.getServerThreadPools()
<<<<<<< HEAD
        .getPoolBuilder("CompactorRunningCompactions").numCoreThreads(16).build();

    getCompactorAddrs(context).forEach((group, hp) -> {
=======
        .getPoolBuilder(COMPACTOR_RUNNING_COMPACTIONS_POOL).numCoreThreads(16).build();
    getCompactorAddrs(context).forEach((q, hp) -> {
>>>>>>> 9ec22b4b
      hp.forEach(hostAndPort -> {
        rcFutures.add(new RunningCompactionFuture(group, hostAndPort,
            executor.submit(() -> getRunningCompaction(hostAndPort, context))));
      });
    });
    executor.shutdown();

    final List<RunningCompaction> results = new ArrayList<>();
    rcFutures.forEach(rcf -> {
      try {
        TExternalCompactionJob job = rcf.getFuture().get();
        if (null != job && null != job.getExternalCompactionId()) {
          var compactorAddress = getHostPortString(rcf.getCompactor());
          results.add(new RunningCompaction(job, compactorAddress, rcf.getGroup()));
        }
      } catch (InterruptedException | ExecutionException e) {
        throw new IllegalStateException(e);
      }
    });
    return results;
  }

  public static Collection<ExternalCompactionId>
      getCompactionIdsRunningOnCompactors(ClientContext context) {
    final ExecutorService executor = ThreadPools.getServerThreadPools()
        .getPoolBuilder(COMPACTOR_RUNNING_COMPACTION_IDS_POOL).numCoreThreads(16).build();
    List<Future<ExternalCompactionId>> futures = new ArrayList<>();

    getCompactorAddrs(context).forEach((q, hp) -> {
      hp.forEach(hostAndPort -> {
        futures.add(executor.submit(() -> getRunningCompactionId(hostAndPort, context)));
      });
    });
    executor.shutdown();

    HashSet<ExternalCompactionId> runningIds = new HashSet<>();

    futures.forEach(future -> {
      try {
        ExternalCompactionId ceid = future.get();
        if (ceid != null) {
          runningIds.add(ceid);
        }
      } catch (InterruptedException | ExecutionException e) {
        throw new IllegalStateException(e);
      }
    });

    return runningIds;
  }

  public static int countCompactors(String groupName, ClientContext context) {
    var start = NanoTime.now();
    String groupRoot = context.getZooKeeperRoot() + Constants.ZCOMPACTORS + "/" + groupName;
    List<String> children = context.getZooCache().getChildren(groupRoot);
    if (children == null) {
      return 0;
    }

    int count = 0;

    for (String child : children) {
      List<String> children2 = context.getZooCache().getChildren(groupRoot + "/" + child);
      if (children2 != null && !children2.isEmpty()) {
        count++;
      }
    }

    long elapsed = start.elapsed().toMillis();
    if (elapsed > 100) {
      LOG.debug("Took {} ms to count {} compactors for {}", elapsed, count, groupName);
    } else {
      LOG.trace("Took {} ms to count {} compactors for {}", elapsed, count, groupName);
    }

    return count;
  }

  public static void cancelCompaction(ClientContext context, HostAndPort compactorAddr,
      String ecid) {
    CompactorService.Client client = null;
    try {
      client = ThriftUtil.getClient(ThriftClientTypes.COMPACTOR, compactorAddr, context);
      client.cancel(TraceUtil.traceInfo(), context.rpcCreds(), ecid);
    } catch (TException e) {
      LOG.debug("Failed to cancel compactor {} for {}", compactorAddr, ecid, e);
    } finally {
      ThriftUtil.returnClient(client, context);
    }
  }
}<|MERGE_RESOLUTION|>--- conflicted
+++ resolved
@@ -224,14 +224,9 @@
   public static List<RunningCompaction> getCompactionsRunningOnCompactors(ClientContext context) {
     final List<RunningCompactionFuture> rcFutures = new ArrayList<>();
     final ExecutorService executor = ThreadPools.getServerThreadPools()
-<<<<<<< HEAD
-        .getPoolBuilder("CompactorRunningCompactions").numCoreThreads(16).build();
+        .getPoolBuilder(COMPACTOR_RUNNING_COMPACTIONS_POOL).numCoreThreads(16).build();
 
     getCompactorAddrs(context).forEach((group, hp) -> {
-=======
-        .getPoolBuilder(COMPACTOR_RUNNING_COMPACTIONS_POOL).numCoreThreads(16).build();
-    getCompactorAddrs(context).forEach((q, hp) -> {
->>>>>>> 9ec22b4b
       hp.forEach(hostAndPort -> {
         rcFutures.add(new RunningCompactionFuture(group, hostAndPort,
             executor.submit(() -> getRunningCompaction(hostAndPort, context))));
