--- conflicted
+++ resolved
@@ -99,21 +99,9 @@
    * @return Optional HostAndPort of Coordinator node if found
    */
   public static Optional<HostAndPort> findCompactionCoordinator(ClientContext context) {
-<<<<<<< HEAD
     final String lockPath = context.getZooKeeperRoot() + Constants.ZMANAGER_LOCK;
-    try {
-      var zk = ZooSession.getAnonymousSession(context.getZooKeepers(),
-          context.getZooKeepersSessionTimeOut());
-      return ServiceLock.getLockData(zk, ServiceLock.path(lockPath))
-          .map(sld -> sld.getAddress(ThriftService.COORDINATOR));
-    } catch (KeeperException | InterruptedException e) {
-      throw new IllegalStateException(e);
-    }
-=======
-    final String lockPath = context.getZooKeeperRoot() + Constants.ZCOORDINATOR_LOCK;
     return ServiceLock.getLockData(context.getZooCache(), ServiceLock.path(lockPath), new ZcStat())
         .map(sld -> sld.getAddress(ThriftService.COORDINATOR));
->>>>>>> bc932655
   }
 
   /**
@@ -124,15 +112,9 @@
       final Map<String,List<HostAndPort>> groupsAndAddresses = new HashMap<>();
       final String compactorGroupsPath = context.getZooKeeperRoot() + Constants.ZCOMPACTORS;
       ZooReader zooReader = context.getZooReader();
-<<<<<<< HEAD
       List<String> groups = zooReader.getChildren(compactorGroupsPath);
       for (String group : groups) {
-        groupsAndAddresses.putIfAbsent(group, new ArrayList<HostAndPort>());
-=======
-      List<String> queues = zooReader.getChildren(compactorQueuesPath);
-      for (String queue : queues) {
-        queuesAndAddresses.putIfAbsent(queue, new ArrayList<>());
->>>>>>> bc932655
+        groupsAndAddresses.putIfAbsent(group, new ArrayList<>());
         try {
           List<String> compactors = zooReader.getChildren(compactorGroupsPath + "/" + group);
           for (String compactor : compactors) {
