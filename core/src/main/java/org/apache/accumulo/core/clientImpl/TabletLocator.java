/*
 * Licensed to the Apache Software Foundation (ASF) under one
 * or more contributor license agreements.  See the NOTICE file
 * distributed with this work for additional information
 * regarding copyright ownership.  The ASF licenses this file
 * to you under the Apache License, Version 2.0 (the
 * "License"); you may not use this file except in compliance
 * with the License.  You may obtain a copy of the License at
 *
 *   https://www.apache.org/licenses/LICENSE-2.0
 *
 * Unless required by applicable law or agreed to in writing,
 * software distributed under the License is distributed on an
 * "AS IS" BASIS, WITHOUT WARRANTIES OR CONDITIONS OF ANY
 * KIND, either express or implied.  See the License for the
 * specific language governing permissions and limitations
 * under the License.
 */
package org.apache.accumulo.core.clientImpl;

import static com.google.common.base.Preconditions.checkArgument;

import java.util.ArrayList;
import java.util.Collection;
import java.util.HashMap;
import java.util.List;
import java.util.Map;
import java.util.Objects;

import org.apache.accumulo.core.client.AccumuloException;
import org.apache.accumulo.core.client.AccumuloSecurityException;
import org.apache.accumulo.core.client.TableNotFoundException;
import org.apache.accumulo.core.data.InstanceId;
import org.apache.accumulo.core.data.Mutation;
import org.apache.accumulo.core.data.Range;
import org.apache.accumulo.core.data.TableId;
import org.apache.accumulo.core.dataImpl.KeyExtent;
import org.apache.accumulo.core.metadata.AccumuloTable;
import org.apache.accumulo.core.metadata.MetadataLocationObtainer;
import org.apache.accumulo.core.singletons.SingletonManager;
import org.apache.accumulo.core.singletons.SingletonService;
import org.apache.accumulo.core.util.Interner;
import org.apache.hadoop.io.Text;

import com.google.common.base.Preconditions;

public abstract class TabletLocator {

  /**
   * Flipped false on call to {@link #clearLocators}. Checked by client classes that locally cache
   * Locators.
   */
  private volatile boolean isValid = true;

  boolean isValid() {
    return isValid;
  }

  public abstract TabletLocation locateTablet(ClientContext context, Text row, boolean skipRow,
      boolean retry) throws AccumuloException, AccumuloSecurityException, TableNotFoundException;

  public abstract <T extends Mutation> void binMutations(ClientContext context, List<T> mutations,
      Map<String,TabletServerMutations<T>> binnedMutations, List<T> failures)
      throws AccumuloException, AccumuloSecurityException, TableNotFoundException;

  public abstract List<Range> binRanges(ClientContext context, List<Range> ranges,
      Map<String,Map<KeyExtent,List<Range>>> binnedRanges)
      throws AccumuloException, AccumuloSecurityException, TableNotFoundException;

  public abstract void invalidateCache(KeyExtent failedExtent);

  public abstract void invalidateCache(Collection<KeyExtent> keySet);

  /**
   * Invalidate entire cache
   */
  public abstract void invalidateCache();

  /**
   * Invalidate all metadata entries that point to server
   */
  public abstract void invalidateCache(ClientContext context, String server);

  private static class LocatorKey {
    InstanceId instanceId;
    TableId tableId;

    LocatorKey(InstanceId instanceId, TableId table) {
      this.instanceId = instanceId;
      this.tableId = table;
    }

    @Override
    public int hashCode() {
      return instanceId.hashCode() + tableId.hashCode();
    }

    @Override
    public boolean equals(Object o) {
      if (o instanceof LocatorKey) {
        return equals((LocatorKey) o);
      }
      return false;
    }

    public boolean equals(LocatorKey lk) {
      return instanceId.equals(lk.instanceId) && tableId.equals(lk.tableId);
    }

  }

  private static final HashMap<LocatorKey,TabletLocator> locators = new HashMap<>();
  private static boolean enabled = true;

  public static synchronized void clearLocators() {
    for (TabletLocator locator : locators.values()) {
      locator.isValid = false;
    }
    locators.clear();
  }

  static synchronized boolean isEnabled() {
    return enabled;
  }

  static synchronized void disable() {
    clearLocators();
    enabled = false;
  }

  static synchronized void enable() {
    enabled = true;
  }

  public static synchronized TabletLocator getLocator(ClientContext context, TableId tableId) {
    Preconditions.checkState(enabled, "The Accumulo singleton that that tracks tablet locations is "
        + "disabled. This is likely caused by all AccumuloClients being closed or garbage collected");
    LocatorKey key = new LocatorKey(context.getInstanceID(), tableId);
    TabletLocator tl = locators.get(key);
    if (tl == null) {
      MetadataLocationObtainer mlo = new MetadataLocationObtainer();

<<<<<<< HEAD
      if (AccumuloTable.ROOT.tableId().equals(tableId)) {
        tl = new RootTabletLocator(new ZookeeperLockChecker(context));
      } else if (AccumuloTable.METADATA.tableId().equals(tableId)) {
        tl = new TabletLocatorImpl(AccumuloTable.METADATA.tableId(),
            getLocator(context, AccumuloTable.ROOT.tableId()), mlo,
            new ZookeeperLockChecker(context));
      } else {
        tl = new TabletLocatorImpl(tableId, getLocator(context, AccumuloTable.METADATA.tableId()),
            mlo, new ZookeeperLockChecker(context));
=======
      if (RootTable.ID.equals(tableId)) {
        tl = new RootTabletLocator(context.getTServerLockChecker());
      } else if (MetadataTable.ID.equals(tableId)) {
        tl = new TabletLocatorImpl(MetadataTable.ID, getLocator(context, RootTable.ID), mlo,
            context.getTServerLockChecker());
      } else {
        tl = new TabletLocatorImpl(tableId, getLocator(context, MetadataTable.ID), mlo,
            context.getTServerLockChecker());
>>>>>>> 1aa9a1b3
      }
      locators.put(key, tl);
    }

    return tl;
  }

  static {
    SingletonManager.register(new SingletonService() {

      @Override
      public boolean isEnabled() {
        return TabletLocator.isEnabled();
      }

      @Override
      public void enable() {
        TabletLocator.enable();
      }

      @Override
      public void disable() {
        TabletLocator.disable();
      }
    });
  }

  public static class TabletLocations {

    private final List<TabletLocation> locations;
    private final List<KeyExtent> locationless;

    public TabletLocations(List<TabletLocation> locations, List<KeyExtent> locationless) {
      this.locations = locations;
      this.locationless = locationless;
    }

    public List<TabletLocation> getLocations() {
      return locations;
    }

    public List<KeyExtent> getLocationless() {
      return locationless;
    }
  }

  public static class TabletLocation {
    private static final Interner<String> interner = new Interner<>();

    private final KeyExtent tablet_extent;
    private final String tserverLocation;
    private final String tserverSession;

    public TabletLocation(KeyExtent tablet_extent, String tablet_location, String session) {
      checkArgument(tablet_extent != null, "tablet_extent is null");
      checkArgument(tablet_location != null, "tablet_location is null");
      checkArgument(session != null, "session is null");
      this.tablet_extent = tablet_extent;
      this.tserverLocation = interner.intern(tablet_location);
      this.tserverSession = interner.intern(session);
    }

    @Override
    public boolean equals(Object o) {
      if (o instanceof TabletLocation) {
        TabletLocation otl = (TabletLocation) o;
        return getExtent().equals(otl.getExtent())
            && getTserverLocation().equals(otl.getTserverLocation())
            && getTserverSession().equals(otl.getTserverSession());
      }
      return false;
    }

    @Override
    public int hashCode() {
      return Objects.hash(getExtent(), tserverLocation, tserverSession);
    }

    @Override
    public String toString() {
      return "(" + getExtent() + "," + getTserverLocation() + "," + getTserverSession() + ")";
    }

    public KeyExtent getExtent() {
      return tablet_extent;
    }

    public String getTserverLocation() {
      return tserverLocation;
    }

    public String getTserverSession() {
      return tserverSession;
    }
  }

  public static class TabletServerMutations<T extends Mutation> {
    private final Map<KeyExtent,List<T>> mutations;
    private final String tserverSession;

    public TabletServerMutations(String tserverSession) {
      this.tserverSession = tserverSession;
      this.mutations = new HashMap<>();
    }

    public void addMutation(KeyExtent ke, T m) {
      List<T> mutList = mutations.computeIfAbsent(ke, k -> new ArrayList<>());
      mutList.add(m);
    }

    public Map<KeyExtent,List<T>> getMutations() {
      return mutations;
    }

    final String getSession() {
      return tserverSession;
    }
  }
}<|MERGE_RESOLUTION|>--- conflicted
+++ resolved
@@ -140,26 +140,15 @@
     if (tl == null) {
       MetadataLocationObtainer mlo = new MetadataLocationObtainer();
 
-<<<<<<< HEAD
       if (AccumuloTable.ROOT.tableId().equals(tableId)) {
-        tl = new RootTabletLocator(new ZookeeperLockChecker(context));
+        tl = new RootTabletLocator(context.getTServerLockChecker());
       } else if (AccumuloTable.METADATA.tableId().equals(tableId)) {
         tl = new TabletLocatorImpl(AccumuloTable.METADATA.tableId(),
             getLocator(context, AccumuloTable.ROOT.tableId()), mlo,
-            new ZookeeperLockChecker(context));
+            context.getTServerLockChecker());
       } else {
         tl = new TabletLocatorImpl(tableId, getLocator(context, AccumuloTable.METADATA.tableId()),
-            mlo, new ZookeeperLockChecker(context));
-=======
-      if (RootTable.ID.equals(tableId)) {
-        tl = new RootTabletLocator(context.getTServerLockChecker());
-      } else if (MetadataTable.ID.equals(tableId)) {
-        tl = new TabletLocatorImpl(MetadataTable.ID, getLocator(context, RootTable.ID), mlo,
-            context.getTServerLockChecker());
-      } else {
-        tl = new TabletLocatorImpl(tableId, getLocator(context, MetadataTable.ID), mlo,
-            context.getTServerLockChecker());
->>>>>>> 1aa9a1b3
+            mlo, context.getTServerLockChecker());
       }
       locators.put(key, tl);
     }
