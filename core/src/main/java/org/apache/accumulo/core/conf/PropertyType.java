--- conflicted
+++ resolved
@@ -82,14 +82,9 @@
           + " 'localhost:2000,www.example.com,10.10.1.1:500' and 'localhost'.\n"
           + "Examples of invalid host lists are '', ':1000', and 'localhost:80000'"),
 
-<<<<<<< HEAD
-  @SuppressWarnings("unchecked")
-  PORT("port", or(new Bounds(1024, 65535), in(true, "0"), new PortRange("\\d{4,5}-\\d{4,5}")),
-=======
   PORT("port",
       x -> Stream.of(new Bounds(1024, 65535), in(true, "0"), new PortRange("\\d{4,5}-\\d{4,5}"))
           .anyMatch(y -> y.test(x)),
->>>>>>> da198ba4
       "An positive integer in the range 1024-65535 (not already in use or"
           + " specified elsewhere in the configuration),\n"
           + "zero to indicate any open ephemeral port, or a range of positive"
