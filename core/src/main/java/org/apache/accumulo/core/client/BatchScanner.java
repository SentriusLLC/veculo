/*
 * Licensed to the Apache Software Foundation (ASF) under one or more
 * contributor license agreements.  See the NOTICE file distributed with
 * this work for additional information regarding copyright ownership.
 * The ASF licenses this file to You under the Apache License, Version 2.0
 * (the "License"); you may not use this file except in compliance with
 * the License.  You may obtain a copy of the License at
 *
 *     http://www.apache.org/licenses/LICENSE-2.0
 *
 * Unless required by applicable law or agreed to in writing, software
 * distributed under the License is distributed on an "AS IS" BASIS,
 * WITHOUT WARRANTIES OR CONDITIONS OF ANY KIND, either express or implied.
 * See the License for the specific language governing permissions and
 * limitations under the License.
 */
package org.apache.accumulo.core.client;

import org.apache.accumulo.core.data.Range;

import java.util.Collection;
import java.util.concurrent.TimeUnit;

/**
 * In exchange for possibly <b>returning scanned entries out of order</b>,
 * BatchScanner implementations may scan an Accumulo table more efficiently by
 * <ul>
 *   <li>Looking up multiple ranges in parallel.
 *   Parallelism is constrained by the number of threads available to the BatchScanner, set in its constructor.</li>
 *   <li>Breaking up large ranges into subranges.
 *   Often the number and boundaries of subranges are determined by a table's split points.</li>
 *   <li>Combining multiple ranges into a single RPC call to a tablet server.</li>
 * </ul>
 *
 * The above techniques lead to better performance than a {@link Scanner} in use cases such as
 * <ul>
 *   <li>Retrieving many small ranges</li>
 *   <li>Scanning a large range that returns many entries</li>
 *   <li>Running server-side iterators that perform computation,
 *   even if few entries are returned from the scan itself</li>
 * </ul>
 *
 * To re-emphasize, only use a BatchScanner when you do not care whether returned data is in sorted order.
 * Use a {@link Scanner} instead when sorted order is important.
 *
<<<<<<< HEAD
 * A BatchScanner instance will use no more threads than provided in the construction of the BatchScanner implementation. Multiple invocations of
 * <code>iterator()</code> will all share the same resources of the instance. A new BatchScanner instance should be created to use allocate additional threads.
=======
 * <p>
 * A BatchScanner instance will use no more threads than provided in the construction of the BatchScanner
 * implementation. Multiple invocations of <code>iterator()</code> will all share the same resources of the instance.
 * A new BatchScanner instance should be created to use allocate additional threads.
>>>>>>> 2906895c
 */
public interface BatchScanner extends ScannerBase {

  /**
   * Allows scanning over multiple ranges efficiently.
   *
   * @param ranges
   *          specifies the non-overlapping ranges to query
   */
  void setRanges(Collection<Range> ranges);

  @Override
  void close();

  /**
   * {@inheritDoc}
   *
   * <p>
   * The batch scanner will accomplish as much work as possible before throwing an exception. BatchScanner iterators will throw a {@link TimedOutException} when
   * all needed servers timeout.
   */
  @Override
  void setTimeout(long timeout, TimeUnit timeUnit);
}<|MERGE_RESOLUTION|>--- conflicted
+++ resolved
@@ -22,36 +22,26 @@
 import java.util.concurrent.TimeUnit;
 
 /**
- * In exchange for possibly <b>returning scanned entries out of order</b>,
- * BatchScanner implementations may scan an Accumulo table more efficiently by
+ * In exchange for possibly <b>returning scanned entries out of order</b>, BatchScanner implementations may scan an Accumulo table more efficiently by
  * <ul>
- *   <li>Looking up multiple ranges in parallel.
- *   Parallelism is constrained by the number of threads available to the BatchScanner, set in its constructor.</li>
- *   <li>Breaking up large ranges into subranges.
- *   Often the number and boundaries of subranges are determined by a table's split points.</li>
- *   <li>Combining multiple ranges into a single RPC call to a tablet server.</li>
+ * <li>Looking up multiple ranges in parallel. Parallelism is constrained by the number of threads available to the BatchScanner, set in its constructor.</li>
+ * <li>Breaking up large ranges into subranges. Often the number and boundaries of subranges are determined by a table's split points.</li>
+ * <li>Combining multiple ranges into a single RPC call to a tablet server.</li>
  * </ul>
  *
  * The above techniques lead to better performance than a {@link Scanner} in use cases such as
  * <ul>
- *   <li>Retrieving many small ranges</li>
- *   <li>Scanning a large range that returns many entries</li>
- *   <li>Running server-side iterators that perform computation,
- *   even if few entries are returned from the scan itself</li>
+ * <li>Retrieving many small ranges</li>
+ * <li>Scanning a large range that returns many entries</li>
+ * <li>Running server-side iterators that perform computation, even if few entries are returned from the scan itself</li>
  * </ul>
  *
- * To re-emphasize, only use a BatchScanner when you do not care whether returned data is in sorted order.
- * Use a {@link Scanner} instead when sorted order is important.
+ * To re-emphasize, only use a BatchScanner when you do not care whether returned data is in sorted order. Use a {@link Scanner} instead when sorted order is
+ * important.
  *
-<<<<<<< HEAD
+ * <p>
  * A BatchScanner instance will use no more threads than provided in the construction of the BatchScanner implementation. Multiple invocations of
  * <code>iterator()</code> will all share the same resources of the instance. A new BatchScanner instance should be created to use allocate additional threads.
-=======
- * <p>
- * A BatchScanner instance will use no more threads than provided in the construction of the BatchScanner
- * implementation. Multiple invocations of <code>iterator()</code> will all share the same resources of the instance.
- * A new BatchScanner instance should be created to use allocate additional threads.
->>>>>>> 2906895c
  */
 public interface BatchScanner extends ScannerBase {
 
