--- conflicted
+++ resolved
@@ -1116,19 +1116,13 @@
   }
 
   private boolean equalMutation(Mutation m) {
-<<<<<<< HEAD
-    byte[] myData = serializedSnapshot();
-    byte[] otherData = m.serializedSnapshot();
-    if (Arrays.equals(row, m.row) && entries == m.entries && Arrays.equals(myData, otherData)) {
+    ByteBuffer myData = serializedSnapshot();
+    ByteBuffer otherData = m.serializedSnapshot();
+    if (Arrays.equals(row, m.row) && entries == m.entries && myData.equals(otherData)) {
       // If two mutations don't have the same
       if (!replicationSources.equals(m.replicationSources)) {
         return false;
       }
-=======
-    ByteBuffer myData = serializedSnapshot();
-    ByteBuffer otherData = m.serializedSnapshot();
-    if (Arrays.equals(row, m.row) && entries == m.entries && myData.equals(otherData)) {
->>>>>>> 2364c26f
       if (values == null && m.values == null)
         return true;
 
@@ -1147,11 +1141,6 @@
   }
 
   /**
-<<<<<<< HEAD
-   * Converts this mutation to Thrift.
-   *
-   * @return Thrift mutation
-=======
    * Creates a {@link org.apache.accumulo.core.data.thrift.TMutation} object
    * containing this Mutation's data.
    *
@@ -1159,7 +1148,6 @@
    * that will prevent users from adding more data via Mutation#put().
    *
    * @return a thrift form of this Mutation
->>>>>>> 2364c26f
    */
   public TMutation toThrift() {
     return toThrift(true);
@@ -1169,16 +1157,12 @@
     if (serialize) {
       this.serialize();
     }
-<<<<<<< HEAD
-    TMutation tmutation = new TMutation(java.nio.ByteBuffer.wrap(row), java.nio.ByteBuffer.wrap(data), ByteBufferUtil.toByteBuffers(values), entries);
+    ByteBuffer data = serializedSnapshot();
+    TMutation tmutation = new TMutation(ByteBuffer.wrap(row), data, ByteBufferUtil.toByteBuffers(values), entries);
     if (!this.replicationSources.isEmpty()) {
       tmutation.setSources(new ArrayList<>(replicationSources));
     }
     return tmutation;
-=======
-    ByteBuffer data = serializedSnapshot();
-    return new TMutation(ByteBuffer.wrap(row), data, ByteBufferUtil.toByteBuffers(values), entries);
->>>>>>> 2364c26f
   }
 
   /**
