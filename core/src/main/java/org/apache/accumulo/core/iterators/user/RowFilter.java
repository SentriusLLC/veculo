/*
 * Licensed to the Apache Software Foundation (ASF) under one
 * or more contributor license agreements.  See the NOTICE file
 * distributed with this work for additional information
 * regarding copyright ownership.  The ASF licenses this file
 * to you under the Apache License, Version 2.0 (the
 * "License"); you may not use this file except in compliance
 * with the License.  You may obtain a copy of the License at
 *
 *   https://www.apache.org/licenses/LICENSE-2.0
 *
 * Unless required by applicable law or agreed to in writing,
 * software distributed under the License is distributed on an
 * "AS IS" BASIS, WITHOUT WARRANTIES OR CONDITIONS OF ANY
 * KIND, either express or implied.  See the License for the
 * specific language governing permissions and limitations
 * under the License.
 */
package org.apache.accumulo.core.iterators.user;

import java.io.IOException;
import java.util.Collection;
import java.util.Map;

import org.apache.accumulo.core.client.BatchScanner;
import org.apache.accumulo.core.client.Scanner;
import org.apache.accumulo.core.data.ByteSequence;
import org.apache.accumulo.core.data.Key;
import org.apache.accumulo.core.data.Range;
import org.apache.accumulo.core.data.Value;
import org.apache.accumulo.core.iterators.IteratorEnvironment;
import org.apache.accumulo.core.iterators.SortedKeyValueIterator;
import org.apache.accumulo.core.iterators.WrappingIterator;
import org.apache.hadoop.io.Text;

/**
 * This iterator makes it easy to select rows that meet a given criteria. Its an alternative to the
 * {@link WholeRowIterator}. There are a few things to consider when deciding which one to use.
 *
 * First the WholeRowIterator requires that the row fit in memory and that the entire row is read
 * before a decision is made. This iterator has neither requirement, it allows seeking within a row
 * to avoid reading the entire row to make a decision. So even if your rows fit into memory, this
 * extending this iterator may be better choice because you can seek.
 *
 * Second the WholeRowIterator is currently the only way to achieve row isolation with the
 * {@link BatchScanner}. With the normal {@link Scanner} row isolation can be enabled and this
 * Iterator may be used.
 *
 * Third the row acceptance test will be executed every time this Iterator is seeked. If the row is
 * large, then the row will fetched in batches of key/values. As each batch is fetched the test may
 * be re-executed because the iterator stack is reseeked for each batch. The batch size may be
 * increased to reduce the number of times the test is executed. With the normal Scanner, if
 * isolation is enabled then it will read an entire row w/o seeking this iterator.
 */
public abstract class RowFilter extends WrappingIterator {

  private RowIterator decisionIterator;
  private Collection<ByteSequence> columnFamilies;
  Text currentRow;
  private boolean inclusive;
  private Range range;
  private boolean hasTop;
  private Map<String,String> options;

  private static class RowIterator extends WrappingIterator {
    private Range rowRange;
    private boolean hasTop;

    RowIterator(SortedKeyValueIterator<Key,Value> source) {
      super.setSource(source);
    }

    void setRow(Range row) {
      this.rowRange = row;
    }

    @Override
    public boolean hasTop() {
      return hasTop && super.hasTop();
    }

    @Override
    public void seek(Range range, Collection<ByteSequence> columnFamilies, boolean inclusive)
        throws IOException {

      range = rowRange.clip(range, true);
      if (range == null) {
        hasTop = false;
      } else {
        hasTop = true;
        super.seek(range, columnFamilies, inclusive);
      }
    }
  }

  private void skipRows() throws IOException {
    SortedKeyValueIterator<Key,Value> source = getSource();
    while (source.hasTop()) {
      Text row = source.getTopKey().getRow();

      if (currentRow != null && currentRow.equals(row)) {
        break;
      }

      Range rowRange = new Range(row);
      decisionIterator.setRow(rowRange);
      decisionIterator.seek(rowRange, columnFamilies, inclusive);

      if (acceptRow(decisionIterator)) {
        currentRow = row;
        break;
      } else {
        currentRow = null;
        int count = 0;
        while (source.hasTop() && count < 10 && source.getTopKey().getRow().equals(row)) {
          count++;
          source.next();
        }

        if (source.hasTop() && source.getTopKey().getRow().equals(row)) {
          Range nextRow = new Range(row, false, null, false);
          nextRow = range.clip(nextRow, true);
          if (nextRow == null) {
            hasTop = false;
          } else {
            source.seek(nextRow, columnFamilies, inclusive);
          }
        }
      }
    }
  }

  /**
   * Implementation should return false to suppress a row.
   *
   *
   * @param rowIterator - An iterator over the row. This iterator is confined to the row. Seeking
   *        past the end of the row will return no data. Seeking before the row will always set top
   *        to the first column in the current row. By default this iterator will only see the
   *        columns the parent was seeked with. To see more columns reseek this iterator with those
   *        columns.
   * @return false if a row should be suppressed, otherwise true.
   */
  public abstract boolean acceptRow(SortedKeyValueIterator<Key,Value> rowIterator)
      throws IOException;

  @Override
  public void init(SortedKeyValueIterator<Key,Value> source, Map<String,String> options,
      IteratorEnvironment env) throws IOException {
    super.init(source, options, env);
    this.decisionIterator = new RowIterator(source.deepCopy(env));
    this.options = Map.copyOf(options);
  }

  @Override
  public SortedKeyValueIterator<Key,Value> deepCopy(IteratorEnvironment env) {
    RowFilter newInstance;
    try {
      newInstance = getClass().getDeclaredConstructor().newInstance();
<<<<<<< HEAD
    } catch (ReflectiveOperationException e) {
      throw new IllegalStateException(e);
=======
      newInstance.init(getSource().deepCopy(env), options, env);
    } catch (Exception e) {
      throw new RuntimeException(e);
>>>>>>> 5401dedd
    }
    newInstance.decisionIterator = new RowIterator(getSource().deepCopy(env));
    return newInstance;
  }

  @Override
  public boolean hasTop() {
    return hasTop && super.hasTop();
  }

  @Override
  public void next() throws IOException {
    super.next();
    skipRows();
  }

  @Override
  public void seek(Range range, Collection<ByteSequence> columnFamilies, boolean inclusive)
      throws IOException {
    super.seek(range, columnFamilies, inclusive);
    this.columnFamilies = columnFamilies;
    this.inclusive = inclusive;
    this.range = range;
    currentRow = null;
    hasTop = true;
    skipRows();

  }
}<|MERGE_RESOLUTION|>--- conflicted
+++ resolved
@@ -19,6 +19,7 @@
 package org.apache.accumulo.core.iterators.user;
 
 import java.io.IOException;
+import java.io.UncheckedIOException;
 import java.util.Collection;
 import java.util.Map;
 
@@ -157,14 +158,11 @@
     RowFilter newInstance;
     try {
       newInstance = getClass().getDeclaredConstructor().newInstance();
-<<<<<<< HEAD
+      newInstance.init(getSource().deepCopy(env), options, env);
     } catch (ReflectiveOperationException e) {
       throw new IllegalStateException(e);
-=======
-      newInstance.init(getSource().deepCopy(env), options, env);
-    } catch (Exception e) {
-      throw new RuntimeException(e);
->>>>>>> 5401dedd
+    } catch (IOException e) {
+      throw new UncheckedIOException(e);
     }
     newInstance.decisionIterator = new RowIterator(getSource().deepCopy(env));
     return newInstance;
