/*
 * Licensed to the Apache Software Foundation (ASF) under one
 * or more contributor license agreements.  See the NOTICE file
 * distributed with this work for additional information
 * regarding copyright ownership.  The ASF licenses this file
 * to you under the Apache License, Version 2.0 (the
 * "License"); you may not use this file except in compliance
 * with the License.  You may obtain a copy of the License at
 *
 *   https://www.apache.org/licenses/LICENSE-2.0
 *
 * Unless required by applicable law or agreed to in writing,
 * software distributed under the License is distributed on an
 * "AS IS" BASIS, WITHOUT WARRANTIES OR CONDITIONS OF ANY
 * KIND, either express or implied.  See the License for the
 * specific language governing permissions and limitations
 * under the License.
 */
package org.apache.accumulo.core.metadata.schema;

import static org.apache.accumulo.core.metadata.schema.MetadataSchema.TabletsSection.HostingColumnFamily.GOAL_QUAL;
import static org.apache.accumulo.core.metadata.schema.MetadataSchema.TabletsSection.HostingColumnFamily.REQUESTED_QUAL;
import static org.apache.accumulo.core.metadata.schema.MetadataSchema.TabletsSection.ServerColumnFamily.COMPACT_QUAL;
import static org.apache.accumulo.core.metadata.schema.MetadataSchema.TabletsSection.ServerColumnFamily.DIRECTORY_QUAL;
import static org.apache.accumulo.core.metadata.schema.MetadataSchema.TabletsSection.ServerColumnFamily.FLUSH_QUAL;
import static org.apache.accumulo.core.metadata.schema.MetadataSchema.TabletsSection.ServerColumnFamily.OPID_QUAL;
import static org.apache.accumulo.core.metadata.schema.MetadataSchema.TabletsSection.ServerColumnFamily.SELECTED_QUAL;
import static org.apache.accumulo.core.metadata.schema.MetadataSchema.TabletsSection.ServerColumnFamily.TIME_QUAL;
import static org.apache.accumulo.core.metadata.schema.MetadataSchema.TabletsSection.TabletColumnFamily.OLD_PREV_ROW_QUAL;
import static org.apache.accumulo.core.metadata.schema.MetadataSchema.TabletsSection.TabletColumnFamily.PREV_ROW_QUAL;
import static org.apache.accumulo.core.metadata.schema.MetadataSchema.TabletsSection.TabletColumnFamily.SPLIT_RATIO_QUAL;

import java.util.Collection;
import java.util.EnumSet;
import java.util.HashSet;
import java.util.Iterator;
import java.util.List;
import java.util.Map;
import java.util.Map.Entry;
import java.util.Objects;
import java.util.Optional;
import java.util.OptionalLong;
import java.util.Set;
import java.util.SortedMap;

import org.apache.accumulo.core.Constants;
import org.apache.accumulo.core.client.admin.TabletHostingGoal;
import org.apache.accumulo.core.clientImpl.ClientContext;
import org.apache.accumulo.core.clientImpl.TabletHostingGoalUtil;
import org.apache.accumulo.core.data.ByteSequence;
import org.apache.accumulo.core.data.Key;
import org.apache.accumulo.core.data.TableId;
import org.apache.accumulo.core.data.Value;
import org.apache.accumulo.core.dataImpl.KeyExtent;
import org.apache.accumulo.core.fate.FateTxId;
import org.apache.accumulo.core.fate.zookeeper.ZooCache;
import org.apache.accumulo.core.lock.ServiceLock;
import org.apache.accumulo.core.lock.ServiceLockData;
import org.apache.accumulo.core.metadata.MetadataTable;
import org.apache.accumulo.core.metadata.RootTable;
import org.apache.accumulo.core.metadata.StoredTabletFile;
import org.apache.accumulo.core.metadata.SuspendingTServer;
import org.apache.accumulo.core.metadata.TServerInstance;
import org.apache.accumulo.core.metadata.schema.MetadataSchema.TabletsSection.BulkFileColumnFamily;
import org.apache.accumulo.core.metadata.schema.MetadataSchema.TabletsSection.ClonedColumnFamily;
import org.apache.accumulo.core.metadata.schema.MetadataSchema.TabletsSection.CompactedColumnFamily;
import org.apache.accumulo.core.metadata.schema.MetadataSchema.TabletsSection.CurrentLocationColumnFamily;
import org.apache.accumulo.core.metadata.schema.MetadataSchema.TabletsSection.DataFileColumnFamily;
import org.apache.accumulo.core.metadata.schema.MetadataSchema.TabletsSection.ExternalCompactionColumnFamily;
import org.apache.accumulo.core.metadata.schema.MetadataSchema.TabletsSection.FutureLocationColumnFamily;
import org.apache.accumulo.core.metadata.schema.MetadataSchema.TabletsSection.HostingColumnFamily;
import org.apache.accumulo.core.metadata.schema.MetadataSchema.TabletsSection.LastLocationColumnFamily;
import org.apache.accumulo.core.metadata.schema.MetadataSchema.TabletsSection.LogColumnFamily;
import org.apache.accumulo.core.metadata.schema.MetadataSchema.TabletsSection.ScanFileColumnFamily;
import org.apache.accumulo.core.metadata.schema.MetadataSchema.TabletsSection.ServerColumnFamily;
import org.apache.accumulo.core.metadata.schema.MetadataSchema.TabletsSection.SuspendLocationColumn;
import org.apache.accumulo.core.metadata.schema.MetadataSchema.TabletsSection.TabletColumnFamily;
import org.apache.accumulo.core.tabletserver.log.LogEntry;
import org.apache.commons.lang3.builder.ToStringBuilder;
import org.apache.commons.lang3.builder.ToStringStyle;
import org.apache.hadoop.io.Text;
import org.slf4j.Logger;
import org.slf4j.LoggerFactory;

import com.google.common.annotations.VisibleForTesting;
import com.google.common.base.Preconditions;
import com.google.common.collect.ImmutableList;
import com.google.common.collect.ImmutableMap;
import com.google.common.collect.ImmutableSet;
import com.google.common.collect.ImmutableSortedMap;
import com.google.common.net.HostAndPort;

public class TabletMetadata {

  private static final Logger log = LoggerFactory.getLogger(TabletMetadata.class);

  private TableId tableId;
  private Text prevEndRow;
  private boolean sawPrevEndRow = false;
  private Text oldPrevEndRow;
  private boolean sawOldPrevEndRow = false;
  private Text endRow;
  private Location location;
  private Map<StoredTabletFile,DataFileValue> files;
  private List<StoredTabletFile> scans;
  private Map<StoredTabletFile,Long> loadedFiles;
  private SelectedFiles selectedFiles;
  private EnumSet<ColumnType> fetchedCols;
  private KeyExtent extent;
  private Location last;
  private SuspendingTServer suspend;
  private String dirName;
  private MetadataTime time;
  private String cloned;
  private SortedMap<Key,Value> keyValues;
  private OptionalLong flush = OptionalLong.empty();
  private List<LogEntry> logs;
  private OptionalLong compact = OptionalLong.empty();
  private Double splitRatio = null;
  private Map<ExternalCompactionId,ExternalCompactionMetadata> extCompactions;
<<<<<<< HEAD
  private boolean chopped = false;
  private TabletHostingGoal goal = TabletHostingGoal.ONDEMAND;
  private boolean onDemandHostingRequested = false;
  private TabletOperationId operationId;
  private boolean futureAndCurrentLocationSet = false;
  private boolean operationIdAndCurrentLocationSet = false;
  private Set<Long> compacted;

  public static TabletMetadataBuilder builder(KeyExtent extent) {
    return new TabletMetadataBuilder(extent);
  }
=======
>>>>>>> 6bf3aeec

  public enum LocationType {
    CURRENT, FUTURE, LAST
  }

  public enum ColumnType {
    LOCATION,
    PREV_ROW,
    OLD_PREV_ROW,
    FILES,
    LAST,
    LOADED,
    SCANS,
    DIR,
    TIME,
    CLONED,
    FLUSH_ID,
    LOGS,
    COMPACT_ID,
    SPLIT_RATIO,
    SUSPEND,
<<<<<<< HEAD
    CHOPPED,
    ECOMP,
    HOSTING_GOAL,
    HOSTING_REQUESTED,
    OPID,
    SELECTED,
    COMPACTED
=======
    ECOMP
>>>>>>> 6bf3aeec
  }

  public static class Location {
    private final TServerInstance tServerInstance;
    private final LocationType lt;

    private Location(final String server, final String session, final LocationType lt) {
      this(new TServerInstance(HostAndPort.fromString(server), session), lt);
    }

    private Location(final TServerInstance tServerInstance, final LocationType lt) {
      this.tServerInstance =
          Objects.requireNonNull(tServerInstance, "tServerInstance must not be null");
      this.lt = Objects.requireNonNull(lt, "locationType must not be null");
    }

    public LocationType getType() {
      return lt;
    }

    public TServerInstance getServerInstance() {
      return tServerInstance;
    }

    public String getHostPortSession() {
      return tServerInstance.getHostPortSession();
    }

    public String getHost() {
      return tServerInstance.getHost();
    }

    public String getHostPort() {
      return tServerInstance.getHostPort();
    }

    public HostAndPort getHostAndPort() {
      return tServerInstance.getHostAndPort();
    }

    public String getSession() {
      return tServerInstance.getSession();
    }

    @Override
    public boolean equals(Object o) {
      if (this == o) {
        return true;
      }
      if (o == null || getClass() != o.getClass()) {
        return false;
      }
      Location location = (Location) o;
      return Objects.equals(tServerInstance, location.tServerInstance) && lt == location.lt;
    }

    @Override
    public int hashCode() {
      return Objects.hash(tServerInstance, lt);
    }

    @Override
    public String toString() {
      StringBuilder sb = new StringBuilder(32);
      sb.append("Location [");
      sb.append("server=").append(tServerInstance);
      sb.append(", type=").append(lt);
      sb.append("]");
      return sb.toString();
    }

    public static Location last(TServerInstance instance) {
      return new Location(instance, LocationType.LAST);
    }

    public static Location last(final String server, final String session) {
      return last(new TServerInstance(HostAndPort.fromString(server), session));
    }

    public static Location current(TServerInstance instance) {
      return new Location(instance, LocationType.CURRENT);
    }

    public static Location current(final String server, final String session) {
      return current(new TServerInstance(HostAndPort.fromString(server), session));
    }

    public static Location future(TServerInstance instance) {
      return new Location(instance, LocationType.FUTURE);
    }

    public static Location future(final String server, final String session) {
      return future(new TServerInstance(HostAndPort.fromString(server), session));
    }

  }

  public TableId getTableId() {
    return tableId;
  }

  public KeyExtent getExtent() {
    if (extent == null) {
      extent = new KeyExtent(getTableId(), getEndRow(), getPrevEndRow());
    }
    return extent;
  }

  private void ensureFetched(ColumnType col) {
    Preconditions.checkState(fetchedCols.contains(col), "%s was not fetched", col);
  }

  public Text getPrevEndRow() {
    ensureFetched(ColumnType.PREV_ROW);
    if (!sawPrevEndRow) {
      throw new IllegalStateException(
          "No prev endrow seen.  tableId: " + tableId + " endrow: " + endRow);
    }
    return prevEndRow;
  }

  public boolean sawPrevEndRow() {
    ensureFetched(ColumnType.PREV_ROW);
    return sawPrevEndRow;
  }

  public Text getOldPrevEndRow() {
    ensureFetched(ColumnType.OLD_PREV_ROW);
    if (!sawOldPrevEndRow) {
      throw new IllegalStateException(
          "No old prev endrow seen.  tableId: " + tableId + " endrow: " + endRow);
    }
    return oldPrevEndRow;
  }

  // ELASTICITY_TODO remove and handle in upgrade
  public boolean sawOldPrevEndRow() {
    ensureFetched(ColumnType.OLD_PREV_ROW);
    return sawOldPrevEndRow;
  }

  public Text getEndRow() {
    return endRow;
  }

  public Location getLocation() {
    ensureFetched(ColumnType.LOCATION);
    return location;
  }

  public boolean hasCurrent() {
    ensureFetched(ColumnType.LOCATION);
    return location != null && location.getType() == LocationType.CURRENT;
  }

  public Map<StoredTabletFile,Long> getLoaded() {
    ensureFetched(ColumnType.LOADED);
    return loadedFiles;
  }

  public Location getLast() {
    ensureFetched(ColumnType.LAST);
    return last;
  }

  public SuspendingTServer getSuspend() {
    ensureFetched(ColumnType.SUSPEND);
    return suspend;
  }

  public Set<StoredTabletFile> getFiles() {
    ensureFetched(ColumnType.FILES);
    return files.keySet();
  }

  public Map<StoredTabletFile,DataFileValue> getFilesMap() {
    ensureFetched(ColumnType.FILES);
    return files;
  }

  public SelectedFiles getSelectedFiles() {
    ensureFetched(ColumnType.SELECTED);
    return selectedFiles;
  }

  public Collection<LogEntry> getLogs() {
    ensureFetched(ColumnType.LOGS);
    return logs;
  }

  public List<StoredTabletFile> getScans() {
    ensureFetched(ColumnType.SCANS);
    return scans;
  }

  public String getDirName() {
    ensureFetched(ColumnType.DIR);
    return dirName;
  }

  public MetadataTime getTime() {
    ensureFetched(ColumnType.TIME);
    return time;
  }

  public String getCloned() {
    ensureFetched(ColumnType.CLONED);
    return cloned;
  }

  public OptionalLong getFlushId() {
    ensureFetched(ColumnType.FLUSH_ID);
    return flush;
  }

  public OptionalLong getCompactId() {
    ensureFetched(ColumnType.COMPACT_ID);
    return compact;
  }

  public Double getSplitRatio() {
    ensureFetched(ColumnType.SPLIT_RATIO);
    return splitRatio;
  }

<<<<<<< HEAD
  public boolean hasChopped() {
    ensureFetched(ColumnType.CHOPPED);
    return chopped;
  }

  public TabletHostingGoal getHostingGoal() {
    if (RootTable.ID.equals(getTableId()) || MetadataTable.ID.equals(getTableId())) {
      // Override the goal for the system tables
      return TabletHostingGoal.ALWAYS;
    }
    ensureFetched(ColumnType.HOSTING_GOAL);
    return goal;
  }

  public boolean getHostingRequested() {
    ensureFetched(ColumnType.HOSTING_REQUESTED);
    return onDemandHostingRequested;
  }

  @Override
  public String toString() {
    return new ToStringBuilder(this, ToStringStyle.SHORT_PREFIX_STYLE).append("tableId", tableId)
        .append("prevEndRow", prevEndRow).append("sawPrevEndRow", sawPrevEndRow)
        .append("oldPrevEndRow", oldPrevEndRow).append("sawOldPrevEndRow", sawOldPrevEndRow)
        .append("endRow", endRow).append("location", location).append("files", files)
        .append("scans", scans).append("loadedFiles", loadedFiles)
        .append("fetchedCols", fetchedCols).append("extent", extent).append("last", last)
        .append("suspend", suspend).append("dirName", dirName).append("time", time)
        .append("cloned", cloned).append("flush", flush).append("logs", logs)
        .append("compact", compact).append("splitRatio", splitRatio)
        .append("extCompactions", extCompactions).append("chopped", chopped).append("goal", goal)
        .append("onDemandHostingRequested", onDemandHostingRequested)
        .append("operationId", operationId).append("selectedFiles", selectedFiles)
        .append("futureAndCurrentLocationSet", futureAndCurrentLocationSet)
        .append("operationIdAndCurrentLocationSet", operationIdAndCurrentLocationSet).toString();
  }

=======
>>>>>>> 6bf3aeec
  public SortedMap<Key,Value> getKeyValues() {
    Preconditions.checkState(keyValues != null, "Requested key values when it was not saved");
    return keyValues;
  }

<<<<<<< HEAD
=======
  public TabletState getTabletState(Set<TServerInstance> liveTServers) {
    ensureFetched(ColumnType.LOCATION);
    ensureFetched(ColumnType.LAST);
    ensureFetched(ColumnType.SUSPEND);
    try {
      Location current = null;
      Location future = null;
      if (hasCurrent()) {
        current = location;
      } else {
        future = location;
      }
      // only care about the state so don't need walogs and chopped params
      var tls = new TabletLocationState(extent, future, current, last, suspend, null);
      return tls.getState(liveTServers);
    } catch (TabletLocationState.BadLocationStateException blse) {
      throw new IllegalArgumentException("Error creating TabletLocationState", blse);
    }
  }

>>>>>>> 6bf3aeec
  public Map<ExternalCompactionId,ExternalCompactionMetadata> getExternalCompactions() {
    ensureFetched(ColumnType.ECOMP);
    return extCompactions;
  }

  public Set<Long> getCompacted() {
    ensureFetched(ColumnType.COMPACTED);
    return compacted;
  }

  /**
   * @return the operation id if it exist, null otherwise
   * @see MetadataSchema.TabletsSection.ServerColumnFamily#OPID_COLUMN
   */
  public TabletOperationId getOperationId() {
    ensureFetched(ColumnType.OPID);
    return operationId;
  }

  public boolean isFutureAndCurrentLocationSet() {
    return futureAndCurrentLocationSet;
  }

  public boolean isOperationIdAndCurrentLocationSet() {
    return operationIdAndCurrentLocationSet;
  }

  @VisibleForTesting
  public static <E extends Entry<Key,Value>> TabletMetadata convertRow(Iterator<E> rowIter,
      EnumSet<ColumnType> fetchedColumns, boolean buildKeyValueMap, boolean suppressLocationError) {
    Objects.requireNonNull(rowIter);

    TabletMetadata te = new TabletMetadata();
    final ImmutableSortedMap.Builder<Key,Value> kvBuilder =
        buildKeyValueMap ? ImmutableSortedMap.naturalOrder() : null;

    final var filesBuilder = ImmutableMap.<StoredTabletFile,DataFileValue>builder();
    final var scansBuilder = ImmutableList.<StoredTabletFile>builder();
    final var logsBuilder = ImmutableList.<LogEntry>builder();
    final var extCompBuilder =
        ImmutableMap.<ExternalCompactionId,ExternalCompactionMetadata>builder();
    final var loadedFilesBuilder = ImmutableMap.<StoredTabletFile,Long>builder();
    final var compactedBuilder = ImmutableSet.<Long>builder();
    ByteSequence row = null;

    while (rowIter.hasNext()) {
      final Entry<Key,Value> kv = rowIter.next();
      final Key key = kv.getKey();
      final String val = kv.getValue().toString();
      final String fam = key.getColumnFamilyData().toString();
      final String qual = key.getColumnQualifierData().toString();

      if (buildKeyValueMap) {
        kvBuilder.put(key, kv.getValue());
      }

      if (row == null) {
        row = key.getRowData();
        KeyExtent ke = KeyExtent.fromMetaRow(key.getRow());
        te.endRow = ke.endRow();
        te.tableId = ke.tableId();
      } else if (!row.equals(key.getRowData())) {
        throw new IllegalArgumentException(
            "Input contains more than one row : " + row + " " + key.getRowData());
      }

      switch (fam.toString()) {
        case TabletColumnFamily.STR_NAME:
          switch (qual) {
            case PREV_ROW_QUAL:
              te.prevEndRow = TabletColumnFamily.decodePrevEndRow(kv.getValue());
              te.sawPrevEndRow = true;
              break;
            case OLD_PREV_ROW_QUAL:
              te.oldPrevEndRow = TabletColumnFamily.decodePrevEndRow(kv.getValue());
              te.sawOldPrevEndRow = true;
              break;
            case SPLIT_RATIO_QUAL:
              te.splitRatio = Double.parseDouble(val);
              break;
          }
          break;
        case ServerColumnFamily.STR_NAME:
          switch (qual) {
            case DIRECTORY_QUAL:
              Preconditions.checkArgument(ServerColumnFamily.isValidDirCol(val),
                  "Saw invalid dir name %s %s", key, val);
              te.dirName = val;
              break;
            case TIME_QUAL:
              te.time = MetadataTime.parse(val);
              break;
            case FLUSH_QUAL:
              te.flush = OptionalLong.of(Long.parseLong(val));
              break;
            case COMPACT_QUAL:
              te.compact = OptionalLong.of(Long.parseLong(val));
              break;
            case OPID_QUAL:
              te.setOperationIdOnce(val, suppressLocationError);
              break;
            case SELECTED_QUAL:
              te.selectedFiles = SelectedFiles.from(val);
              break;
          }
          break;
        case DataFileColumnFamily.STR_NAME:
          filesBuilder.put(new StoredTabletFile(qual), new DataFileValue(val));
          break;
        case BulkFileColumnFamily.STR_NAME:
          loadedFilesBuilder.put(new StoredTabletFile(qual),
              BulkFileColumnFamily.getBulkLoadTid(val));
          break;
        case CurrentLocationColumnFamily.STR_NAME:
          te.setLocationOnce(val, qual, LocationType.CURRENT, suppressLocationError);
          break;
        case FutureLocationColumnFamily.STR_NAME:
          te.setLocationOnce(val, qual, LocationType.FUTURE, suppressLocationError);
          break;
        case LastLocationColumnFamily.STR_NAME:
          te.last = Location.last(val, qual);
          break;
        case SuspendLocationColumn.STR_NAME:
          te.suspend = SuspendingTServer.fromValue(kv.getValue());
          break;
        case ScanFileColumnFamily.STR_NAME:
          scansBuilder.add(new StoredTabletFile(qual));
          break;
        case ClonedColumnFamily.STR_NAME:
          te.cloned = val;
          break;
        case LogColumnFamily.STR_NAME:
          logsBuilder.add(LogEntry.fromMetaWalEntry(kv));
          break;
        case ExternalCompactionColumnFamily.STR_NAME:
          extCompBuilder.put(ExternalCompactionId.of(qual),
              ExternalCompactionMetadata.fromJson(val));
          break;
<<<<<<< HEAD
        case CompactedColumnFamily.STR_NAME:
          compactedBuilder.add(FateTxId.fromString(qual));
          break;
        case ChoppedColumnFamily.STR_NAME:
          te.chopped = true;
          break;
        case HostingColumnFamily.STR_NAME:
          switch (qual) {
            case GOAL_QUAL:
              te.goal = TabletHostingGoalUtil.fromValue(kv.getValue());
              break;
            case REQUESTED_QUAL:
              te.onDemandHostingRequested = true;
              break;
            default:
              throw new IllegalStateException("Unexpected family " + fam);
          }
          break;
=======
        default:
          throw new IllegalStateException("Unexpected family " + fam);
>>>>>>> 6bf3aeec
      }
    }

    if (RootTable.ID.equals(te.tableId) || MetadataTable.ID.equals(te.tableId)) {
      // Override the goal for the system tables
      te.goal = TabletHostingGoal.ALWAYS;
    }

    te.files = filesBuilder.build();
    te.loadedFiles = loadedFilesBuilder.build();
    te.fetchedCols = fetchedColumns;
    te.scans = scansBuilder.build();
    te.logs = logsBuilder.build();
    te.extCompactions = extCompBuilder.build();
    te.compacted = compactedBuilder.build();
    if (buildKeyValueMap) {
      te.keyValues = kvBuilder.build();
    }
    return te;
  }

  /**
   * Sets a location only once.
   *
   * @param val server to set for Location object
   * @param qual session to set for Location object
   * @param lt location type to use to construct Location object
   * @param suppressError set to true to suppress an exception being thrown, else false
   * @throws IllegalStateException if an operation id or location is already set
   */
  private void setLocationOnce(String val, String qual, LocationType lt, boolean suppressError) {
    if (location != null) {
      if (!suppressError) {
        throw new IllegalStateException("Attempted to set second location for tableId: " + tableId
            + " endrow: " + endRow + " -- " + location + " " + qual + " " + val);
      }
      futureAndCurrentLocationSet = true;
    }
    if (operationId != null) {
      if (!suppressError) {
        throw new IllegalStateException(
            "Attempted to set location for tablet with an operation id. table ID: " + tableId
                + " endrow: " + endRow + " -- operation id: " + operationId);
      }
      operationIdAndCurrentLocationSet = true;
    }
    location = new Location(val, qual, lt);
  }

  /**
   * Sets an operation ID only once.
   *
   * @param val operation id to set
   * @param suppressError set to true to suppress an exception being thrown, else false
   * @throws IllegalStateException if an operation id or location is already set
   */
  private void setOperationIdOnce(String val, boolean suppressError) {
    Preconditions.checkState(operationId == null);
    // make sure there is not already a current location set
    if (location != null) {
      if (!suppressError) {
        throw new IllegalStateException(
            "Attempted to set operation id for tablet with current location. table ID: " + tableId
                + " endrow: " + endRow + " -- location: " + location);
      }
      operationIdAndCurrentLocationSet = true;
    }
    operationId = TabletOperationId.from(val);
  }

  @VisibleForTesting
  static TabletMetadata create(String id, String prevEndRow, String endRow) {
    TabletMetadata te = new TabletMetadata();
    te.tableId = TableId.of(id);
    te.sawPrevEndRow = true;
    te.prevEndRow = prevEndRow == null ? null : new Text(prevEndRow);
    te.endRow = endRow == null ? null : new Text(endRow);
    te.fetchedCols = EnumSet.of(ColumnType.PREV_ROW);
    return te;
  }

  /**
   * Get the tservers that are live from ZK. Live servers will have a valid ZooLock. This method was
   * pulled from org.apache.accumulo.server.manager.LiveTServerSet
   */
  public static synchronized Set<TServerInstance> getLiveTServers(ClientContext context) {
    final Set<TServerInstance> liveServers = new HashSet<>();

    final String path = context.getZooKeeperRoot() + Constants.ZTSERVERS;

    for (String child : context.getZooCache().getChildren(path)) {
      checkServer(context, path, child).ifPresent(liveServers::add);
    }
    log.trace("Found {} live tservers at ZK path: {}", liveServers.size(), path);

    return liveServers;
  }

  /**
   * Check for tserver ZooLock at the ZK location. Return Optional containing TServerInstance if a
   * valid Zoolock exists.
   */
  private static Optional<TServerInstance> checkServer(ClientContext context, String path,
      String zPath) {
    Optional<TServerInstance> server = Optional.empty();
    final var lockPath = ServiceLock.path(path + "/" + zPath);
    ZooCache.ZcStat stat = new ZooCache.ZcStat();
    Optional<ServiceLockData> sld = ServiceLock.getLockData(context.getZooCache(), lockPath, stat);

    if (sld.isPresent()) {
      log.trace("Checking server at ZK path = " + lockPath);
      HostAndPort client = sld.orElseThrow().getAddress(ServiceLockData.ThriftService.TSERV);
      if (client != null) {
        server = Optional.of(new TServerInstance(client, stat.getEphemeralOwner()));
      }
    }
    return server;
  }
}<|MERGE_RESOLUTION|>--- conflicted
+++ resolved
@@ -118,8 +118,6 @@
   private OptionalLong compact = OptionalLong.empty();
   private Double splitRatio = null;
   private Map<ExternalCompactionId,ExternalCompactionMetadata> extCompactions;
-<<<<<<< HEAD
-  private boolean chopped = false;
   private TabletHostingGoal goal = TabletHostingGoal.ONDEMAND;
   private boolean onDemandHostingRequested = false;
   private TabletOperationId operationId;
@@ -130,8 +128,6 @@
   public static TabletMetadataBuilder builder(KeyExtent extent) {
     return new TabletMetadataBuilder(extent);
   }
-=======
->>>>>>> 6bf3aeec
 
   public enum LocationType {
     CURRENT, FUTURE, LAST
@@ -153,17 +149,12 @@
     COMPACT_ID,
     SPLIT_RATIO,
     SUSPEND,
-<<<<<<< HEAD
-    CHOPPED,
     ECOMP,
     HOSTING_GOAL,
     HOSTING_REQUESTED,
     OPID,
     SELECTED,
     COMPACTED
-=======
-    ECOMP
->>>>>>> 6bf3aeec
   }
 
   public static class Location {
@@ -387,12 +378,6 @@
   public Double getSplitRatio() {
     ensureFetched(ColumnType.SPLIT_RATIO);
     return splitRatio;
-  }
-
-<<<<<<< HEAD
-  public boolean hasChopped() {
-    ensureFetched(ColumnType.CHOPPED);
-    return chopped;
   }
 
   public TabletHostingGoal getHostingGoal() {
@@ -420,43 +405,18 @@
         .append("suspend", suspend).append("dirName", dirName).append("time", time)
         .append("cloned", cloned).append("flush", flush).append("logs", logs)
         .append("compact", compact).append("splitRatio", splitRatio)
-        .append("extCompactions", extCompactions).append("chopped", chopped).append("goal", goal)
+        .append("extCompactions", extCompactions).append("goal", goal)
         .append("onDemandHostingRequested", onDemandHostingRequested)
         .append("operationId", operationId).append("selectedFiles", selectedFiles)
         .append("futureAndCurrentLocationSet", futureAndCurrentLocationSet)
         .append("operationIdAndCurrentLocationSet", operationIdAndCurrentLocationSet).toString();
   }
 
-=======
->>>>>>> 6bf3aeec
   public SortedMap<Key,Value> getKeyValues() {
     Preconditions.checkState(keyValues != null, "Requested key values when it was not saved");
     return keyValues;
   }
 
-<<<<<<< HEAD
-=======
-  public TabletState getTabletState(Set<TServerInstance> liveTServers) {
-    ensureFetched(ColumnType.LOCATION);
-    ensureFetched(ColumnType.LAST);
-    ensureFetched(ColumnType.SUSPEND);
-    try {
-      Location current = null;
-      Location future = null;
-      if (hasCurrent()) {
-        current = location;
-      } else {
-        future = location;
-      }
-      // only care about the state so don't need walogs and chopped params
-      var tls = new TabletLocationState(extent, future, current, last, suspend, null);
-      return tls.getState(liveTServers);
-    } catch (TabletLocationState.BadLocationStateException blse) {
-      throw new IllegalArgumentException("Error creating TabletLocationState", blse);
-    }
-  }
-
->>>>>>> 6bf3aeec
   public Map<ExternalCompactionId,ExternalCompactionMetadata> getExternalCompactions() {
     ensureFetched(ColumnType.ECOMP);
     return extCompactions;
@@ -595,12 +555,8 @@
           extCompBuilder.put(ExternalCompactionId.of(qual),
               ExternalCompactionMetadata.fromJson(val));
           break;
-<<<<<<< HEAD
         case CompactedColumnFamily.STR_NAME:
           compactedBuilder.add(FateTxId.fromString(qual));
-          break;
-        case ChoppedColumnFamily.STR_NAME:
-          te.chopped = true;
           break;
         case HostingColumnFamily.STR_NAME:
           switch (qual) {
@@ -614,10 +570,6 @@
               throw new IllegalStateException("Unexpected family " + fam);
           }
           break;
-=======
-        default:
-          throw new IllegalStateException("Unexpected family " + fam);
->>>>>>> 6bf3aeec
       }
     }
 
