--- conflicted
+++ resolved
@@ -179,11 +179,7 @@
   public String getRootTabletLocation() {
     if (closed)
       throw new RuntimeException("ZooKeeperInstance has been closed.");
-<<<<<<< HEAD
     String zRootLocPath = ZooUtil.getRoot(this) + RootTable.ZROOT_TABLET_LOCATION;
-=======
-    String zRootLocPath = ZooUtil.getRoot(this) + Constants.ZROOT_TABLET_LOCATION;
->>>>>>> 404e955e
 
     OpTimer opTimer = new OpTimer(log, Level.TRACE).start("Looking up root tablet location in zookeeper.");
     byte[] loc = zooCache.get(zRootLocPath);
@@ -259,17 +255,6 @@
     this.conf = conf;
   }
 
-<<<<<<< HEAD
-=======
-  /**
-   * @deprecated Use {@link #lookupInstanceName(org.apache.accumulo.fate.zookeeper.ZooCache, UUID)} instead
-   */
-  @Deprecated
-  public static String lookupInstanceName(org.apache.accumulo.core.zookeeper.ZooCache zooCache, UUID instanceId) {
-    return lookupInstanceName((ZooCache) zooCache, instanceId);
-  }
-  
->>>>>>> 404e955e
   /**
    * Given a zooCache and instanceId, look up the instance name.
    */
@@ -307,27 +292,4 @@
     if (!closed)
       log.warn("ZooKeeperInstance being cleaned up without being closed. Please remember to call close() before dereferencing to clean up threads.");
   }
-
-  static private final AtomicInteger clientInstances = new AtomicInteger(0);
-
-  @Override
-  public synchronized void close() throws AccumuloException {
-    if (!closed && clientInstances.decrementAndGet() == 0) {
-      try {
-        zooCache.close();
-        ThriftUtil.close();
-      } catch (InterruptedException e) {
-        clientInstances.incrementAndGet();
-        throw new AccumuloException("Issues closing ZooKeeper.");
-      }
-      closed = true;
-    }
-  }
-
-  @Override
-  public void finalize() {
-    // This method intentionally left blank. Users need to explicitly close Instances if they want things cleaned up nicely.
-    if (!closed)
-      log.warn("ZooKeeperInstance being cleaned up without being closed. Please remember to call close() before dereferencing to clean up threads.");
-  }
 }