/*
 * Licensed to the Apache Software Foundation (ASF) under one or more
 * contributor license agreements.  See the NOTICE file distributed with
 * this work for additional information regarding copyright ownership.
 * The ASF licenses this file to You under the Apache License, Version 2.0
 * (the "License"); you may not use this file except in compliance with
 * the License.  You may obtain a copy of the License at
 *
 *     http://www.apache.org/licenses/LICENSE-2.0
 *
 * Unless required by applicable law or agreed to in writing, software
 * distributed under the License is distributed on an "AS IS" BASIS,
 * WITHOUT WARRANTIES OR CONDITIONS OF ANY KIND, either express or implied.
 * See the License for the specific language governing permissions and
 * limitations under the License.
 */
package org.apache.accumulo.core.util;

import java.io.IOException;

import org.apache.accumulo.core.cli.ClientOpts.Password;
import org.apache.accumulo.core.cli.ClientOpts.PasswordConverter;
import org.apache.accumulo.core.cli.Help;
import org.apache.accumulo.core.client.security.tokens.AuthenticationToken;
import org.apache.accumulo.core.client.security.tokens.AuthenticationToken.Properties;
import org.apache.accumulo.core.client.security.tokens.AuthenticationToken.TokenProperty;
import org.apache.accumulo.core.client.security.tokens.PasswordToken;
import org.apache.accumulo.core.conf.ClientProperty;
import org.apache.accumulo.start.spi.KeywordExecutable;

import com.beust.jcommander.Parameter;
import com.google.auto.service.AutoService;

import jline.console.ConsoleReader;

@AutoService(KeywordExecutable.class)
public class CreateToken implements KeywordExecutable {

  private ConsoleReader reader = null;

  private ConsoleReader getConsoleReader() throws IOException {
    if (reader == null)
      reader = new ConsoleReader();
    return reader;
  }

  static class Opts extends Help {
    @Parameter(names = {"-u", "--user"}, description = "Connection user")
    public String principal = null;

    @Parameter(names = "-p", converter = PasswordConverter.class,
        description = "Connection password")
    public Password password = null;

    @Parameter(names = "--password", converter = PasswordConverter.class,
        description = "Enter the connection password", password = true)
    public Password securePassword = null;

    @Parameter(names = {"-tc", "--tokenClass"},
        description = "The class of the authentication token")
    public String tokenClassName = PasswordToken.class.getName();
  }

  public static void main(String[] args) {
    new CreateToken().execute(args);
  }

  @Override
  public String keyword() {
    return "create-token";
  }

  @Override
  public String description() {
    return "Creates authentication token";
  }

  @Override
  public void execute(String[] args) {
    Opts opts = new Opts();
    opts.parseArgs("accumulo create-token", args);

    Password pass = opts.password;
    if (pass == null && opts.securePassword != null) {
      pass = opts.securePassword;
    }

    try {
      String principal = opts.principal;
      if (principal == null) {
        principal = getConsoleReader().readLine("Username (aka principal): ");
      }

      AuthenticationToken token =
          Class.forName(opts.tokenClassName).asSubclass(AuthenticationToken.class).newInstance();
      Properties props = new Properties();
      for (TokenProperty tp : token.getProperties()) {
        String input;
        if (pass != null && tp.getKey().equals("password")) {
          input = pass.toString();
        } else {
          if (tp.getMask()) {
            input = getConsoleReader().readLine(tp.getDescription() + ": ", '*');
          } else {
            input = getConsoleReader().readLine(tp.getDescription() + ": ");
          }
        }
        props.put(tp.getKey(), input);
        token.init(props);
      }
<<<<<<< HEAD
      System.out.println("auth.type = " + opts.tokenClassName);
      System.out.println("auth.principal = " + principal);
      System.out.println("auth.token = " + ClientProperty.encodeToken(token));
=======
      String tokenBase64 =
          Base64.encodeBase64String(AuthenticationTokenSerializer.serialize(token));

      String tokenFile = opts.tokenFile;
      if (tokenFile == null) {
        tokenFile = getConsoleReader().readLine("File to save auth token to: ");
      }
      File tf = new File(tokenFile);
      if (!tf.exists()) {
        if (!tf.createNewFile()) {
          throw new IOException("Couldn't create " + tf.getCanonicalPath());
        }
      }
      PrintStream out = new PrintStream(new FileOutputStream(tf, true), true, UTF_8.name());
      String outString = principal + ":" + opts.tokenClassName + ":" + tokenBase64;
      out.println(outString);
      out.close();
      System.out.println("Token written to " + tokenFile + ". Remember to upload it to hdfs.");
>>>>>>> 0a9837f3
    } catch (IOException | InstantiationException | IllegalAccessException
        | ClassNotFoundException e) {
      throw new RuntimeException(e);
    }
  }
}<|MERGE_RESOLUTION|>--- conflicted
+++ resolved
@@ -108,30 +108,9 @@
         props.put(tp.getKey(), input);
         token.init(props);
       }
-<<<<<<< HEAD
       System.out.println("auth.type = " + opts.tokenClassName);
       System.out.println("auth.principal = " + principal);
       System.out.println("auth.token = " + ClientProperty.encodeToken(token));
-=======
-      String tokenBase64 =
-          Base64.encodeBase64String(AuthenticationTokenSerializer.serialize(token));
-
-      String tokenFile = opts.tokenFile;
-      if (tokenFile == null) {
-        tokenFile = getConsoleReader().readLine("File to save auth token to: ");
-      }
-      File tf = new File(tokenFile);
-      if (!tf.exists()) {
-        if (!tf.createNewFile()) {
-          throw new IOException("Couldn't create " + tf.getCanonicalPath());
-        }
-      }
-      PrintStream out = new PrintStream(new FileOutputStream(tf, true), true, UTF_8.name());
-      String outString = principal + ":" + opts.tokenClassName + ":" + tokenBase64;
-      out.println(outString);
-      out.close();
-      System.out.println("Token written to " + tokenFile + ". Remember to upload it to hdfs.");
->>>>>>> 0a9837f3
     } catch (IOException | InstantiationException | IllegalAccessException
         | ClassNotFoundException e) {
       throw new RuntimeException(e);
