--- conflicted
+++ resolved
@@ -41,64 +41,6 @@
   private Collection<String> es;
   private int unknownErrors;
 
-<<<<<<< HEAD
-=======
-  private static <K,V,L> Map<L,V> transformKeys(Map<K,V> map, Function<K,L> keyFunction) {
-    HashMap<L,V> ret = new HashMap<>();
-    for (Entry<K,V> entry : map.entrySet()) {
-      ret.put(keyFunction.apply(entry.getKey()), entry.getValue());
-    }
-
-    return ret;
-  }
-
-  /**
-   * @param cvsList
-   *          list of constraint violations
-   * @param hashMap
-   *          authorization failures
-   * @param serverSideErrors
-   *          server side errors
-   * @param unknownErrors
-   *          number of unknown errors
-   *
-   * @deprecated since 1.6.0, see {@link #MutationsRejectedException(Instance, List, Map, Collection, int, Throwable)}
-   */
-  @Deprecated
-  public MutationsRejectedException(List<ConstraintViolationSummary> cvsList, HashMap<org.apache.accumulo.core.data.KeyExtent,Set<SecurityErrorCode>> hashMap,
-      Collection<String> serverSideErrors, int unknownErrors, Throwable cause) {
-    super("# constraint violations : " + cvsList.size() + "  security codes: " + hashMap.values() + "  # server errors " + serverSideErrors.size()
-        + " # exceptions " + unknownErrors, cause);
-    this.cvsl = cvsList;
-    this.af = transformKeys(hashMap, TabletIdImpl.KE_2_TID_OLD);
-    this.es = serverSideErrors;
-    this.unknownErrors = unknownErrors;
-  }
-
-  /**
-   * @param cvsList
-   *          list of constraint violations
-   * @param hashMap
-   *          authorization failures
-   * @param serverSideErrors
-   *          server side errors
-   * @param unknownErrors
-   *          number of unknown errors
-   *
-   * @deprecated since 1.7.0 see {@link #MutationsRejectedException(Instance, List, Map, Collection, int, Throwable)}
-   */
-  @Deprecated
-  public MutationsRejectedException(Instance instance, List<ConstraintViolationSummary> cvsList,
-      HashMap<org.apache.accumulo.core.data.KeyExtent,Set<SecurityErrorCode>> hashMap, Collection<String> serverSideErrors, int unknownErrors, Throwable cause) {
-    super("# constraint violations : " + cvsList.size() + "  security codes: " + format(transformKeys(hashMap, TabletIdImpl.KE_2_TID_OLD), instance)
-        + "  # server errors " + serverSideErrors.size() + " # exceptions " + unknownErrors, cause);
-    this.cvsl = cvsList;
-    this.af = transformKeys(hashMap, TabletIdImpl.KE_2_TID_OLD);
-    this.es = serverSideErrors;
-    this.unknownErrors = unknownErrors;
-  }
-
->>>>>>> b102e760
   /**
    *
    * @param cvsList
@@ -146,28 +88,6 @@
   }
 
   /**
-<<<<<<< HEAD
-=======
-   * @return the internal list of authorization failures
-   * @deprecated since 1.5, see {@link #getAuthorizationFailuresMap()}
-   */
-  @Deprecated
-  public List<org.apache.accumulo.core.data.KeyExtent> getAuthorizationFailures() {
-    return new ArrayList<>(Collections2.transform(af.keySet(), TabletIdImpl.TID_2_KE_OLD));
-  }
-
-  /**
-   * @return the internal mapping of keyextent mappings to SecurityErrorCode
-   * @since 1.5.0
-   * @deprecated since 1.7.0 see {@link #getSecurityErrorCodes()}
-   */
-  @Deprecated
-  public Map<org.apache.accumulo.core.data.KeyExtent,Set<SecurityErrorCode>> getAuthorizationFailuresMap() {
-    return transformKeys(af, TabletIdImpl.TID_2_KE_OLD);
-  }
-
-  /**
->>>>>>> b102e760
    * @return the internal mapping of TabletID to SecurityErrorCodes
    */
   public Map<TabletId,Set<SecurityErrorCode>> getSecurityErrorCodes() {
