/*
 * Licensed to the Apache Software Foundation (ASF) under one or more
 * contributor license agreements.  See the NOTICE file distributed with
 * this work for additional information regarding copyright ownership.
 * The ASF licenses this file to You under the Apache License, Version 2.0
 * (the "License"); you may not use this file except in compliance with
 * the License.  You may obtain a copy of the License at
 *
 *     http://www.apache.org/licenses/LICENSE-2.0
 *
 * Unless required by applicable law or agreed to in writing, software
 * distributed under the License is distributed on an "AS IS" BASIS,
 * WITHOUT WARRANTIES OR CONDITIONS OF ANY KIND, either express or implied.
 * See the License for the specific language governing permissions and
 * limitations under the License.
 */
package org.apache.accumulo.core.client;

import java.util.Collection;
import java.util.HashMap;
import java.util.HashSet;
import java.util.List;
import java.util.Map;
import java.util.Map.Entry;
import java.util.Set;

import org.apache.accumulo.core.client.impl.Table;
import org.apache.accumulo.core.client.impl.Tables;
import org.apache.accumulo.core.client.security.SecurityErrorCode;
import org.apache.accumulo.core.data.ConstraintViolationSummary;
import org.apache.accumulo.core.data.TabletId;

/**
 * Communicate the failed mutations of a BatchWriter back to the client.
 *
 */
public class MutationsRejectedException extends AccumuloException {
  private static final long serialVersionUID = 1L;

  private List<ConstraintViolationSummary> cvsl;
  private Map<TabletId,Set<SecurityErrorCode>> af;
  private Collection<String> es;
  private int unknownErrors;

<<<<<<< HEAD
=======
  private static <K,V,L> Map<L,V> transformKeys(Map<K,V> map, Function<K,L> keyFunction) {
    HashMap<L,V> ret = new HashMap<>();
    for (Entry<K,V> entry : map.entrySet()) {
      ret.put(keyFunction.apply(entry.getKey()), entry.getValue());
    }

    return ret;
  }

  /**
   * @param cvsList
   *          list of constraint violations
   * @param hashMap
   *          authorization failures
   * @param serverSideErrors
   *          server side errors
   * @param unknownErrors
   *          number of unknown errors
   *
   * @deprecated since 1.6.0, see
   *             {@link #MutationsRejectedException(Instance, List, Map, Collection, int, Throwable)}
   */
  @Deprecated
  public MutationsRejectedException(List<ConstraintViolationSummary> cvsList,
      HashMap<org.apache.accumulo.core.data.KeyExtent,Set<SecurityErrorCode>> hashMap,
      Collection<String> serverSideErrors, int unknownErrors, Throwable cause) {
    super(
        "# constraint violations : " + cvsList.size() + "  security codes: " + hashMap.values()
            + "  # server errors " + serverSideErrors.size() + " # exceptions " + unknownErrors,
        cause);
    this.cvsl = cvsList;
    this.af = transformKeys(hashMap, TabletIdImpl.KE_2_TID_OLD);
    this.es = serverSideErrors;
    this.unknownErrors = unknownErrors;
  }

  /**
   * @param cvsList
   *          list of constraint violations
   * @param hashMap
   *          authorization failures
   * @param serverSideErrors
   *          server side errors
   * @param unknownErrors
   *          number of unknown errors
   *
   * @deprecated since 1.7.0 see
   *             {@link #MutationsRejectedException(Instance, List, Map, Collection, int, Throwable)}
   */
  @Deprecated
  public MutationsRejectedException(Instance instance, List<ConstraintViolationSummary> cvsList,
      HashMap<org.apache.accumulo.core.data.KeyExtent,Set<SecurityErrorCode>> hashMap,
      Collection<String> serverSideErrors, int unknownErrors, Throwable cause) {
    super(
        "# constraint violations : " + cvsList.size() + "  security codes: "
            + format(transformKeys(hashMap, TabletIdImpl.KE_2_TID_OLD), instance)
            + "  # server errors " + serverSideErrors.size() + " # exceptions " + unknownErrors,
        cause);
    this.cvsl = cvsList;
    this.af = transformKeys(hashMap, TabletIdImpl.KE_2_TID_OLD);
    this.es = serverSideErrors;
    this.unknownErrors = unknownErrors;
  }

>>>>>>> f4f43feb
  /**
   *
   * @param cvsList
   *          list of constraint violations
   * @param hashMap
   *          authorization failures
   * @param serverSideErrors
   *          server side errors
   * @param unknownErrors
   *          number of unknown errors
   *
   * @since 1.7.0
   */
  public MutationsRejectedException(Instance instance, List<ConstraintViolationSummary> cvsList,
      Map<TabletId,Set<SecurityErrorCode>> hashMap, Collection<String> serverSideErrors,
      int unknownErrors, Throwable cause) {
    super("# constraint violations : " + cvsList.size() + "  security codes: "
        + format(hashMap, instance) + "  # server errors " + serverSideErrors.size()
        + " # exceptions " + unknownErrors, cause);
    this.cvsl = cvsList;
    this.af = hashMap;
    this.es = serverSideErrors;
    this.unknownErrors = unknownErrors;
  }

  private static String format(Map<TabletId,Set<SecurityErrorCode>> hashMap, Instance instance) {
    Map<String,Set<SecurityErrorCode>> result = new HashMap<>();

    for (Entry<TabletId,Set<SecurityErrorCode>> entry : hashMap.entrySet()) {
<<<<<<< HEAD
      TabletId tabletId = entry.getKey();
      String tableInfo = Tables.getPrintableTableInfoFromId(instance, Table.ID.of(tabletId.getTableId().toString()));
=======
      String tableInfo = Tables.getPrintableTableInfoFromId(instance,
          entry.getKey().getTableId().toString());
>>>>>>> f4f43feb

      if (!result.containsKey(tableInfo)) {
        result.put(tableInfo, new HashSet<>());
      }

      result.get(tableInfo).addAll(hashMap.get(tabletId));
    }

    return result.toString();
  }

  /**
   * @return the internal list of constraint violations
   */
  public List<ConstraintViolationSummary> getConstraintViolationSummaries() {
    return cvsl;
  }

  /**
   * @return the internal mapping of TabletID to SecurityErrorCodes
   */
  public Map<TabletId,Set<SecurityErrorCode>> getSecurityErrorCodes() {
    return af;
  }

  /**
   *
   * @return A list of servers that had internal errors when mutations were written
   *
   */
  public Collection<String> getErrorServers() {
    return es;
  }

  /**
   *
   * @return a count of unknown exceptions that occurred during processing
   */
  public int getUnknownExceptions() {
    return unknownErrors;
  }
}<|MERGE_RESOLUTION|>--- conflicted
+++ resolved
@@ -42,73 +42,6 @@
   private Collection<String> es;
   private int unknownErrors;
 
-<<<<<<< HEAD
-=======
-  private static <K,V,L> Map<L,V> transformKeys(Map<K,V> map, Function<K,L> keyFunction) {
-    HashMap<L,V> ret = new HashMap<>();
-    for (Entry<K,V> entry : map.entrySet()) {
-      ret.put(keyFunction.apply(entry.getKey()), entry.getValue());
-    }
-
-    return ret;
-  }
-
-  /**
-   * @param cvsList
-   *          list of constraint violations
-   * @param hashMap
-   *          authorization failures
-   * @param serverSideErrors
-   *          server side errors
-   * @param unknownErrors
-   *          number of unknown errors
-   *
-   * @deprecated since 1.6.0, see
-   *             {@link #MutationsRejectedException(Instance, List, Map, Collection, int, Throwable)}
-   */
-  @Deprecated
-  public MutationsRejectedException(List<ConstraintViolationSummary> cvsList,
-      HashMap<org.apache.accumulo.core.data.KeyExtent,Set<SecurityErrorCode>> hashMap,
-      Collection<String> serverSideErrors, int unknownErrors, Throwable cause) {
-    super(
-        "# constraint violations : " + cvsList.size() + "  security codes: " + hashMap.values()
-            + "  # server errors " + serverSideErrors.size() + " # exceptions " + unknownErrors,
-        cause);
-    this.cvsl = cvsList;
-    this.af = transformKeys(hashMap, TabletIdImpl.KE_2_TID_OLD);
-    this.es = serverSideErrors;
-    this.unknownErrors = unknownErrors;
-  }
-
-  /**
-   * @param cvsList
-   *          list of constraint violations
-   * @param hashMap
-   *          authorization failures
-   * @param serverSideErrors
-   *          server side errors
-   * @param unknownErrors
-   *          number of unknown errors
-   *
-   * @deprecated since 1.7.0 see
-   *             {@link #MutationsRejectedException(Instance, List, Map, Collection, int, Throwable)}
-   */
-  @Deprecated
-  public MutationsRejectedException(Instance instance, List<ConstraintViolationSummary> cvsList,
-      HashMap<org.apache.accumulo.core.data.KeyExtent,Set<SecurityErrorCode>> hashMap,
-      Collection<String> serverSideErrors, int unknownErrors, Throwable cause) {
-    super(
-        "# constraint violations : " + cvsList.size() + "  security codes: "
-            + format(transformKeys(hashMap, TabletIdImpl.KE_2_TID_OLD), instance)
-            + "  # server errors " + serverSideErrors.size() + " # exceptions " + unknownErrors,
-        cause);
-    this.cvsl = cvsList;
-    this.af = transformKeys(hashMap, TabletIdImpl.KE_2_TID_OLD);
-    this.es = serverSideErrors;
-    this.unknownErrors = unknownErrors;
-  }
-
->>>>>>> f4f43feb
   /**
    *
    * @param cvsList
@@ -138,13 +71,9 @@
     Map<String,Set<SecurityErrorCode>> result = new HashMap<>();
 
     for (Entry<TabletId,Set<SecurityErrorCode>> entry : hashMap.entrySet()) {
-<<<<<<< HEAD
       TabletId tabletId = entry.getKey();
-      String tableInfo = Tables.getPrintableTableInfoFromId(instance, Table.ID.of(tabletId.getTableId().toString()));
-=======
       String tableInfo = Tables.getPrintableTableInfoFromId(instance,
-          entry.getKey().getTableId().toString());
->>>>>>> f4f43feb
+          Table.ID.of(tabletId.getTableId().toString()));
 
       if (!result.containsKey(tableInfo)) {
         result.put(tableInfo, new HashSet<>());
