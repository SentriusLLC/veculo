/*
 * Licensed to the Apache Software Foundation (ASF) under one or more
 * contributor license agreements.  See the NOTICE file distributed with
 * this work for additional information regarding copyright ownership.
 * The ASF licenses this file to You under the Apache License, Version 2.0
 * (the "License"); you may not use this file except in compliance with
 * the License.  You may obtain a copy of the License at
 *
 *     http://www.apache.org/licenses/LICENSE-2.0
 *
 * Unless required by applicable law or agreed to in writing, software
 * distributed under the License is distributed on an "AS IS" BASIS,
 * WITHOUT WARRANTIES OR CONDITIONS OF ANY KIND, either express or implied.
 * See the License for the specific language governing permissions and
 * limitations under the License.
 */
package org.apache.accumulo.core.client;

import java.io.DataInput;
import java.io.DataOutput;
import java.io.IOException;
import java.nio.charset.StandardCharsets;
import java.util.ArrayList;
import java.util.List;
import java.util.concurrent.TimeUnit;

<<<<<<< HEAD
=======
import org.apache.accumulo.core.Constants;
import org.apache.commons.lang.builder.HashCodeBuilder;
>>>>>>> 344b4d3a
import org.apache.hadoop.io.Writable;
import org.apache.hadoop.util.StringUtils;

/**
 * This object holds configuration settings used to instantiate a {@link BatchWriter}
 * 
 * @since 1.5.0
 */
public class BatchWriterConfig implements Writable {

  private static final Long DEFAULT_MAX_MEMORY = 50 * 1024 * 1024l;
  private Long maxMemory = null;

  private static final Long DEFAULT_MAX_LATENCY = 2 * 60 * 1000l;
  private Long maxLatency = null;

  private static final Long DEFAULT_TIMEOUT = Long.MAX_VALUE;
  private Long timeout = null;

  private static final Integer DEFAULT_MAX_WRITE_THREADS = 3;
  private Integer maxWriteThreads = null;

  /**
   * Sets the maximum memory to batch before writing. The smaller this value, the more frequently the {@link BatchWriter} will write.<br />
   * If set to a value smaller than a single mutation, then it will {@link BatchWriter#flush()} after each added mutation. Must be non-negative.
   * 
   * <p>
   * <b>Default:</b> 50M
   * 
   * @param maxMemory
   *          max size in bytes
   * @throws IllegalArgumentException
   *           if {@code maxMemory} is less than 0
   * @return {@code this} to allow chaining of set methods
   */
  public BatchWriterConfig setMaxMemory(long maxMemory) {
    if (maxMemory < 0)
      throw new IllegalArgumentException("Max memory must be non-negative.");
    this.maxMemory = maxMemory;
    return this;
  }

  /**
   * Sets the maximum amount of time to hold the data in memory before flushing it to servers.<br />
   * For no maximum, set to zero, or {@link Long#MAX_VALUE} with {@link TimeUnit#MILLISECONDS}.
   * 
   * <p>
   * {@link TimeUnit#MICROSECONDS} or {@link TimeUnit#NANOSECONDS} will be truncated to the nearest {@link TimeUnit#MILLISECONDS}.<br />
   * If this truncation would result in making the value zero when it was specified as non-zero, then a minimum value of one {@link TimeUnit#MILLISECONDS} will
   * be used.
   * 
   * <p>
   * <b>Default:</b> 120 seconds
   * 
   * @param maxLatency
   *          the maximum latency, in the unit specified by the value of {@code timeUnit}
   * @param timeUnit
   *          determines how {@code maxLatency} will be interpreted
   * @throws IllegalArgumentException
   *           if {@code maxLatency} is less than 0
   * @return {@code this} to allow chaining of set methods
   */
  public BatchWriterConfig setMaxLatency(long maxLatency, TimeUnit timeUnit) {
    if (maxLatency < 0)
      throw new IllegalArgumentException("Negative max latency not allowed " + maxLatency);

    if (maxLatency == 0)
      this.maxLatency = Long.MAX_VALUE;
    else
      // make small, positive values that truncate to 0 when converted use the minimum millis instead
      this.maxLatency = Math.max(1, timeUnit.toMillis(maxLatency));
    return this;
  }

  /**
   * Sets the maximum amount of time an unresponsive server will be re-tried. When this timeout is exceeded, the {@link BatchWriter} should throw an exception.<br />
   * For no timeout, set to zero, or {@link Long#MAX_VALUE} with {@link TimeUnit#MILLISECONDS}.
   * 
   * <p>
   * {@link TimeUnit#MICROSECONDS} or {@link TimeUnit#NANOSECONDS} will be truncated to the nearest {@link TimeUnit#MILLISECONDS}.<br />
   * If this truncation would result in making the value zero when it was specified as non-zero, then a minimum value of one {@link TimeUnit#MILLISECONDS} will
   * be used.
   * 
   * <p>
   * <b>Default:</b> {@link Long#MAX_VALUE} (no timeout)
   * 
   * @param timeout
   *          the timeout, in the unit specified by the value of {@code timeUnit}
   * @param timeUnit
   *          determines how {@code timeout} will be interpreted
   * @throws IllegalArgumentException
   *           if {@code timeout} is less than 0
   * @return {@code this} to allow chaining of set methods
   */
  public BatchWriterConfig setTimeout(long timeout, TimeUnit timeUnit) {
    if (timeout < 0)
      throw new IllegalArgumentException("Negative timeout not allowed " + timeout);

    if (timeout == 0)
      this.timeout = Long.MAX_VALUE;
    else
      // make small, positive values that truncate to 0 when converted use the minimum millis instead
      this.timeout = Math.max(1, timeUnit.toMillis(timeout));
    return this;
  }

  /**
   * Sets the maximum number of threads to use for writing data to the tablet servers.
   * 
   * <p>
   * <b>Default:</b> 3
   * 
   * @param maxWriteThreads
   *          the maximum threads to use
   * @throws IllegalArgumentException
   *           if {@code maxWriteThreads} is non-positive
   * @return {@code this} to allow chaining of set methods
   */
  public BatchWriterConfig setMaxWriteThreads(int maxWriteThreads) {
    if (maxWriteThreads <= 0)
      throw new IllegalArgumentException("Max threads must be positive " + maxWriteThreads);

    this.maxWriteThreads = maxWriteThreads;
    return this;
  }

  public long getMaxMemory() {
    return maxMemory != null ? maxMemory : DEFAULT_MAX_MEMORY;
  }

  public long getMaxLatency(TimeUnit timeUnit) {
    return timeUnit.convert(maxLatency != null ? maxLatency : DEFAULT_MAX_LATENCY, TimeUnit.MILLISECONDS);
  }

  public long getTimeout(TimeUnit timeUnit) {
    return timeUnit.convert(timeout != null ? timeout : DEFAULT_TIMEOUT, TimeUnit.MILLISECONDS);
  }

  public int getMaxWriteThreads() {
    return maxWriteThreads != null ? maxWriteThreads : DEFAULT_MAX_WRITE_THREADS;
  }

  @Override
  public void write(DataOutput out) throws IOException {
    // write this out in a human-readable way
    ArrayList<String> fields = new ArrayList<String>();
    if (maxMemory != null)
      addField(fields, "maxMemory", maxMemory);
    if (maxLatency != null)
      addField(fields, "maxLatency", maxLatency);
    if (maxWriteThreads != null)
      addField(fields, "maxWriteThreads", maxWriteThreads);
    if (timeout != null)
      addField(fields, "timeout", timeout);
    String output = StringUtils.join(",", fields);
<<<<<<< HEAD
    
    byte[] bytes = output.getBytes(StandardCharsets.UTF_8);
    byte[] len = String.format("%6s#", Integer.toString(bytes.length, 36)).getBytes(StandardCharsets.UTF_8);
=======

    byte[] bytes = output.getBytes(Constants.UTF8);
    byte[] len = String.format("%6s#", Integer.toString(bytes.length, 36)).getBytes(Constants.UTF8);
>>>>>>> 344b4d3a
    if (len.length != 7)
      throw new IllegalStateException("encoded length does not match expected value");
    out.write(len);
    out.write(bytes);
  }

  private void addField(List<String> fields, String name, Object value) {
    String key = StringUtils.escapeString(name, '\\', new char[] {',', '='});
    String val = StringUtils.escapeString(String.valueOf(value), '\\', new char[] {',', '='});
    fields.add(key + '=' + val);
  }

  @Override
  public void readFields(DataInput in) throws IOException {
    byte[] len = new byte[7];
    in.readFully(len);
    String strLen = new String(len, StandardCharsets.UTF_8);
    if (!strLen.endsWith("#"))
      throw new IllegalStateException("length was not encoded correctly");
    byte[] bytes = new byte[Integer.parseInt(strLen.substring(strLen.lastIndexOf(' ') + 1, strLen.length() - 1), 36)];
    in.readFully(bytes);
<<<<<<< HEAD
    
    String strFields = new String(bytes, StandardCharsets.UTF_8);
=======

    String strFields = new String(bytes, Constants.UTF8);
>>>>>>> 344b4d3a
    String[] fields = StringUtils.split(strFields, '\\', ',');
    for (String field : fields) {
      String[] keyValue = StringUtils.split(field, '\\', '=');
      String key = keyValue[0];
      String value = keyValue[1];
      if ("maxMemory".equals(key)) {
        maxMemory = Long.valueOf(value);
      } else if ("maxLatency".equals(key)) {
        maxLatency = Long.valueOf(value);
      } else if ("maxWriteThreads".equals(key)) {
        maxWriteThreads = Integer.valueOf(value);
      } else if ("timeout".equals(key)) {
        timeout = Long.valueOf(value);
      } else {
        /* ignore any other properties */
      }
    }
  }

  @Override
  public boolean equals(Object o) {
    if (o instanceof BatchWriterConfig) {
      BatchWriterConfig other = (BatchWriterConfig) o;

      if (null != maxMemory) {
        if (!maxMemory.equals(other.maxMemory)) {
          return false;
        }
      } else {
        if (null != other.maxMemory) {
          return false;
        }
      }

      if (null != maxLatency) {
        if (!maxLatency.equals(other.maxLatency)) {
          return false;
        }
      } else {
        if (null != other.maxLatency) {
          return false;
        }
      }

      if (null != maxWriteThreads) {
        if (!maxWriteThreads.equals(other.maxWriteThreads)) {
          return false;
        }
      } else {
        if (null != other.maxWriteThreads) {
          return false;
        }
      }

      if (null != timeout) {
        if (!timeout.equals(other.timeout)) {
          return false;
        }
      } else {
        if (null != other.timeout) {
          return false;
        }
      }

      return true;
    }

    return false;
  }

  @Override
  public int hashCode() {
    HashCodeBuilder hcb = new HashCodeBuilder();
    hcb.append(maxMemory).append(maxLatency).append(maxWriteThreads).append(timeout);
    return hcb.toHashCode();
  }

  @Override
  public String toString() {
    StringBuilder sb = new StringBuilder(32);
    sb.append("[maxMemory=").append(getMaxMemory()).append(", maxLatency=").append(getMaxLatency(TimeUnit.MILLISECONDS)).append(", maxWriteThreads=")
        .append(getMaxWriteThreads()).append(", timeout=").append(getTimeout(TimeUnit.MILLISECONDS)).append("]");
    return sb.toString();
  }
}<|MERGE_RESOLUTION|>--- conflicted
+++ resolved
@@ -24,11 +24,7 @@
 import java.util.List;
 import java.util.concurrent.TimeUnit;
 
-<<<<<<< HEAD
-=======
-import org.apache.accumulo.core.Constants;
 import org.apache.commons.lang.builder.HashCodeBuilder;
->>>>>>> 344b4d3a
 import org.apache.hadoop.io.Writable;
 import org.apache.hadoop.util.StringUtils;
 
@@ -184,15 +180,9 @@
     if (timeout != null)
       addField(fields, "timeout", timeout);
     String output = StringUtils.join(",", fields);
-<<<<<<< HEAD
-    
+
     byte[] bytes = output.getBytes(StandardCharsets.UTF_8);
     byte[] len = String.format("%6s#", Integer.toString(bytes.length, 36)).getBytes(StandardCharsets.UTF_8);
-=======
-
-    byte[] bytes = output.getBytes(Constants.UTF8);
-    byte[] len = String.format("%6s#", Integer.toString(bytes.length, 36)).getBytes(Constants.UTF8);
->>>>>>> 344b4d3a
     if (len.length != 7)
       throw new IllegalStateException("encoded length does not match expected value");
     out.write(len);
@@ -214,13 +204,8 @@
       throw new IllegalStateException("length was not encoded correctly");
     byte[] bytes = new byte[Integer.parseInt(strLen.substring(strLen.lastIndexOf(' ') + 1, strLen.length() - 1), 36)];
     in.readFully(bytes);
-<<<<<<< HEAD
-    
+
     String strFields = new String(bytes, StandardCharsets.UTF_8);
-=======
-
-    String strFields = new String(bytes, Constants.UTF8);
->>>>>>> 344b4d3a
     String[] fields = StringUtils.split(strFields, '\\', ',');
     for (String field : fields) {
       String[] keyValue = StringUtils.split(field, '\\', '=');
