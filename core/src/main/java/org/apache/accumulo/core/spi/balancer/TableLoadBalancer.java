--- conflicted
+++ resolved
@@ -85,14 +85,14 @@
     return null;
   }
 
-<<<<<<< HEAD
   protected String getResourceGroupNameForTable(TableId tid) {
     String resourceGroup = environment.getConfiguration(tid).get(TABLE_ASSIGNMENT_GROUP_PROPERTY);
     if (!StringUtils.isEmpty(resourceGroup)) {
       return resourceGroup;
     }
     return Constants.DEFAULT_RESOURCE_GROUP_NAME;
-=======
+  }
+
   private TabletBalancer constructAndInitializeBalancer(String clazzName, TableId tableId) {
     try {
       var balancer = constructNewBalancerForTable(clazzName, tableId);
@@ -102,7 +102,6 @@
       log.warn("Failed to load table balancer class {} for table {}", clazzName, tableId, e);
       return null;
     }
->>>>>>> 04ded6ec
   }
 
   protected TabletBalancer getBalancerForTable(TableId tableId) {
