--- conflicted
+++ resolved
@@ -898,13 +898,8 @@
           + " then it will be suppressed from the dead servers list in the monitor.",
       "4.0.0"),
   MONITOR_ROOT_CONTEXT("monitor.root.context", "/", PropertyType.STRING,
-<<<<<<< HEAD
-      "The root context path of the monit   application. If this value is set, all paths for the"
-          + " monitor application will be hosted using this context. As an example, setting this to `/accumulo/`"
-=======
       "The root context path of the monitor application. If this value is set, all paths for the"
           + " monitor application will be hosted using this context. As an example, setting this to `/accumulo`"
->>>>>>> 9edd6cd6
           + " would cause all `/rest/` endpoints to be hosted at `/accumulo/rest/*`.",
       "2.1.4"),
   // per table properties
