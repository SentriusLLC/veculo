/*
 * Licensed to the Apache Software Foundation (ASF) under one
 * or more contributor license agreements.  See the NOTICE file
 * distributed with this work for additional information
 * regarding copyright ownership.  The ASF licenses this file
 * to you under the Apache License, Version 2.0 (the
 * "License"); you may not use this file except in compliance
 * with the License.  You may obtain a copy of the License at
 *
 *   https://www.apache.org/licenses/LICENSE-2.0
 *
 * Unless required by applicable law or agreed to in writing,
 * software distributed under the License is distributed on an
 * "AS IS" BASIS, WITHOUT WARRANTIES OR CONDITIONS OF ANY
 * KIND, either express or implied.  See the License for the
 * specific language governing permissions and limitations
 * under the License.
 */
package org.apache.accumulo.core.conf;

import static org.apache.accumulo.core.Constants.DEFAULT_COMPACTION_SERVICE_NAME;

import java.lang.annotation.Annotation;
import java.util.Arrays;
import java.util.EnumSet;
import java.util.HashMap;
import java.util.HashSet;
import java.util.Objects;
import java.util.function.Predicate;

import org.apache.accumulo.core.Constants;
import org.apache.accumulo.core.classloader.ClassLoaderUtil;
import org.apache.accumulo.core.data.constraints.NoDeleteConstraint;
import org.apache.accumulo.core.file.blockfile.cache.tinylfu.TinyLfuBlockCacheManager;
import org.apache.accumulo.core.file.rfile.RFile;
import org.apache.accumulo.core.iterators.IteratorUtil.IteratorScope;
import org.apache.accumulo.core.iteratorsImpl.system.DeletingIterator;
import org.apache.accumulo.core.metadata.SystemTables;
import org.apache.accumulo.core.spi.compaction.RatioBasedCompactionPlanner;
import org.apache.accumulo.core.spi.compaction.SimpleCompactionDispatcher;
import org.apache.accumulo.core.spi.fs.RandomVolumeChooser;
import org.apache.accumulo.core.spi.scan.ScanDispatcher;
import org.apache.accumulo.core.spi.scan.ScanPrioritizer;
import org.apache.accumulo.core.spi.scan.ScanServerSelector;
import org.apache.accumulo.core.spi.scan.SimpleScanDispatcher;
import org.apache.accumulo.core.util.format.DefaultFormatter;
import org.slf4j.LoggerFactory;

import com.google.common.base.Preconditions;

public enum Property {
  COMPACTION_PREFIX("compaction.", null, PropertyType.PREFIX,
      "Both major and minor compaction properties can be included under this prefix.", "3.1.0"),
  COMPACTION_SERVICE_PREFIX(COMPACTION_PREFIX + "service.", null, PropertyType.PREFIX,
      "This prefix should be used to define all properties for the compaction services."
          + "See {% jlink -f org.apache.accumulo.core.spi.compaction.RatioBasedCompactionPlanner %}.\n"
          + "A new external compaction service would be defined like the following:\n"
          + "`compaction.service.newService.planner="
          + "\"org.apache.accumulo.core.spi.compaction.RatioBasedCompactionPlanner\".`\n"
          + "`compaction.service.newService.opts.groups=\""
          + "[{\"group\": \"small\", \"maxSize\":\"32M\"},"
          + "{ \"group\":\"medium\", \"maxSize\":\"512M\"},{\"group\":\"large\"}]`\n"
          + "`compaction.service.newService.opts.maxOpen=50`.\n"
          + "Additional options can be defined using the `compaction.service.<service>.opts.<option>` property.",
      "3.1.0"),
  COMPACTION_SERVICE_DEFAULT_PLANNER(
      COMPACTION_SERVICE_PREFIX + DEFAULT_COMPACTION_SERVICE_NAME + ".planner",
      RatioBasedCompactionPlanner.class.getName(), PropertyType.CLASSNAME,
      "Planner for default compaction service.", "4.0.0"),
  COMPACTION_SERVICE_DEFAULT_MAX_OPEN(COMPACTION_SERVICE_DEFAULT_PLANNER + ".opts.maxOpen", "10",
      PropertyType.COUNT, "The maximum number of files a compaction will open.", "4.0.0"),
  COMPACTION_SERVICE_DEFAULT_GROUPS(COMPACTION_SERVICE_DEFAULT_PLANNER + ".opts.groups",
      ("[{'group':'default'}]").replaceAll("'", "\""), PropertyType.JSON,
      "See {% jlink -f org.apache.accumulo.core.spi.compaction.RatioBasedCompactionPlanner %}.",
      "4.0.0"),
  COMPACTION_WARN_TIME(COMPACTION_PREFIX + "warn.time", "10m", PropertyType.TIMEDURATION,
      "When a compaction has not made progress for this time period, a warning will be logged.",
      "3.1.0"),
  // SSL properties local to each node (see also instance.ssl.enabled which must be consistent
  // across all nodes in an instance)
  RPC_PREFIX("rpc.", null, PropertyType.PREFIX,
      "Properties in this category related to the configuration of SSL keys for"
          + " RPC. See also `instance.ssl.enabled`.",
      "1.6.0"),
  RPC_MAX_MESSAGE_SIZE("rpc.message.size.max", Integer.toString(Integer.MAX_VALUE),
      PropertyType.BYTES, "The maximum size of a message that can be received by a server.",
      "2.1.3"),
  RPC_BACKLOG("rpc.backlog", "50", PropertyType.COUNT,
      "Configures the TCP backlog for the server side sockets created by Thrift."
          + " This property is not used for SSL type server sockets. A value of zero"
          + " will use the Thrift default value.",
      "2.1.3"),
  RPC_SSL_KEYSTORE_PATH("rpc.javax.net.ssl.keyStore", "", PropertyType.PATH,
      "Path of the keystore file for the server's private SSL key.", "1.6.0"),
  @Sensitive
  RPC_SSL_KEYSTORE_PASSWORD("rpc.javax.net.ssl.keyStorePassword", "", PropertyType.STRING,
      "Password used to encrypt the SSL private keystore. "
          + "Leave blank to use the Accumulo instance secret.",
      "1.6.0"),
  RPC_SSL_KEYSTORE_TYPE("rpc.javax.net.ssl.keyStoreType", "jks", PropertyType.STRING,
      "Type of SSL keystore.", "1.6.0"),
  RPC_SSL_TRUSTSTORE_PATH("rpc.javax.net.ssl.trustStore", "", PropertyType.PATH,
      "Path of the truststore file for the root cert.", "1.6.0"),
  @Sensitive
  RPC_SSL_TRUSTSTORE_PASSWORD("rpc.javax.net.ssl.trustStorePassword", "", PropertyType.STRING,
      "Password used to encrypt the SSL truststore. Leave blank to use no password.", "1.6.0"),
  RPC_SSL_TRUSTSTORE_TYPE("rpc.javax.net.ssl.trustStoreType", "jks", PropertyType.STRING,
      "Type of SSL truststore.", "1.6.0"),
  RPC_USE_JSSE("rpc.useJsse", "false", PropertyType.BOOLEAN,
      "Use JSSE system properties to configure SSL rather than the " + RPC_PREFIX.getKey()
          + "javax.net.ssl.* Accumulo properties.",
      "1.6.0"),
  RPC_SSL_CIPHER_SUITES("rpc.ssl.cipher.suites", "", PropertyType.STRING,
      "Comma separated list of cipher suites that can be used by accepted connections.", "1.6.1"),
  RPC_SSL_ENABLED_PROTOCOLS("rpc.ssl.server.enabled.protocols", "TLSv1.3", PropertyType.STRING,
      "Comma separated list of protocols that can be used to accept connections.", "1.6.2"),
  RPC_SSL_CLIENT_PROTOCOL("rpc.ssl.client.protocol", "TLSv1.3", PropertyType.STRING,
      "The protocol used to connect to a secure server. Must be in the list of enabled protocols "
          + "on the server side `rpc.ssl.server.enabled.protocols`.",
      "1.6.2"),
  RPC_SASL_QOP("rpc.sasl.qop", "auth", PropertyType.STRING,
      "The quality of protection to be used with SASL. Valid values are 'auth', 'auth-int',"
          + " and 'auth-conf'.",
      "1.7.0"),

  // instance properties (must be the same for every node in an instance)
  INSTANCE_PREFIX("instance.", null, PropertyType.PREFIX,
      "Properties in this category must be consistent throughout a cloud. "
          + "This is enforced and servers won't be able to communicate if these differ.",
      "1.3.5"),
  INSTANCE_ZK_HOST("instance.zookeeper.host", "localhost:2181", PropertyType.HOSTLIST,
      "Comma separated list of zookeeper servers.", "1.3.5"),
  INSTANCE_ZK_TIMEOUT("instance.zookeeper.timeout", "30s", PropertyType.TIMEDURATION,
      "Zookeeper session timeout; "
          + "max value when represented as milliseconds should be no larger than "
          + Integer.MAX_VALUE + ".",
      "1.3.5"),
  @Sensitive
  INSTANCE_SECRET("instance.secret", "DEFAULT", PropertyType.STRING,
      "A secret unique to a given instance that all servers must know in order"
          + " to communicate with one another. It should be changed prior to the"
          + " initialization of Accumulo. To change it after Accumulo has been"
          + " initialized, use the ChangeSecret tool and then update accumulo.properties"
          + " everywhere. Before using the ChangeSecret tool, make sure Accumulo is not"
          + " running and you are logged in as the user that controls Accumulo files in"
          + " HDFS. To use the ChangeSecret tool, run the command: `./bin/accumulo"
          + " admin changeSecret`.",
      "1.3.5"),
  INSTANCE_VOLUMES("instance.volumes", "", PropertyType.VOLUMES,
      "A comma separated list of dfs uris to use. Files will be stored across"
          + " these filesystems. In some situations, the first volume in this list"
          + " may be treated differently, such as being preferred for writing out"
          + " temporary files (for example, when creating a pre-split table)."
          + " After adding uris to this list, run 'accumulo init --add-volume' and then"
          + " restart tservers. If entries are removed from this list then tservers"
          + " will need to be restarted. After a uri is removed from the list Accumulo"
          + " will not create new files in that location, however Accumulo can still"
          + " reference files created at that location before the config change. To use"
          + " a comma or other reserved characters in a URI use standard URI hex"
          + " encoding. For example replace commas with %2C.",
      "1.6.0"),
  INSTANCE_VOLUME_CONFIG_PREFIX("instance.volume.config.", null, PropertyType.PREFIX,
      "Properties in this category are used to provide volume specific overrides to "
          + "the general filesystem client configuration. Properties using this prefix "
          + "should be in the form "
          + "'instance.volume.config.<volume-uri>.<property-name>=<property-value>. An "
          + "example: "
          + "'instance.volume.config.hdfs://namespace-a:8020/accumulo.dfs.client.hedged.read.threadpool.size=10'. "
          + "Note that when specifying property names that contain colons in the properties "
          + "files that the colons need to be escaped with a backslash.",
      "2.1.1"),
  INSTANCE_VOLUMES_REPLACEMENTS("instance.volumes.replacements", "", PropertyType.STRING,
      "Since accumulo stores absolute URIs changing the location of a namenode "
          + "could prevent Accumulo from starting. The property helps deal with "
          + "that situation. Provide a comma separated list of uri replacement "
          + "pairs here if a namenode location changes. Each pair should be separated "
          + "with a space. For example, if hdfs://nn1 was replaced with "
          + "hdfs://nnA and hdfs://nn2 was replaced with hdfs://nnB, then set this "
          + "property to 'hdfs://nn1 hdfs://nnA,hdfs://nn2 hdfs://nnB' "
          + "Replacements must be configured for use. To see which volumes are "
          + "currently in use, run 'accumulo admin volumes -l'. To use a comma or "
          + "other reserved characters in a URI use standard URI hex encoding. For "
          + "example replace commas with %2C.",
      "1.6.0"),
  @Experimental // interface uses unstable internal types, use with caution
  INSTANCE_SECURITY_AUTHENTICATOR("instance.security.authenticator",
      "org.apache.accumulo.server.security.handler.ZKAuthenticator", PropertyType.CLASSNAME,
      "The authenticator class that accumulo will use to determine if a user "
          + "has privilege to perform an action.",
      "1.5.0"),
  @Experimental // interface uses unstable internal types, use with caution
  INSTANCE_SECURITY_AUTHORIZOR("instance.security.authorizor",
      "org.apache.accumulo.server.security.handler.ZKAuthorizor", PropertyType.CLASSNAME,
      "The authorizor class that accumulo will use to determine what labels a "
          + "user has privilege to see.",
      "1.5.0"),
  @Experimental // interface uses unstable internal types, use with caution
  INSTANCE_SECURITY_PERMISSION_HANDLER("instance.security.permissionHandler",
      "org.apache.accumulo.server.security.handler.ZKPermHandler", PropertyType.CLASSNAME,
      "The permission handler class that accumulo will use to determine if a "
          + "user has privilege to perform an action.",
      "1.5.0"),
  INSTANCE_RPC_SSL_ENABLED("instance.rpc.ssl.enabled", "false", PropertyType.BOOLEAN,
      "Use SSL for socket connections from clients and among accumulo services. "
          + "Mutually exclusive with SASL RPC configuration.",
      "1.6.0"),
  INSTANCE_RPC_SSL_CLIENT_AUTH("instance.rpc.ssl.clientAuth", "false", PropertyType.BOOLEAN,
      "Require clients to present certs signed by a trusted root.", "1.6.0"),
  INSTANCE_RPC_SASL_ENABLED("instance.rpc.sasl.enabled", "false", PropertyType.BOOLEAN,
      "Configures Thrift RPCs to require SASL with GSSAPI which supports "
          + "Kerberos authentication. Mutually exclusive with SSL RPC configuration.",
      "1.7.0"),
  INSTANCE_RPC_SASL_ALLOWED_USER_IMPERSONATION("instance.rpc.sasl.allowed.user.impersonation", "",
      PropertyType.STRING,
      "One-line configuration property controlling what users are allowed to "
          + "impersonate other users.",
      "1.7.1"),
  INSTANCE_RPC_SASL_ALLOWED_HOST_IMPERSONATION("instance.rpc.sasl.allowed.host.impersonation", "",
      PropertyType.STRING,
      "One-line configuration property controlling the network locations "
          + "(hostnames) that are allowed to impersonate other users.",
      "1.7.1"),
  // Crypto-related properties
  @Experimental
  INSTANCE_CRYPTO_PREFIX("instance.crypto.opts.", null, PropertyType.PREFIX,
      "Properties related to on-disk file encryption.", "2.0.0"),
  @Experimental
  @Sensitive
  INSTANCE_CRYPTO_SENSITIVE_PREFIX("instance.crypto.opts.sensitive.", null, PropertyType.PREFIX,
      "Sensitive properties related to on-disk file encryption.", "2.0.0"),
  @Experimental
  INSTANCE_CRYPTO_FACTORY("instance.crypto.opts.factory",
      "org.apache.accumulo.core.spi.crypto.NoCryptoServiceFactory", PropertyType.CLASSNAME,
      "The class which provides crypto services for on-disk file encryption. The default does nothing. To enable "
          + "encryption, replace this classname with an implementation of the"
          + "org.apache.accumulo.core.spi.crypto.CryptoFactory interface.",
      "2.1.0"),
  // general properties
  GENERAL_PREFIX("general.", null, PropertyType.PREFIX,
      "Properties in this category affect the behavior of accumulo overall, but"
          + " do not have to be consistent throughout a cloud.",
      "1.3.5"),

  GENERAL_CONTEXT_CLASSLOADER_FACTORY("general.context.class.loader.factory", "",
      PropertyType.CLASSNAME,
      "Name of classloader factory to be used to create classloaders for named contexts,"
          + " such as per-table contexts set by `table.class.loader.context`.",
      "2.1.0"),
  GENERAL_FILE_NAME_ALLOCATION_BATCH_SIZE_MIN("general.file.name.allocation.batch.size.min", "100",
      PropertyType.COUNT,
      "The minimum number of filenames that will be allocated from ZooKeeper at a time.", "2.1.3"),
  GENERAL_FILE_NAME_ALLOCATION_BATCH_SIZE_MAX("general.file.name.allocation.batch.size.max", "200",
      PropertyType.COUNT,
      "The maximum number of filenames that will be allocated from ZooKeeper at a time.", "2.1.3"),
  GENERAL_RPC_TIMEOUT("general.rpc.timeout", "120s", PropertyType.TIMEDURATION,
      "Time to wait on I/O for simple, short RPC calls.", "1.3.5"),
  @Experimental
  GENERAL_RPC_SERVER_TYPE("general.rpc.server.type", "", PropertyType.STRING,
      "Type of Thrift server to instantiate, see "
          + "org.apache.accumulo.server.rpc.ThriftServerType for more information. "
          + "Only useful for benchmarking thrift servers.",
      "1.7.0"),
  GENERAL_KERBEROS_KEYTAB("general.kerberos.keytab", "", PropertyType.PATH,
      "Path to the kerberos keytab to use. Leave blank if not using kerberoized hdfs.", "1.4.1"),
  GENERAL_KERBEROS_PRINCIPAL("general.kerberos.principal", "", PropertyType.STRING,
      "Name of the kerberos principal to use. _HOST will automatically be "
          + "replaced by the machines hostname in the hostname portion of the "
          + "principal. Leave blank if not using kerberoized hdfs.",
      "1.4.1"),
  GENERAL_KERBEROS_RENEWAL_PERIOD("general.kerberos.renewal.period", "30s",
      PropertyType.TIMEDURATION,
      "The amount of time between attempts to perform Kerberos ticket renewals."
          + " This does not equate to how often tickets are actually renewed (which is"
          + " performed at 80% of the ticket lifetime).",
      "1.6.5"),
  @Experimental
  GENERAL_OPENTELEMETRY_ENABLED("general.opentelemetry.enabled", "false", PropertyType.BOOLEAN,
      "Enables tracing functionality using OpenTelemetry (assuming OpenTelemetry is configured).",
      "2.1.0"),
  GENERAL_THREADPOOL_SIZE("general.server.threadpool.size", "3", PropertyType.COUNT,
      "The number of threads to use for server-internal scheduled tasks.", "2.1.0"),
  // If you update the default type, be sure to update the default used for initialization failures
  // in VolumeManagerImpl
  @Experimental
  GENERAL_VOLUME_CHOOSER("general.volume.chooser", RandomVolumeChooser.class.getName(),
      PropertyType.CLASSNAME,
      "The class that will be used to select which volume will be used to create new files.",
      "1.6.0"),
  GENERAL_SECURITY_CREDENTIAL_PROVIDER_PATHS("general.security.credential.provider.paths", "",
      PropertyType.STRING, "Comma-separated list of paths to CredentialProviders.", "1.6.1"),
  GENERAL_ARBITRARY_PROP_PREFIX("general.custom.", null, PropertyType.PREFIX,
      "Prefix to be used for user defined system-wide properties. This may be"
          + " particularly useful for system-wide configuration for various"
          + " user-implementations of pluggable Accumulo features, such as the balancer"
          + " or volume chooser.",
      "2.0.0"),
  GENERAL_CACHE_MANAGER_IMPL("general.block.cache.manager.class",
      TinyLfuBlockCacheManager.class.getName(), PropertyType.STRING,
      "Specifies the class name of the block cache factory implementation.", "2.1.4"),
  GENERAL_DELEGATION_TOKEN_LIFETIME("general.delegation.token.lifetime", "7d",
      PropertyType.TIMEDURATION,
      "The length of time that delegation tokens and secret keys are valid.", "1.7.0"),
  GENERAL_DELEGATION_TOKEN_UPDATE_INTERVAL("general.delegation.token.update.interval", "1d",
      PropertyType.TIMEDURATION, "The length of time between generation of new secret keys.",
      "1.7.0"),
  GENERAL_IDLE_PROCESS_INTERVAL("general.metrics.process.idle", "5m", PropertyType.TIMEDURATION,
      "Amount of time a process must be idle before it is considered to be idle by the metrics system.",
      "2.1.3"),
  GENERAL_LOW_MEM_DETECTOR_INTERVAL("general.low.mem.detector.interval", "5s",
      PropertyType.TIMEDURATION, "The time interval between low memory checks.", "3.0.0"),
  GENERAL_LOW_MEM_DETECTOR_THRESHOLD("general.low.mem.detector.threshold", "0.05",
      PropertyType.FRACTION,
      "The LowMemoryDetector will report when free memory drops below this percentage of total memory.",
      "3.0.0"),
  GENERAL_LOW_MEM_SCAN_PROTECTION("general.low.mem.protection.scan", "false", PropertyType.BOOLEAN,
      "Scans may be paused or return results early when the server "
          + "is low on memory and this property is set to true. Enabling this property will incur a slight "
          + "scan performance penalty when the server is not low on memory.",
      "3.0.0"),
  GENERAL_LOW_MEM_MINC_PROTECTION("general.low.mem.protection.compaction.minc", "false",
      PropertyType.BOOLEAN,
      "Minor compactions may be paused when the server "
          + "is low on memory and this property is set to true. Enabling this property will incur a slight "
          + "compaction performance penalty when the server is not low on memory.",
      "3.0.0"),
  GENERAL_LOW_MEM_MAJC_PROTECTION("general.low.mem.protection.compaction.majc", "false",
      PropertyType.BOOLEAN,
      "Major compactions may be paused when the server "
          + "is low on memory and this property is set to true. Enabling this property will incur a slight "
          + "compaction performance penalty when the server is not low on memory.",
      "3.0.0"),
  GENERAL_MAX_SCANNER_RETRY_PERIOD("general.max.scanner.retry.period", "5s",
      PropertyType.TIMEDURATION,
      "The maximum amount of time that a Scanner should wait before retrying a failed RPC.",
      "1.7.3"),
  GENERAL_MICROMETER_CACHE_METRICS_ENABLED("general.micrometer.cache.metrics.enabled", "false",
      PropertyType.BOOLEAN, "Enables Caffeine Cache metrics functionality using Micrometer.",
      "4.0.0"),
  GENERAL_MICROMETER_ENABLED("general.micrometer.enabled", "false", PropertyType.BOOLEAN,
      "Enables metrics collection and reporting functionality using Micrometer.", "2.1.0"),
  GENERAL_MICROMETER_JVM_METRICS_ENABLED("general.micrometer.jvm.metrics.enabled", "false",
      PropertyType.BOOLEAN,
      "Enables additional JVM metrics collection and reporting using Micrometer. Requires "
          + "property 'general.micrometer.enabled' to be set to 'true' to take effect.",
      "2.1.0"),
  GENERAL_MICROMETER_LOG_METRICS("general.micrometer.log.metrics", "none", PropertyType.STRING,
      "Enables additional log metrics collection and reporting using Micrometer. Requires "
          + "property 'general.micrometer.enabled' to be set to 'true' to take effect. Micrometer "
          + "natively instruments Log4j2 and Logback. Valid values for this property are 'none',"
          + "'log4j2' or 'logback'.",
      "2.1.4"),
  GENERAL_MICROMETER_FACTORY("general.micrometer.factory",
      "org.apache.accumulo.core.spi.metrics.LoggingMeterRegistryFactory",
      PropertyType.CLASSNAMELIST,
      "A comma separated list of one or more class names that implements"
          + " org.apache.accumulo.core.spi.metrics.MeterRegistryFactory. Prior to"
          + " 2.1.3 this was a single value and the default was an empty string.  In 2.1.3 the default"
          + " was changed and it now can accept multiple class names. The metrics spi was introduced in 2.1.3,"
          + " the deprecated factory is org.apache.accumulo.core.metrics.MeterRegistryFactory.",
      "2.1.0"),
  GENERAL_MICROMETER_USER_TAGS("general.micrometer.user.tags", "", PropertyType.STRING,
      "A comma separated list of tags to emit with all metrics from the process. Example:"
          + "\"tag1=value1,tag2=value2\".",
      "4.0.0"),
  GENERAL_PROCESS_BIND_ADDRESS("general.process.bind.addr", "0.0.0.0", PropertyType.STRING,
      "The local IP address to which this server should bind for sending and receiving network traffic.",
      "3.0.0"),
  GENERAL_SERVER_LOCK_VERIFICATION_INTERVAL("general.server.lock.verification.interval", "2m",
      PropertyType.TIMEDURATION,
      "Interval at which the Manager and TabletServer should verify their server locks. A value of zero"
          + " disables this check. The default value change from 0 to 2m in 3.1.0.",
      "2.1.4"),
  // properties that are specific to manager server behavior
  MANAGER_PREFIX("manager.", null, PropertyType.PREFIX,
      "Properties in this category affect the behavior of the manager server.", "2.1.0"),
  MANAGER_CLIENTPORT("manager.port.client", "9999", PropertyType.PORT,
      "The port used for handling client connections on the manager.", "1.3.5"),
  MANAGER_TABLET_BALANCER("manager.tablet.balancer",
      "org.apache.accumulo.core.spi.balancer.TableLoadBalancer", PropertyType.CLASSNAME,
      "The balancer class that accumulo will use to make tablet assignment and "
          + "migration decisions.",
      "1.3.5"),
  MANAGER_TABLET_GROUP_WATCHER_INTERVAL("manager.tablet.watcher.interval", "60s",
      PropertyType.TIMEDURATION,
      "Time to wait between scanning tablet states to identify tablets that need to be assigned, un-assigned, migrated, etc.",
      "2.1.2"),
<<<<<<< HEAD
  MANAGER_TABLET_GROUP_WATCHER_SCAN_THREADS("manager.tablet.watcher.scan.threads.max", "16",
      PropertyType.COUNT,
      "Maximum number of threads the TabletGroupWatcher will use in its BatchScanner to"
          + " look for tablets that need maintenance.",
      "4.0.0"),
  MANAGER_TABLET_REFRESH_MINTHREADS("manager.tablet.refresh.threads.mininum", "10",
      PropertyType.COUNT,
      "The Manager will notify TabletServers that a Tablet needs to be refreshed after certain operations"
          + " are performed (e.g. Bulk Import). This property specifies the number of core threads in a"
          + " ThreadPool in the Manager that will be used to request these refresh operations.",
      "4.0.0"),
  MANAGER_TABLET_REFRESH_MAXTHREADS("manager.tablet.refresh.threads.maximum", "10",
      PropertyType.COUNT,
      "The Manager will notify TabletServers that a Tablet needs to be refreshed after certain operations"
          + " are performed (e.g. Bulk Import). This property specifies the maximum number of threads in a"
          + " ThreadPool in the Manager that will be used to request these refresh operations.",
      "4.0.0"),
  MANAGER_TABLET_MERGEABILITY_INTERVAL("manager.tablet.mergeability.interval", "24h",
=======
  MANAGER_TABLET_GROUP_WATCHER_SCAN_THREADS("manager.tablet.watcher.scan.threads.max", "8",
      PropertyType.COUNT,
      "Maximum number of threads the TabletGroupWatcher will use in its BatchScanner to"
          + " look for tablets that need maintenance.",
      "2.1.4"),
  MANAGER_BULK_RETRIES("manager.bulk.retries", "3", PropertyType.COUNT,
      "The number of attempts to bulk import a RFile before giving up.", "1.4.0"),
  MANAGER_BULK_THREADPOOL_SIZE("manager.bulk.threadpool.size", "5", PropertyType.COUNT,
      "The number of threads to use when coordinating a bulk import.", "1.4.0"),
  MANAGER_BULK_THREADPOOL_TIMEOUT("manager.bulk.threadpool.timeout", "0s",
>>>>>>> e30bfb1b
      PropertyType.TIMEDURATION,
      "Time to wait between scanning tables to identify ranges of tablets that can be "
          + " auto-merged. Valid ranges will be have merge fate ops submitted.",
      "4.0.0"),
  MANAGER_BULK_TIMEOUT("manager.bulk.timeout", "5m", PropertyType.TIMEDURATION,
      "The time to wait for a tablet server to process a bulk import request.", "1.4.3"),
  MANAGER_RENAME_THREADS("manager.rename.threadpool.size", "20", PropertyType.COUNT,
      "The number of threads to use when renaming user files during table import or bulk ingest.",
      "2.1.0"),
  MANAGER_MINTHREADS("manager.server.threads.minimum", "20", PropertyType.COUNT,
      "The minimum number of threads to use to handle incoming requests.", "1.4.0"),
  MANAGER_MINTHREADS_TIMEOUT("manager.server.threads.timeout", "0s", PropertyType.TIMEDURATION,
      "The time after which incoming request threads terminate with no work available.  Zero (0) will keep the threads alive indefinitely.",
      "2.1.0"),
  MANAGER_THREADCHECK("manager.server.threadcheck.time", "1s", PropertyType.TIMEDURATION,
      "The time between adjustments of the server thread pool.", "1.4.0"),
  MANAGER_RECOVERY_DELAY("manager.recovery.delay", "10s", PropertyType.TIMEDURATION,
      "When a tablet server's lock is deleted, it takes time for it to "
          + "completely quit. This delay gives it time before log recoveries begin.",
      "1.5.0"),
  MANAGER_RECOVERY_WAL_EXISTENCE_CACHE_TIME("manager.recovery.wal.cache.time", "15s",
      PropertyType.TIMEDURATION,
      "Amount of time that the existence of recovery write-ahead logs is cached.", "2.1.2"),
  MANAGER_LEASE_RECOVERY_WAITING_PERIOD("manager.lease.recovery.interval", "5s",
      PropertyType.TIMEDURATION,
      "The amount of time to wait after requesting a write-ahead log to be recovered.", "1.5.0"),
  MANAGER_WAL_CLOSER_IMPLEMENTATION("manager.wal.closer.implementation",
      "org.apache.accumulo.server.manager.recovery.HadoopLogCloser", PropertyType.CLASSNAME,
      "A class that implements a mechanism to steal write access to a write-ahead log.", "2.1.0"),
  MANAGER_FATE_METRICS_MIN_UPDATE_INTERVAL("manager.fate.metrics.min.update.interval", "60s",
      PropertyType.TIMEDURATION, "Limit calls from metric sinks to zookeeper to update interval.",
      "1.9.3"),
  @Deprecated(since = "4.0.0")
  MANAGER_FATE_THREADPOOL_SIZE("manager.fate.threadpool.size", "64",
      PropertyType.FATE_THREADPOOL_SIZE,
      "Previously, the number of threads used to run fault-tolerant executions (FATE)."
          + " This is no longer used in 4.0+. MANAGER_FATE_USER_CONFIG and"
          + " MANAGER_FATE_META_CONFIG are the replacement and must be set instead.",
      "1.4.3"),
  MANAGER_FATE_USER_CONFIG("manager.fate.user.config",
      "{\"TABLE_CREATE,TABLE_DELETE,TABLE_RENAME,TABLE_ONLINE,TABLE_OFFLINE,NAMESPACE_CREATE,"
          + "NAMESPACE_DELETE,NAMESPACE_RENAME,TABLE_TABLET_AVAILABILITY,SHUTDOWN_TSERVER,"
          + "TABLE_BULK_IMPORT2,TABLE_COMPACT,TABLE_CANCEL_COMPACT,TABLE_MERGE,TABLE_DELETE_RANGE,"
          + "TABLE_SPLIT,TABLE_CLONE,TABLE_IMPORT,TABLE_EXPORT,SYSTEM_MERGE\": 4,"
          + "\"COMMIT_COMPACTION\": 4,\"SYSTEM_SPLIT\": 4}",
      PropertyType.FATE_USER_CONFIG,
      "The number of threads used to run fault-tolerant executions (FATE) on user"
          + "tables. These are primarily table operations like merge. Each key/value "
          + "of the provided JSON corresponds to one thread pool. Each key is a list of one or "
          + "more FATE operations and each value is the number of threads that will be assigned "
          + "to the pool.",
      "4.0.0"),
  MANAGER_FATE_META_CONFIG("manager.fate.meta.config",
      "{\"TABLE_CREATE,TABLE_DELETE,TABLE_RENAME,TABLE_ONLINE,TABLE_OFFLINE,NAMESPACE_CREATE,"
          + "NAMESPACE_DELETE,NAMESPACE_RENAME,TABLE_TABLET_AVAILABILITY,SHUTDOWN_TSERVER,"
          + "TABLE_BULK_IMPORT2,TABLE_COMPACT,TABLE_CANCEL_COMPACT,TABLE_MERGE,TABLE_DELETE_RANGE,"
          + "TABLE_SPLIT,TABLE_CLONE,TABLE_IMPORT,TABLE_EXPORT,SYSTEM_MERGE\": 4,"
          + "\"COMMIT_COMPACTION\": 4,\"SYSTEM_SPLIT\": 4}",
      PropertyType.FATE_META_CONFIG,
      "The number of threads used to run fault-tolerant executions (FATE) on Accumulo"
          + "system tables. These are primarily table operations like merge. Each key/value "
          + "of the provided JSON corresponds to one thread pool. Each key is a list of one or "
          + "more FATE operations and each value is the number of threads that will be assigned "
          + "to the pool.",
      "4.0.0"),
  MANAGER_FATE_IDLE_CHECK_INTERVAL("manager.fate.idle.check.interval", "60m",
      PropertyType.TIMEDURATION,
      "The interval at which to check if the number of idle Fate threads has consistently been zero."
          + " The way this is checked is an approximation. Logs a warning in the Manager log to change"
          + " MANAGER_FATE_USER_CONFIG or MANAGER_FATE_META_CONFIG. A value less than a minute disables"
          + " this check and has a maximum value of 60m.",
      "4.0.0"),
  MANAGER_STATUS_THREAD_POOL_SIZE("manager.status.threadpool.size", "0", PropertyType.COUNT,
      "The number of threads to use when fetching the tablet server status for balancing.  Zero "
          + "indicates an unlimited number of threads will be used.",
      "1.8.0"),
  MANAGER_METADATA_SUSPENDABLE("manager.metadata.suspendable", "false", PropertyType.BOOLEAN,
      "Allow tablets for the " + SystemTables.METADATA.tableName()
          + " table to be suspended via table.suspend.duration.",
      "1.8.0"),
  MANAGER_STARTUP_TSERVER_AVAIL_MIN_COUNT("manager.startup.tserver.avail.min.count", "0",
      PropertyType.COUNT,
      "Minimum number of tservers that need to be registered before manager will "
          + "start tablet assignment - checked at manager initialization, when manager gets lock. "
          + " When set to 0 or less, no blocking occurs. Default is 0 (disabled) to keep original "
          + " behaviour.",
      "1.10.0"),
  MANAGER_STARTUP_TSERVER_AVAIL_MAX_WAIT("manager.startup.tserver.avail.max.wait", "0",
      PropertyType.TIMEDURATION,
      "Maximum time manager will wait for tserver available threshold "
          + "to be reached before continuing. When set to 0 or less, will block "
          + "indefinitely. Default is 0 to block indefinitely. Only valid when tserver available "
          + "threshold is set greater than 0.",
      "1.10.0"),
  MANAGER_COMPACTION_SERVICE_PRIORITY_QUEUE_SIZE("manager.compaction.major.service.queue.size",
      "1M", PropertyType.MEMORY,
      "The data size of each resource groups compaction job priority queue.  The memory size of "
          + "each compaction job is estimated and the sum of these sizes per resource group will not "
          + "exceed this setting. When the size is exceeded the lowest priority jobs are dropped as "
          + "needed.",
      "4.0.0"),
  SPLIT_PREFIX("split.", null, PropertyType.PREFIX,
      "System wide properties related to splitting tablets.", "3.1.0"),
  SPLIT_MAXOPEN("split.files.max", "300", PropertyType.COUNT,
      "To find a tablets split points, all RFiles are opened and their indexes"
          + " are read. This setting determines how many RFiles can be opened at once."
          + " When there are more RFiles than this setting the tablet will be marked"
          + " as un-splittable.",
      "3.1.0"),
  // properties that are specific to scan server behavior
  SSERV_PREFIX("sserver.", null, PropertyType.PREFIX,
      "Properties in this category affect the behavior of the scan servers.", "2.1.0"),
  SSERV_DATACACHE_SIZE("sserver.cache.data.size", "10%", PropertyType.MEMORY,
      "Specifies the size of the cache for RFile data blocks on each scan server.", "2.1.0"),
  SSERV_INDEXCACHE_SIZE("sserver.cache.index.size", "25%", PropertyType.MEMORY,
      "Specifies the size of the cache for RFile index blocks on each scan server.", "2.1.0"),
  SSERV_SUMMARYCACHE_SIZE("sserver.cache.summary.size", "10%", PropertyType.MEMORY,
      "Specifies the size of the cache for summary data on each scan server.", "2.1.0"),
  SSERV_DEFAULT_BLOCKSIZE("sserver.default.blocksize", "1M", PropertyType.BYTES,
      "Specifies a default blocksize for the scan server caches.", "2.1.0"),
  SSERV_GROUP_NAME("sserver.group", ScanServerSelector.DEFAULT_SCAN_SERVER_GROUP_NAME,
      PropertyType.STRING,
      "Resource group name for this ScanServer. Resource groups support at least two use cases:"
          + " dedicating resources to scans and/or using different hardware for scans. Clients can"
          + " configure the ConfigurableScanServerSelector to specify the resource group to use for"
          + " eventual consistency scans.",
      "3.0.0"),
  SSERV_CACHED_TABLET_METADATA_EXPIRATION("sserver.cache.metadata.expiration", "5m",
      PropertyType.TIMEDURATION,
      "The time after which cached tablet metadata will be expired if not previously refreshed.",
      "2.1.0"),
  SSERV_CACHED_TABLET_METADATA_REFRESH_PERCENT("sserver.cache.metadata.refresh.percent", ".75",
      PropertyType.FRACTION,
      "The time after which cached tablet metadata will be refreshed, expressed as a "
          + "percentage of the expiration time. Cache hits after this time, but before the "
          + "expiration time, will trigger a background refresh for future hits. "
          + "Value must be less than 100%. Set to 0 will disable refresh.",
      "2.1.3"),
  SSERV_PORTSEARCH("sserver.port.search", "true", PropertyType.BOOLEAN,
      "if the sserver.port.client ports are in use, search higher ports until one is available.",
      "2.1.0"),
  SSERV_CLIENTPORT("sserver.port.client", "9996", PropertyType.PORT,
      "The port used for handling client connections on the tablet servers.", "2.1.0"),
  SSERV_MINTHREADS("sserver.server.threads.minimum", "20", PropertyType.COUNT,
      "The minimum number of threads to use to handle incoming requests.", "2.1.0"),
  SSERV_MINTHREADS_TIMEOUT("sserver.server.threads.timeout", "0s", PropertyType.TIMEDURATION,
      "The time after which incoming request threads terminate with no work available.  Zero (0) will keep the threads alive indefinitely.",
      "2.1.0"),
  SSERV_SCAN_EXECUTORS_PREFIX("sserver.scan.executors.", null, PropertyType.PREFIX,
      "Prefix for defining executors to service scans. See "
          + "[scan executors]({% durl administration/scan-executors %}) for an overview of why and"
          + " how to use this property. For each executor the number of threads, thread priority, "
          + "and an optional prioritizer can be configured. To configure a new executor, set "
          + "`sserver.scan.executors.<name>.threads=<number>`.  Optionally, can also set "
          + "`sserver.scan.executors.<name>.priority=<number 1 to 10>`, "
          + "`sserver.scan.executors.<name>.prioritizer=<class name>`, and "
          + "`sserver.scan.executors.<name>.prioritizer.opts.<key>=<value>`.",
      "2.1.0"),
  SSERV_SCAN_EXECUTORS_DEFAULT_THREADS("sserver.scan.executors.default.threads", "16",
      PropertyType.COUNT, "The number of threads for the scan executor that tables use by default.",
      "2.1.0"),
  SSERV_SCAN_EXECUTORS_DEFAULT_PRIORITIZER("sserver.scan.executors.default.prioritizer", "",
      PropertyType.STRING,
      "Prioritizer for the default scan executor.  Defaults to none which "
          + "results in FIFO priority.  Set to a class that implements "
          + ScanPrioritizer.class.getName() + " to configure one.",
      "2.1.0"),
  SSERV_SCAN_EXECUTORS_META_THREADS("sserver.scan.executors.meta.threads", "8", PropertyType.COUNT,
      "The number of threads for the metadata table scan executor.", "2.1.0"),
  SSERV_SCAN_REFERENCE_EXPIRATION_TIME("sserver.scan.reference.expiration", "5m",
      PropertyType.TIMEDURATION,
      "The amount of time a scan reference is unused before its deleted from metadata table.",
      "2.1.0"),
  SSERV_THREADCHECK("sserver.server.threadcheck.time", "1s", PropertyType.TIMEDURATION,
      "The time between adjustments of the thrift server thread pool.", "2.1.0"),
  SSERV_WAL_SORT_MAX_CONCURRENT("sserver.wal.sort.concurrent.max", "2", PropertyType.COUNT,
      "The maximum number of threads to use to sort logs during recovery.", "4.0.0"),
  // properties that are specific to tablet server behavior
  TSERV_PREFIX("tserver.", null, PropertyType.PREFIX,
      "Properties in this category affect the behavior of the tablet servers.", "1.3.5"),
  TSERV_CLIENT_TIMEOUT("tserver.client.timeout", "3s", PropertyType.TIMEDURATION,
      "Time to wait for clients to continue scans before closing a session.", "1.3.5"),
  TSERV_DEFAULT_BLOCKSIZE("tserver.default.blocksize", "1M", PropertyType.BYTES,
      "Specifies a default blocksize for the tserver caches.", "1.3.5"),
  TSERV_DATACACHE_SIZE("tserver.cache.data.size", "10%", PropertyType.MEMORY,
      "Specifies the size of the cache for RFile data blocks.", "1.3.5"),
  TSERV_INDEXCACHE_SIZE("tserver.cache.index.size", "25%", PropertyType.MEMORY,
      "Specifies the size of the cache for RFile index blocks.", "1.3.5"),
  TSERV_SUMMARYCACHE_SIZE("tserver.cache.summary.size", "10%", PropertyType.MEMORY,
      "Specifies the size of the cache for summary data on each tablet server.", "2.0.0"),
  TSERV_PORTSEARCH("tserver.port.search", "true", PropertyType.BOOLEAN,
      "if the tserver.port.client ports are in use, search higher ports until one is available.",
      "1.3.5"),
  TSERV_CLIENTPORT("tserver.port.client", "9997", PropertyType.PORT,
      "The port used for handling client connections on the tablet servers.", "1.3.5"),
  TSERV_TOTAL_MUTATION_QUEUE_MAX("tserver.total.mutation.queue.max", "5%", PropertyType.MEMORY,
      "The amount of memory used to store write-ahead-log mutations before flushing them.",
      "1.7.0"),
  TSERV_WAL_MAX_REFERENCED("tserver.wal.max.referenced", "3", PropertyType.COUNT,
      "When a tablet server has more than this many write ahead logs, any tablet referencing older "
          + "logs over this threshold is minor compacted.  Also any tablet referencing this many "
          + "logs or more will be compacted.",
      "2.1.0"),
  TSERV_WAL_MAX_SIZE("tserver.wal.max.size", "1G", PropertyType.BYTES,
      "The maximum size for each write-ahead log. See comment for property"
          + " `tserver.memory.maps.max`.",
      "2.1.0"),
  TSERV_WAL_MAX_AGE("tserver.wal.max.age", "24h", PropertyType.TIMEDURATION,
      "The maximum age for each write-ahead log.", "2.1.0"),
  TSERV_WAL_TOLERATED_CREATION_FAILURES("tserver.wal.tolerated.creation.failures", "50",
      PropertyType.COUNT,
      "The maximum number of failures tolerated when creating a new write-ahead"
          + " log. Negative values will allow unlimited creation failures. Exceeding this"
          + " number of failures consecutively trying to create a new write-ahead log"
          + " causes the TabletServer to exit.",
      "2.1.0"),
  TSERV_WAL_TOLERATED_WAIT_INCREMENT("tserver.wal.tolerated.wait.increment", "1000ms",
      PropertyType.TIMEDURATION,
      "The amount of time to wait between failures to create or write a write-ahead log.", "2.1.0"),
  // Never wait longer than 5 mins for a retry
  TSERV_WAL_TOLERATED_MAXIMUM_WAIT_DURATION("tserver.wal.maximum.wait.duration", "5m",
      PropertyType.TIMEDURATION,
      "The maximum amount of time to wait after a failure to create or write a write-ahead log.",
      "2.1.0"),
  TSERV_SCAN_MAX_OPENFILES("tserver.scan.files.open.max", "100", PropertyType.COUNT,
      "Maximum total RFiles that all tablets in a tablet server can open for scans.", "1.4.0"),
  TSERV_MAX_IDLE("tserver.files.open.idle", "1m", PropertyType.TIMEDURATION,
      "Tablet servers leave previously used RFiles open for future queries."
          + " This setting determines how much time an unused RFile should be kept open"
          + " until it is closed.",
      "1.3.5"),
  TSERV_NATIVEMAP_ENABLED("tserver.memory.maps.native.enabled", "true", PropertyType.BOOLEAN,
      "An off-heap in-memory data store for accumulo implemented in c++ that increases"
          + " the amount of data accumulo can hold in memory and avoids Java GC pauses.",
      "1.3.5"),
  TSERV_MAXMEM("tserver.memory.maps.max", "33%", PropertyType.MEMORY,
      "Maximum amount of memory that can be used to buffer data written to a"
          + " tablet server. There are two other properties that can effectively limit"
          + " memory usage `table.compaction.minor.logs.threshold` and"
          + " `tserver.wal.max.size`. Ensure that `table.compaction.minor.logs.threshold`"
          + " * `tserver.wal.max.size` >= this property. This map is created in off-heap"
          + " memory when " + TSERV_NATIVEMAP_ENABLED.name() + " is enabled.",
      "1.3.5"),
  TSERV_SESSION_MAXIDLE("tserver.session.idle.max", "1m", PropertyType.TIMEDURATION,
      "When a tablet server's SimpleTimer thread triggers to check idle"
          + " sessions, this configurable option will be used to evaluate scan sessions"
          + " to determine if they can be closed due to inactivity.",
      "1.3.5"),
  TSERV_UPDATE_SESSION_MAXIDLE("tserver.session.update.idle.max", "1m", PropertyType.TIMEDURATION,
      "When a tablet server's SimpleTimer thread triggers to check idle"
          + " sessions, this configurable option will be used to evaluate update"
          + " sessions to determine if they can be closed due to inactivity.",
      "1.6.5"),
  TSERV_SCAN_EXECUTORS_PREFIX("tserver.scan.executors.", null, PropertyType.PREFIX,
      "Prefix for defining executors to service scans. See "
          + "[scan executors]({% durl administration/scan-executors %}) for an overview of why and"
          + " how to use this property. For each executor the number of threads, thread priority, "
          + "and an optional prioritizer can be configured. To configure a new executor, set "
          + "`tserver.scan.executors.<name>.threads=<number>`.  Optionally, can also set "
          + "`tserver.scan.executors.<name>.priority=<number 1 to 10>`, "
          + "`tserver.scan.executors.<name>.prioritizer=<class name>`, and "
          + "`tserver.scan.executors.<name>.prioritizer.opts.<key>=<value>`.",
      "2.0.0"),
  TSERV_SCAN_EXECUTORS_DEFAULT_THREADS("tserver.scan.executors.default.threads", "16",
      PropertyType.COUNT, "The number of threads for the scan executor that tables use by default.",
      "2.0.0"),
  TSERV_SCAN_EXECUTORS_DEFAULT_PRIORITIZER("tserver.scan.executors.default.prioritizer", "",
      PropertyType.STRING,
      "Prioritizer for the default scan executor.  Defaults to none which "
          + "results in FIFO priority.  Set to a class that implements "
          + ScanPrioritizer.class.getName() + " to configure one.",
      "2.0.0"),
  TSERV_SCAN_EXECUTORS_META_THREADS("tserver.scan.executors.meta.threads", "8", PropertyType.COUNT,
      "The number of threads for the metadata table scan executor.", "2.0.0"),
  TSERV_SCAN_RESULTS_MAX_TIMEOUT("tserver.scan.results.max.timeout", "1s",
      PropertyType.TIMEDURATION,
      "Max time for the thrift client handler to wait for scan results before timing out.",
      "2.1.0"),
  TSERV_MIGRATE_MAXCONCURRENT("tserver.migrations.concurrent.max", "1", PropertyType.COUNT,
      "The maximum number of concurrent tablet migrations for a tablet server.", "1.3.5"),
  TSERV_MINC_MAXCONCURRENT("tserver.compaction.minor.concurrent.max", "4", PropertyType.COUNT,
      "The maximum number of concurrent minor compactions for a tablet server.", "1.3.5"),
  TSERV_BLOOM_LOAD_MAXCONCURRENT("tserver.bloom.load.concurrent.max", "4", PropertyType.COUNT,
      "The number of concurrent threads that will load bloom filters in the background. "
          + "Setting this to zero will make bloom filters load in the foreground.",
      "1.3.5"),
  TSERV_MEMDUMP_DIR("tserver.dir.memdump", "/tmp", PropertyType.PATH,
      "A long running scan could possibly hold memory that has been minor"
          + " compacted. To prevent this, the in memory map is dumped to a local file"
          + " and the scan is switched to that local file. We can not switch to the"
          + " minor compacted file because it may have been modified by iterators. The"
          + " file dumped to the local dir is an exact copy of what was in memory.",
      "1.3.5"),
  TSERV_MINTHREADS("tserver.server.threads.minimum", "20", PropertyType.COUNT,
      "The minimum number of threads to use to handle incoming requests.", "1.4.0"),
  TSERV_MINTHREADS_TIMEOUT("tserver.server.threads.timeout", "0s", PropertyType.TIMEDURATION,
      "The time after which incoming request threads terminate with no work available.  Zero (0) will keep the threads alive indefinitely.",
      "2.1.0"),
  TSERV_THREADCHECK("tserver.server.threadcheck.time", "1s", PropertyType.TIMEDURATION,
      "The time between adjustments of the server thread pool.", "1.4.0"),
  TSERV_LOG_BUSY_TABLETS_COUNT("tserver.log.busy.tablets.count", "0", PropertyType.COUNT,
      "Number of busiest tablets to log. Logged at interval controlled by "
          + "tserver.log.busy.tablets.interval. If <= 0, logging of busy tablets is disabled.",
      "1.10.0"),
  TSERV_LOG_BUSY_TABLETS_INTERVAL("tserver.log.busy.tablets.interval", "1h",
      PropertyType.TIMEDURATION, "Time interval between logging out busy tablets information.",
      "1.10.0"),
  TSERV_HOLD_TIME_SUICIDE("tserver.hold.time.max", "5m", PropertyType.TIMEDURATION,
      "The maximum time for a tablet server to be in the \"memory full\" state."
          + " If the tablet server cannot write out memory in this much time, it will"
          + " assume there is some failure local to its node, and quit. A value of zero"
          + " is equivalent to forever.",
      "1.4.0"),
  TSERV_WAL_BLOCKSIZE("tserver.wal.blocksize", "0", PropertyType.BYTES,
      "The size of the HDFS blocks used to write to the Write-Ahead log. If"
          + " zero, it will be 110% of `tserver.wal.max.size` (that is, try to use just"
          + " one block).",
      "1.5.0"),
  TSERV_WAL_REPLICATION("tserver.wal.replication", "0", PropertyType.COUNT,
      "The replication to use when writing the Write-Ahead log to HDFS. If"
          + " zero, it will use the HDFS default replication setting.",
      "1.5.0"),
  TSERV_WAL_SORT_MAX_CONCURRENT("tserver.wal.sort.concurrent.max", "2", PropertyType.COUNT,
      "The maximum number of threads to use to sort logs during recovery.", "2.1.0"),
  TSERV_WAL_SORT_BUFFER_SIZE("tserver.wal.sort.buffer.size", "10%", PropertyType.MEMORY,
      "The amount of memory to use when sorting logs during recovery.", "2.1.0"),
  TSERV_WAL_SORT_FILE_PREFIX("tserver.wal.sort.file.", null, PropertyType.PREFIX,
      "The rfile properties to use when sorting logs during recovery. Most of the properties"
          + " that begin with 'table.file' can be used here. For example, to set the compression"
          + " of the sorted recovery files to snappy use 'tserver.wal.sort.file.compress.type=snappy'.",
      "2.1.0"),
  TSERV_WAL_SYNC("tserver.wal.sync", "true", PropertyType.BOOLEAN,
      "Use the SYNC_BLOCK create flag to sync WAL writes to disk. Prevents"
          + " problems recovering from sudden system resets.",
      "1.5.0"),
  TSERV_ASSIGNMENT_DURATION_WARNING("tserver.assignment.duration.warning", "10m",
      PropertyType.TIMEDURATION,
      "The amount of time an assignment can run before the server will print a"
          + " warning along with the current stack trace. Meant to help debug stuck"
          + " assignments.",
      "1.6.2"),
  TSERV_ASSIGNMENT_MAXCONCURRENT("tserver.assignment.concurrent.max", "2", PropertyType.COUNT,
      "The number of threads available to load tablets. Recoveries are still performed serially.",
      "1.7.0"),
  TSERV_SLOW_FLUSH_MILLIS("tserver.slow.flush.time", "100ms", PropertyType.TIMEDURATION,
      "If a flush to the write-ahead log takes longer than this period of time,"
          + " debugging information will written, and may result in a log rollover.",
      "1.8.0"),
  TSERV_SLOW_FILEPERMIT_MILLIS("tserver.slow.filepermit.time", "100ms", PropertyType.TIMEDURATION,
      "If a thread blocks more than this period of time waiting to get file permits,"
          + " debugging information will be written.",
      "1.9.3"),
  TSERV_SUMMARY_PARTITION_THREADS("tserver.summary.partition.threads", "10", PropertyType.COUNT,
      "Summary data must be retrieved from RFiles. For a large number of"
          + " RFiles, the files are broken into partitions of 100k files. This setting"
          + " determines how many of these groups of 100k RFiles will be processed"
          + " concurrently.",
      "2.0.0"),
  TSERV_SUMMARY_REMOTE_THREADS("tserver.summary.remote.threads", "128", PropertyType.COUNT,
      "For a partitioned group of 100k RFiles, those files are grouped by"
          + " tablet server. Then a remote tablet server is asked to gather summary"
          + " data. This setting determines how many concurrent request are made per"
          + " partition.",
      "2.0.0"),
  TSERV_SUMMARY_RETRIEVAL_THREADS("tserver.summary.retrieval.threads", "10", PropertyType.COUNT,
      "The number of threads on each tablet server available to retrieve"
          + " summary data, that is not currently in cache, from RFiles.",
      "2.0.0"),
  TSERV_ONDEMAND_UNLOADER_INTERVAL("tserver.ondemand.tablet.unloader.interval", "10m",
      PropertyType.TIMEDURATION,
      "The interval at which the TabletServer will check if on-demand tablets can be unloaded.",
      "4.0.0"),
  TSERV_GROUP_NAME("tserver.group", Constants.DEFAULT_RESOURCE_GROUP_NAME, PropertyType.STRING,
      "Resource group name for this TabletServer. Resource groups can be defined to dedicate resources "
          + " to specific tables (e.g. balancing tablets for table(s) within a group, see TableLoadBalancer).",
      "4.0.0"),
  TSERV_CONDITIONAL_UPDATE_THREADS_ROOT("tserver.conditionalupdate.threads.root", "16",
      PropertyType.COUNT, "Numbers of threads for executing conditional updates on the root table.",
      "4.0.0"),
  TSERV_CONDITIONAL_UPDATE_THREADS_META("tserver.conditionalupdate.threads.meta", "64",
      PropertyType.COUNT,
      "Numbers of threads for executing conditional updates on the metadata table.", "4.0.0"),
  TSERV_CONDITIONAL_UPDATE_THREADS_USER("tserver.conditionalupdate.threads.user", "64",
      PropertyType.COUNT, "Numbers of threads for executing conditional updates on user tables.",
      "4.0.0"),

  // accumulo garbage collector properties
  GC_PREFIX("gc.", null, PropertyType.PREFIX,
      "Properties in this category affect the behavior of the accumulo garbage collector.",
      "1.3.5"),
  GC_CANDIDATE_BATCH_SIZE("gc.candidate.batch.size", "50%", PropertyType.MEMORY,
      "The amount of memory used as the batch size for garbage collection.", "2.1.0"),
  GC_CYCLE_START("gc.cycle.start", "30s", PropertyType.TIMEDURATION,
      "Time to wait before attempting to garbage collect any old RFiles or write-ahead logs.",
      "1.3.5"),
  GC_CYCLE_DELAY("gc.cycle.delay", "5m", PropertyType.TIMEDURATION,
      "Time between garbage collection cycles. In each cycle, old RFiles or write-ahead logs "
          + "no longer in use are removed from the filesystem.",
      "1.3.5"),
  GC_PORT("gc.port.client", "9998", PropertyType.PORT,
      "The listening port for the garbage collector's monitor service.", "1.3.5"),
  GC_DELETE_WAL_THREADS("gc.threads.delete.wal", "4", PropertyType.COUNT,
      "The number of threads used to delete write-ahead logs and recovery files.", "2.1.4"),
  GC_DELETE_THREADS("gc.threads.delete", "16", PropertyType.COUNT,
      "The number of threads used to delete RFiles.", "1.3.5"),
  GC_SAFEMODE("gc.safemode", "false", PropertyType.BOOLEAN,
      "Provides listing of files to be deleted but does not delete any files.", "2.1.0"),
  GC_USE_FULL_COMPACTION("gc.post.metadata.action", "flush", PropertyType.GC_POST_ACTION,
      "When the gc runs it can make a lot of changes to the metadata, on completion, "
          + " to force the changes to be written to disk, the metadata and root tables can be flushed"
          + " and possibly compacted. Legal values are: compact - which both flushes and compacts the"
          + " metadata; flush - which flushes only (compactions may be triggered if required); or none.",
      "1.10.0"),

  // properties that are specific to the monitor server behavior
  MONITOR_PREFIX("monitor.", null, PropertyType.PREFIX,
      "Properties in this category affect the behavior of the monitor web server.", "1.3.5"),
  MONITOR_PORT("monitor.port.client", "9995", PropertyType.PORT,
      "The listening port for the monitor's http service.", "1.3.5"),
  MONITOR_SSL_KEYSTORE("monitor.ssl.keyStore", "", PropertyType.PATH,
      "The keystore for enabling monitor SSL.", "1.5.0"),
  @Sensitive
  MONITOR_SSL_KEYSTOREPASS("monitor.ssl.keyStorePassword", "", PropertyType.STRING,
      "The keystore password for enabling monitor SSL.", "1.5.0"),
  MONITOR_SSL_KEYSTORETYPE("monitor.ssl.keyStoreType", "jks", PropertyType.STRING,
      "Type of SSL keystore.", "1.7.0"),
  @Sensitive
  MONITOR_SSL_KEYPASS("monitor.ssl.keyPassword", "", PropertyType.STRING,
      "Optional: the password for the private key in the keyStore. When not provided, this "
          + "defaults to the keystore password.",
      "1.9.3"),
  MONITOR_SSL_TRUSTSTORE("monitor.ssl.trustStore", "", PropertyType.PATH,
      "The truststore for enabling monitor SSL.", "1.5.0"),
  @Sensitive
  MONITOR_SSL_TRUSTSTOREPASS("monitor.ssl.trustStorePassword", "", PropertyType.STRING,
      "The truststore password for enabling monitor SSL.", "1.5.0"),
  MONITOR_SSL_TRUSTSTORETYPE("monitor.ssl.trustStoreType", "jks", PropertyType.STRING,
      "Type of SSL truststore.", "1.7.0"),
  MONITOR_SSL_INCLUDE_CIPHERS("monitor.ssl.include.ciphers", "", PropertyType.STRING,
      "A comma-separated list of allows SSL Ciphers, see"
          + " monitor.ssl.exclude.ciphers to disallow ciphers.",
      "1.6.1"),
  MONITOR_SSL_EXCLUDE_CIPHERS("monitor.ssl.exclude.ciphers", "", PropertyType.STRING,
      "A comma-separated list of disallowed SSL Ciphers, see"
          + " monitor.ssl.include.ciphers to allow ciphers.",
      "1.6.1"),
  MONITOR_SSL_INCLUDE_PROTOCOLS("monitor.ssl.include.protocols", "TLSv1.3", PropertyType.STRING,
      "A comma-separate list of allowed SSL protocols.", "1.5.3"),
  MONITOR_LOCK_CHECK_INTERVAL("monitor.lock.check.interval", "5s", PropertyType.TIMEDURATION,
      "The amount of time to sleep between checking for the Monitor ZooKeeper lock.", "1.5.1"),
  MONITOR_RESOURCES_EXTERNAL("monitor.resources.external", "", PropertyType.JSON,
      "A JSON Map of Strings. Each String should be an HTML tag of an external"
          + " resource (JS or CSS) to be imported by the Monitor. Be sure to wrap"
          + " with CDATA tags. If this value is set, all of the external resources"
          + " in the `<head>` tag of the Monitor will be replaced with the tags set here."
          + " Be sure the jquery tag is first since other scripts will depend on it."
          + " The resources that are used by default can be seen in"
          + " `accumulo/server/monitor/src/main/resources/templates/default.ftl`.",
      "2.0.0"),
  MONITOR_FETCH_TIMEOUT("monitor.fetch.timeout", "5m", PropertyType.TIMEDURATION,
      "The Monitor fetches information for display in a set of background threads. This property"
          + " controls the amount of time that process should wait before cancelling any remaining"
          + " tasks to fetch information. These background threads could end up waiting on servers"
          + " to respond or for scans to complete.",
      "4.0.0"),
  MONITOR_DEAD_LIST_RG_EXCLUSIONS("monitor.dead.server.rg.exclusions", "", PropertyType.STRING,
      "The Monitor displays information about servers that it believes have died recently."
          + " This property accepts a comma separated list of resource group names. If"
          + " the dead servers resource group matches a resource group in this list,"
          + " then it will be suppressed from the dead servers list in the monitor.",
      "4.0.0"),
  // per table properties
  TABLE_PREFIX("table.", null, PropertyType.PREFIX,
      "Properties in this category affect tablet server treatment of tablets,"
          + " but can be configured on a per-table basis. Setting these properties in"
          + " accumulo.properties will override the default globally for all tables and not"
          + " any specific table. However, both the default and the global setting can"
          + " be overridden per table using the table operations API or in the shell,"
          + " which sets the overridden value in zookeeper. Restarting accumulo tablet"
          + " servers after setting these properties in accumulo.properties will cause the"
          + " global setting to take effect. However, you must use the API or the shell"
          + " to change properties in zookeeper that are set on a table.",
      "1.3.5"),
  TABLE_ARBITRARY_PROP_PREFIX("table.custom.", null, PropertyType.PREFIX,
      "Prefix to be used for user defined arbitrary properties.", "1.7.0"),
  TABLE_COMPACTION_INPUT_DROP_CACHE_BEHIND("table.compaction.input.drop.cache", "ALL",
      PropertyType.DROP_CACHE_SELECTION,
      "FSDataInputStream.setDropBehind(true) is set on compaction input streams"
          + " for the specified type of files. This tells the DataNode to advise the OS"
          + " that it does not need to keep blocks for the associated file in the page cache."
          + " 'ALL', the default, will call setDropBehind on all file types. 'NONE' will call"
          + " setDropBehind on none of the files, which can be useful when a table is cloned."
          + " 'NON-IMPORT' will call setDropBehind on all file types except those that are"
          + " bulk imported, which is useful when bulk import files are mapped to many tablets"
          + " and will be compacted at different times.",
      "2.1.4"),
  TABLE_MINC_OUTPUT_DROP_CACHE("table.compaction.minor.output.drop.cache", "false",
      PropertyType.BOOLEAN,
      "Setting this property to true will call"
          + "FSDataOutputStream.setDropBehind(true) on the minor compaction output stream.",
      "2.1.1"),
  TABLE_MAJC_OUTPUT_DROP_CACHE("table.compaction.major.output.drop.cache", "false",
      PropertyType.BOOLEAN,
      "Setting this property to true will call"
          + "FSDataOutputStream.setDropBehind(true) on the major compaction output stream.",
      "2.1.1"),
  TABLE_MAJC_RATIO("table.compaction.major.ratio", "3", PropertyType.FRACTION,
      "Minimum ratio of total input size to maximum input RFile size for"
          + " running a major compaction.",
      "1.3.5"),
  TABLE_SPLIT_THRESHOLD("table.split.threshold", "1G", PropertyType.BYTES,
      "A tablet is split when the combined size of RFiles exceeds this amount.", "1.3.5"),
  TABLE_MAX_END_ROW_SIZE("table.split.endrow.size.max", "10k", PropertyType.BYTES,
      "Maximum size of end row.", "1.7.0"),
  TABLE_MINC_COMPACT_MAXAGE("table.compaction.minor.age", "10m", PropertyType.TIMEDURATION,
      "Key values written to a tablet are temporarily stored in a per tablet in memory map.  When "
          + "the age of the oldest key value in a tablets in memory map exceeds this configuration, then  "
          + "a minor compaction may be initiated. This determines the maximum amount of time new data can "
          + "be buffered in memory before being flushed to a file.  This is useful when using scan servers "
          + "in conjunction with the property " + SSERV_CACHED_TABLET_METADATA_EXPIRATION.getKey()
          + ". These two properties together can be used to control that amount of time it takes for a scan "
          + "server to see a write to a tablet server. The default value of this property is set to such a "
          + "high value that is should never cause a minor compaction.",
      "3.1.0"),
  TABLE_COMPACTION_DISPATCHER("table.compaction.dispatcher",
      SimpleCompactionDispatcher.class.getName(), PropertyType.CLASSNAME,
      "A configurable dispatcher that decides what compaction service a table should use.",
      "2.1.0"),
  TABLE_COMPACTION_DISPATCHER_OPTS("table.compaction.dispatcher.opts.", null, PropertyType.PREFIX,
      "Options for the table compaction dispatcher.", "2.1.0"),
  TABLE_COMPACTION_SELECTION_EXPIRATION("table.compaction.selection.expiration.ms", "2m",
      PropertyType.TIMEDURATION,
      "User compactions select files and are then queued for compaction, preventing these files "
          + "from being used in system compactions.  This timeout allows system compactions to cancel "
          + "the hold queued user compactions have on files, when its queued for more than the "
          + "specified time.  If a system compaction cancels a hold and runs, then the user compaction"
          + " can reselect and hold files after the system compaction runs.",
      "2.1.0"),
  TABLE_COMPACTION_CONFIGURER("table.compaction.configurer", "", PropertyType.CLASSNAME,
      "A plugin that can dynamically configure compaction output files based on input files.",
      "2.1.0"),
  TABLE_COMPACTION_CONFIGURER_OPTS("table.compaction.configurer.opts.", null, PropertyType.PREFIX,
      "Options for the table compaction configuror.", "2.1.0"),
  TABLE_ONDEMAND_UNLOADER("tserver.ondemand.tablet.unloader",
      "org.apache.accumulo.core.spi.ondemand.DefaultOnDemandTabletUnloader", PropertyType.CLASSNAME,
      "The class that will be used to determine which on-demand Tablets to unload.", "4.0.0"),
  TABLE_MAX_MERGEABILITY_THRESHOLD("table.mergeability.threshold", ".25", PropertyType.FRACTION,
      "A range of tablets are eligible for automatic merging until the combined size of RFiles reaches this percentage of the split threshold.",
      "4.0.0"),

  // Crypto-related properties
  @Experimental
  TABLE_CRYPTO_PREFIX("table.crypto.opts.", null, PropertyType.PREFIX,
      "Properties related to on-disk file encryption.", "2.1.0"),
  @Experimental
  @Sensitive
  TABLE_CRYPTO_SENSITIVE_PREFIX("table.crypto.opts.sensitive.", null, PropertyType.PREFIX,
      "Sensitive properties related to on-disk file encryption.", "2.1.0"),
  TABLE_SCAN_DISPATCHER("table.scan.dispatcher", SimpleScanDispatcher.class.getName(),
      PropertyType.CLASSNAME,
      "This class is used to dynamically dispatch scans to configured scan executors.  Configured "
          + "classes must implement {% jlink " + ScanDispatcher.class.getName() + " %}. See "
          + "[scan executors]({% durl administration/scan-executors %}) for an overview of why"
          + " and how to use this property. This property is ignored for the root and metadata"
          + " table.  The metadata table always dispatches to a scan executor named `meta`.",
      "2.0.0"),
  TABLE_SCAN_DISPATCHER_OPTS("table.scan.dispatcher.opts.", null, PropertyType.PREFIX,
      "Options for the table scan dispatcher.", "2.0.0"),
  TABLE_SCAN_MAXMEM("table.scan.max.memory", "512k", PropertyType.BYTES,
      "The maximum amount of memory that will be used to cache results of a client query/scan. "
          + "Once this limit is reached, the buffered data is sent to the client.",
      "1.3.5"),
  TABLE_BULK_MAX_TABLETS("table.bulk.max.tablets", "100", PropertyType.COUNT,
      "The maximum number of tablets allowed for one bulk import file. Value of 0 is Unlimited.",
      "2.1.0"),
  TABLE_BULK_MAX_TABLET_FILES("table.bulk.max.tablet.files", "100", PropertyType.COUNT,
      "The maximum number of files a bulk import can add to a single tablet.  When this property "
          + "is exceeded for any tablet the entire bulk import operation will fail before making any "
          + "changes. Value of 0 is unlimited.",
      "4.0.0"),
  TABLE_FILE_TYPE("table.file.type", RFile.EXTENSION, PropertyType.FILENAME_EXT,
      "Change the type of file a table writes.", "1.3.5"),
  TABLE_LOAD_BALANCER("table.balancer", "org.apache.accumulo.core.spi.balancer.SimpleLoadBalancer",
      PropertyType.STRING,
      "This property can be set to allow the LoadBalanceByTable load balancer"
          + " to change the called Load Balancer for this table.",
      "1.3.5"),
  TABLE_FILE_COMPRESSION_TYPE("table.file.compress.type", "gz", PropertyType.STRING,
      "Compression algorithm used on index and data blocks before they are"
          + " written. Possible values: zstd, gz, snappy, bzip2, lzo, lz4, none.",
      "1.3.5"),
  TABLE_FILE_COMPRESSED_BLOCK_SIZE("table.file.compress.blocksize", "100k", PropertyType.BYTES,
      "The maximum size of data blocks in RFiles before they are compressed and written.", "1.3.5"),
  TABLE_FILE_COMPRESSED_BLOCK_SIZE_INDEX("table.file.compress.blocksize.index", "128k",
      PropertyType.BYTES,
      "The maximum size of index blocks in RFiles before they are compressed and written.",
      "1.4.0"),
  TABLE_FILE_BLOCK_SIZE("table.file.blocksize", "0B", PropertyType.BYTES,
      "The HDFS block size used when writing RFiles. When set to 0B, the"
          + " value/defaults of HDFS property 'dfs.block.size' will be used.",
      "1.3.5"),
  TABLE_FILE_REPLICATION("table.file.replication", "0", PropertyType.COUNT,
      "The number of replicas for a table's RFiles in HDFS. When set to 0, HDFS"
          + " defaults are used.",
      "1.3.5"),
  TABLE_FILE_MAX("table.file.max", "15", PropertyType.COUNT,
      "This property is used to signal to the compaction planner that it should be more "
          + "aggressive for compacting tablets that exceed this limit. The "
          + "RatioBasedCompactionPlanner will lower the compaction ratio and increase the "
          + "priority for tablets that exceed this limit. When  adjusting this property you may "
          + "want to consider adjusting table.compaction.major.ratio also. Setting this property "
          + "to 0 will make it default to tserver.scan.files.open.max-1, this will prevent a tablet"
          + " from having more RFiles than can be opened by a scan.",
      "1.4.0"),
  TABLE_FILE_PAUSE("table.file.pause", "100", PropertyType.COUNT,
      "When a tablet has more than this number of files, bulk imports and minor compactions "
          + "will wait until the tablet has less files before proceeding.  This will cause back "
          + "pressure on bulk imports and writes to tables when compactions are not keeping up. "
          + "Only the number of files a tablet currently has is considered for pausing, the "
          + "number of files a bulk import will add is not considered. This means a bulk import "
          + "can surge above this limit once causing future bulk imports or minor compactions to "
          + "pause until compactions can catch up.  This property plus "
          + TABLE_BULK_MAX_TABLET_FILES.getKey()
          + " determines the total number of files a tablet could temporarily surge to based on bulk "
          + "imports.  Ideally this property would be set higher than " + TABLE_FILE_MAX.getKey()
          + " so that compactions are more aggressive prior to reaching the pause point. Value of 0 is "
          + "unlimited.",
      "4.0.0"),
  TABLE_MERGE_FILE_MAX("table.merge.file.max", "10000", PropertyType.COUNT,
      "The maximum number of files that a merge operation will process.  Before "
          + "merging a sum of the number of files in the merge range is computed and if it "
          + "exceeds this configuration then the merge will error and fail.  For example if "
          + "there are 100 tablets each having 10 files in the merge range, then the sum would "
          + "be 1000 and the merge will only proceed if this property is greater than 1000.",
      "4.0.0"),
  TABLE_FILE_SUMMARY_MAX_SIZE("table.file.summary.maxSize", "256k", PropertyType.BYTES,
      "The maximum size summary that will be stored. The number of RFiles that"
          + " had summary data exceeding this threshold is reported by"
          + " Summary.getFileStatistics().getLarge(). When adjusting this consider the"
          + " expected number RFiles with summaries on each tablet server and the"
          + " summary cache size.",
      "2.0.0"),
  TABLE_BLOOM_ENABLED("table.bloom.enabled", "false", PropertyType.BOOLEAN,
      "Use bloom filters on this table.", "1.3.5"),
  TABLE_BLOOM_LOAD_THRESHOLD("table.bloom.load.threshold", "1", PropertyType.COUNT,
      "This number of seeks that would actually use a bloom filter must occur"
          + " before a RFile's bloom filter is loaded. Set this to zero to initiate"
          + " loading of bloom filters when a RFile is opened.",
      "1.3.5"),
  TABLE_BLOOM_SIZE("table.bloom.size", "1048576", PropertyType.COUNT,
      "Bloom filter size, as number of keys.", "1.3.5"),
  TABLE_BLOOM_ERRORRATE("table.bloom.error.rate", "0.5%", PropertyType.FRACTION,
      "Bloom filter error rate.", "1.3.5"),
  TABLE_BLOOM_KEY_FUNCTOR("table.bloom.key.functor",
      "org.apache.accumulo.core.file.keyfunctor.RowFunctor", PropertyType.CLASSNAME,
      "A function that can transform the key prior to insertion and check of"
          + " bloom filter. org.apache.accumulo.core.file.keyfunctor.RowFunctor,"
          + " org.apache.accumulo.core.file.keyfunctor.ColumnFamilyFunctor, and"
          + " org.apache.accumulo.core.file.keyfunctor.ColumnQualifierFunctor are"
          + " allowable values. One can extend any of the above mentioned classes to"
          + " perform specialized parsing of the key.",
      "1.3.5"),
  TABLE_BLOOM_HASHTYPE("table.bloom.hash.type", "murmur", PropertyType.STRING,
      "The bloom filter hash type.", "1.3.5"),
  TABLE_BULK_SKIP_THRESHOLD("table.bulk.metadata.skip.distance", "0", PropertyType.COUNT,
      "When performing bulk v2 imports to a table, the Manager iterates over the tables metadata"
          + " tablets sequentially. When importing files into a small table or into all or a majority"
          + " of tablets of a large table then the tablet metadata information for most tablets will be needed."
          + " However, when importing files into a small number of non-contiguous tablets in a large table, then"
          + " the Manager will look at each tablets metadata when it could be skipped. The value of this"
          + " property tells the Manager if, and when, it should set up a new scanner over the metadata"
          + " table instead of just iterating over tablet metadata to find the matching tablet. Setting up"
          + " a new scanner is analogous to performing a seek in an iterator, but it has a cost. A value of zero (default) disables"
          + " this feature. A non-zero value enables this feature and the Manager will setup a new scanner"
          + " when the tablet metadata distance is above the supplied value.",
      "2.1.4"),
  TABLE_DURABILITY("table.durability", "sync", PropertyType.DURABILITY,
      "The durability used to write to the write-ahead log. Legal values are:"
          + " none, which skips the write-ahead log; log, which sends the data to the"
          + " write-ahead log, but does nothing to make it durable; flush, which pushes"
          + " data to the file system; and sync, which ensures the data is written to disk.",
      "1.7.0"),

  TABLE_FAILURES_IGNORE("table.failures.ignore", "false", PropertyType.BOOLEAN,
      "If you want queries for your table to hang or fail when data is missing"
          + " from the system, then set this to false. When this set to true missing"
          + " data will be reported but queries will still run possibly returning a"
          + " subset of the data.",
      "1.3.5"),
  TABLE_DEFAULT_SCANTIME_VISIBILITY("table.security.scan.visibility.default", "",
      PropertyType.STRING,
      "The security label that will be assumed at scan time if an entry does"
          + " not have a visibility expression.\n"
          + "Note: An empty security label is displayed as []. The scan results"
          + " will show an empty visibility even if the visibility from this"
          + " setting is applied to the entry.\n"
          + "CAUTION: If a particular key has an empty security label AND its"
          + " table's default visibility is also empty, access will ALWAYS be"
          + " granted for users with permission to that table. Additionally, if this"
          + " field is changed, all existing data with an empty visibility label"
          + " will be interpreted with the new label on the next scan.",
      "1.3.5"),
  TABLE_LOCALITY_GROUPS("table.groups.enabled", "", PropertyType.STRING,
      "A comma separated list of locality group names to enable for this table.", "1.3.5"),
  TABLE_CONSTRAINT_PREFIX("table.constraint.", null, PropertyType.PREFIX,
      "Properties in this category are per-table properties that add"
          + " constraints to a table. These properties start with the category"
          + " prefix, followed by a number, and their values correspond to a fully"
          + " qualified Java class that implements the Constraint interface.\nFor example:\n"
          + "table.constraint.1 = org.apache.accumulo.core.constraints.MyCustomConstraint\n"
          + "and:\n table.constraint.2 = my.package.constraints.MySecondConstraint.",
      "1.3.5"),
  TABLE_INDEXCACHE_ENABLED("table.cache.index.enable", "true", PropertyType.BOOLEAN,
      "Determines whether index block cache is enabled for a table.", "1.3.5"),
  TABLE_BLOCKCACHE_ENABLED("table.cache.block.enable", "false", PropertyType.BOOLEAN,
      "Determines whether data block cache is enabled for a table.", "1.3.5"),
  TABLE_ITERATOR_PREFIX("table.iterator.", null, PropertyType.PREFIX,
      "Properties in this category specify iterators that are applied at"
          + " various stages (scopes) of interaction with a table. These properties"
          + " start with the category prefix, followed by a scope (minc, majc, scan,"
          + " etc.), followed by a period, followed by a name, as in"
          + " table.iterator.scan.vers, or table.iterator.scan.custom. The values for"
          + " these properties are a number indicating the ordering in which it is"
          + " applied, and a class name such as:\n"
          + "table.iterator.scan.vers = 10,org.apache.accumulo.core.iterators.VersioningIterator\n"
          + "These iterators can take options if additional properties are set that"
          + " look like this property, but are suffixed with a period, followed by 'opt'"
          + " followed by another period, and a property name.\n"
          + "For example, table.iterator.minc.vers.opt.maxVersions = 3.",
      "1.3.5"),
  TABLE_ITERATOR_SCAN_PREFIX(TABLE_ITERATOR_PREFIX.getKey() + IteratorScope.scan.name() + ".", null,
      PropertyType.PREFIX, "Convenience prefix to find options for the scan iterator scope.",
      "1.5.2"),
  TABLE_ITERATOR_MINC_PREFIX(TABLE_ITERATOR_PREFIX.getKey() + IteratorScope.minc.name() + ".", null,
      PropertyType.PREFIX, "Convenience prefix to find options for the minc iterator scope.",
      "1.5.2"),
  TABLE_ITERATOR_MAJC_PREFIX(TABLE_ITERATOR_PREFIX.getKey() + IteratorScope.majc.name() + ".", null,
      PropertyType.PREFIX, "Convenience prefix to find options for the majc iterator scope.",
      "1.5.2"),
  TABLE_LOCALITY_GROUP_PREFIX("table.group.", null, PropertyType.PREFIX,
      "Properties in this category are per-table properties that define"
          + " locality groups in a table. These properties start with the category"
          + " prefix, followed by a name, followed by a period, and followed by a"
          + " property for that group.\n"
          + "For example table.group.group1=x,y,z sets the column families for a"
          + " group called group1. Once configured, group1 can be enabled by adding"
          + " it to the list of groups in the " + TABLE_LOCALITY_GROUPS.getKey() + " property.\n"
          + "Additional group options may be specified for a named group by setting"
          + " `table.group.<name>.opt.<key>=<value>`.",
      "1.3.5"),
  TABLE_FORMATTER_CLASS("table.formatter", DefaultFormatter.class.getName(), PropertyType.STRING,
      "The Formatter class to apply on results in the shell.", "1.4.0"),
  TABLE_CLASSLOADER_CONTEXT("table.class.loader.context", "", PropertyType.STRING,
      "The context to use for loading per-table resources, such as iterators"
          + " from the configured factory in `general.context.class.loader.factory`.",
      "2.1.0"),
  TABLE_SAMPLER("table.sampler", "", PropertyType.CLASSNAME,
      "The name of a class that implements org.apache.accumulo.core.Sampler."
          + " Setting this option enables storing a sample of data which can be"
          + " scanned. Always having a current sample can useful for query optimization"
          + " and data comprehension. After enabling sampling for an existing table,"
          + " a compaction is needed to compute the sample for existing data. The"
          + " compact command in the shell has an option to only compact RFiles without"
          + " sample data.",
      "1.8.0"),
  TABLE_SAMPLER_OPTS("table.sampler.opt.", null, PropertyType.PREFIX,
      "The property is used to set options for a sampler. If a sample had two"
          + " options like hasher and modulous, then the two properties"
          + " table.sampler.opt.hasher=${hash algorithm} and"
          + " table.sampler.opt.modulous=${mod} would be set.",
      "1.8.0"),
  TABLE_SUSPEND_DURATION("table.suspend.duration", "0s", PropertyType.TIMEDURATION,
      "For tablets belonging to this table: When a tablet server dies, allow"
          + " the tablet server this duration to revive before reassigning its tablets"
          + " to other tablet servers.",
      "1.8.0"),
  TABLE_SUMMARIZER_PREFIX("table.summarizer.", null, PropertyType.PREFIX,
      "Prefix for configuring summarizers for a table. Using this prefix"
          + " multiple summarizers can be configured with options for each one. Each"
          + " summarizer configured should have a unique id, this id can be anything."
          + " To add a summarizer set "
          + "`table.summarizer.<unique id>=<summarizer class name>.` If the summarizer has options"
          + ", then for each option set `table.summarizer.<unique id>.opt.<key>=<value>`.",
      "2.0.0"),
  @Experimental
  TABLE_DELETE_BEHAVIOR("table.delete.behavior",
      DeletingIterator.Behavior.PROCESS.name().toLowerCase(), PropertyType.STRING,
      "This determines what action to take when a delete marker is seen."
          + " Valid values are `process` and `fail` with `process` being the default.  When set to "
          + "`process`, deletes will suppress data.  When set to `fail`, any deletes seen will cause"
          + " an exception. The purpose of `fail` is to support tables that never delete data and"
          + " need fast seeks within the timestamp range of a column. When setting this to fail, "
          + "also consider configuring the `" + NoDeleteConstraint.class.getName() + "` "
          + "constraint.",
      "2.0.0"),
  // Compactor properties
  COMPACTOR_PREFIX("compactor.", null, PropertyType.PREFIX,
      "Properties in this category affect the behavior of the accumulo compactor server.", "2.1.0"),
  COMPACTOR_CANCEL_CHECK_INTERVAL("compactor.cancel.check.interval", "5m",
      PropertyType.TIMEDURATION,
      "Interval at which Compactors will check to see if the currently executing compaction"
          + " should be cancelled. This checks for situations like was the tablet deleted (split "
          + " and merge do this), was the table deleted, was a user compaction canceled, etc.",
      "2.1.4"),
  COMPACTOR_PORTSEARCH("compactor.port.search", "true", PropertyType.BOOLEAN,
      "If the compactor.port.client ports are in use, search higher ports until one is available.",
      "2.1.0"),
  COMPACTOR_CLIENTPORT("compactor.port.client", "9133", PropertyType.PORT,
      "The port used for handling client connections on the compactor servers.", "2.1.0"),
  COMPACTOR_MIN_JOB_WAIT_TIME("compactor.wait.time.job.min", "1s", PropertyType.TIMEDURATION,
      "The minimum amount of time to wait between checks for the next compaction job, backing off"
          + "exponentially until COMPACTOR_MAX_JOB_WAIT_TIME is reached.",
      "2.1.3"),
  COMPACTOR_MAX_JOB_WAIT_TIME("compactor.wait.time.job.max", "5m", PropertyType.TIMEDURATION,
      "Compactors do exponential backoff when their request for work repeatedly come back empty. "
          + "This is the maximum amount of time to wait between checks for the next compaction job.",
      "2.1.3"),
  COMPACTOR_MINTHREADS("compactor.threads.minimum", "4", PropertyType.COUNT,
      "The minimum number of threads to use to handle incoming requests.", "2.1.0"),
  COMPACTOR_MINTHREADS_TIMEOUT("compactor.threads.timeout", "0s", PropertyType.TIMEDURATION,
      "The time after which incoming request threads terminate with no work available.  Zero (0) will keep the threads alive indefinitely.",
      "2.1.0"),
  COMPACTOR_THREADCHECK("compactor.threadcheck.time", "1s", PropertyType.TIMEDURATION,
      "The time between adjustments of the server thread pool.", "2.1.0"),
  COMPACTOR_GROUP_NAME("compactor.group", Constants.DEFAULT_RESOURCE_GROUP_NAME,
      PropertyType.STRING, "Resource group name for this Compactor.", "3.0.0"),
  // CompactionCoordinator properties
  COMPACTION_COORDINATOR_PREFIX("compaction.coordinator.", null, PropertyType.PREFIX,
      "Properties in this category affect the behavior of the accumulo compaction coordinator server.",
      "2.1.0"),
  COMPACTION_COORDINATOR_RESERVATION_THREADS_ROOT("compaction.coordinator.reservation.threads.root",
      "1", PropertyType.COUNT,
      "The number of threads used to reserve files for compaction in a tablet for the root tablet.",
      "4.0.0"),
  COMPACTION_COORDINATOR_RESERVATION_THREADS_META("compaction.coordinator.reservation.threads.meta",
      "1", PropertyType.COUNT,
      "The number of threads used to reserve files for compaction in a tablet for accumulo.metadata tablets.",
      "4.0.0"),
  COMPACTION_COORDINATOR_RESERVATION_THREADS_USER("compaction.coordinator.reservation.threads.user",
      "64", PropertyType.COUNT,
      "The number of threads used to reserve files for compaction in a tablet for user tables.",
      "4.0.0"),
  COMPACTION_COORDINATOR_DEAD_COMPACTOR_CHECK_INTERVAL(
      "compaction.coordinator.compactor.dead.check.interval", "5m", PropertyType.TIMEDURATION,
      "The interval at which to check for dead compactors.", "2.1.0");

  private final String key;
  private final String defaultValue;
  private final String description;
  private String deprecatedSince;
  private final String availableSince;
  private boolean annotationsComputed = false;
  private boolean isSensitive;
  private boolean isDeprecated;
  private boolean isExperimental;
  private boolean isReplaced;
  private Property replacedBy = null;
  private final PropertyType type;

  Property(String name, String defaultValue, PropertyType type, String description,
      String availableSince) {
    this.key = name;
    this.defaultValue = defaultValue;
    this.description = description;
    this.availableSince = availableSince;
    this.type = type;
  }

  @Override
  public String toString() {
    return this.key;
  }

  /**
   * Gets the key (string) for this property.
   *
   * @return key
   */
  public String getKey() {
    return this.key;
  }

  /**
   * Gets the default value for this property. System properties are interpolated into the value if
   * necessary.
   *
   * @return default value
   */
  public String getDefaultValue() {
    return this.defaultValue;
  }

  /**
   * Gets the type of this property.
   *
   * @return property type
   */
  public PropertyType getType() {
    return this.type;
  }

  /**
   * Gets the description of this property.
   *
   * @return description
   */
  public String getDescription() {
    return this.description;
  }

  /**
   * Checks if this property is experimental.
   *
   * @return true if this property is experimental
   */
  public boolean isExperimental() {
    Preconditions.checkState(annotationsComputed,
        "precomputeAnnotations() must be called before calling this method");
    return isExperimental;
  }

  /**
   * Checks if this property is deprecated.
   *
   * @return true if this property is deprecated
   */
  public boolean isDeprecated() {
    Preconditions.checkState(annotationsComputed,
        "precomputeAnnotations() must be called before calling this method");
    return isDeprecated;
  }

  /**
   * Gets the version in which the property was deprecated.
   *
   * @return Accumulo Version
   */
  public String deprecatedSince() {
    Preconditions.checkState(annotationsComputed,
        "precomputeAnnotations() must be called before calling this method");
    return deprecatedSince;
  }

  /**
   * Gets the version in which the property was introduced.
   *
   * @return Accumulo Version
   */
  public String availableSince() {
    return this.availableSince;
  }

  /**
   * Checks if this property is sensitive.
   *
   * @return true if this property is sensitive
   */
  public boolean isSensitive() {
    Preconditions.checkState(annotationsComputed,
        "precomputeAnnotations() must be called before calling this method");
    return isSensitive;
  }

  /**
   * Checks if this property is replaced.
   *
   * @return true if this property is replaced
   */
  public boolean isReplaced() {
    Preconditions.checkState(annotationsComputed,
        "precomputeAnnotations() must be called before calling this method");
    return isReplaced;
  }

  /**
   * Gets the property in which the tagged property is replaced by.
   *
   * @return replacedBy
   */
  public Property replacedBy() {
    Preconditions.checkState(annotationsComputed,
        "precomputeAnnotations() must be called before calling this method");
    return replacedBy;
  }

  private void precomputeAnnotations() {
    isSensitive =
        hasAnnotation(Sensitive.class) || hasPrefixWithAnnotation(getKey(), Sensitive.class);
    isDeprecated =
        hasAnnotation(Deprecated.class) || hasPrefixWithAnnotation(getKey(), Deprecated.class);
    Deprecated dep = getAnnotation(Deprecated.class);
    if (dep != null) {
      deprecatedSince = dep.since();
    }
    isExperimental =
        hasAnnotation(Experimental.class) || hasPrefixWithAnnotation(getKey(), Experimental.class);
    isReplaced =
        hasAnnotation(ReplacedBy.class) || hasPrefixWithAnnotation(getKey(), ReplacedBy.class);
    ReplacedBy rb = getAnnotation(ReplacedBy.class);
    if (rb != null) {
      replacedBy = rb.property();
    } else {
      isReplaced = false;
    }
    annotationsComputed = true;
  }

  /**
   * Checks if a property with the given key is sensitive. The key must be for a valid property, and
   * must either itself be annotated as sensitive or have a prefix annotated as sensitive.
   *
   * @param key property key
   * @return true if property is sensitive
   */
  public static boolean isSensitive(String key) {
    Property prop = propertiesByKey.get(key);
    if (prop != null) {
      return prop.isSensitive();
    }
    return validPrefixes.stream().filter(key::startsWith).map(propertiesByKey::get)
        .anyMatch(Property::isSensitive);
  }

  private <T extends Annotation> boolean hasAnnotation(Class<T> annotationType) {
    return getAnnotation(annotationType) != null;
  }

  private <T extends Annotation> T getAnnotation(Class<T> annotationType) {
    try {
      return getClass().getField(name()).getAnnotation(annotationType);
    } catch (SecurityException | NoSuchFieldException e) {
      LoggerFactory.getLogger(getClass()).error("{}", e.getMessage(), e);
    }
    return null;
  }

  private static <T extends Annotation> boolean hasPrefixWithAnnotation(String key,
      Class<T> annotationType) {
    Predicate<Property> hasIt = prop -> prop.hasAnnotation(annotationType);
    return validPrefixes.stream().filter(key::startsWith).map(propertiesByKey::get).anyMatch(hasIt);
  }

  private static final HashSet<String> validTableProperties = new HashSet<>();
  private static final HashSet<String> validProperties = new HashSet<>();
  private static final HashSet<String> validPrefixes = new HashSet<>();
  private static final HashMap<String,Property> propertiesByKey = new HashMap<>();

  /**
   * Checks if the given property and value are valid. A property is valid if the property key is
   * valid see {@link #isValidPropertyKey} and that the value is a valid format for the type see
   * {@link PropertyType#isValidFormat}.
   *
   * @param key property key
   * @param value property value
   * @return true if key is valid (recognized, or has a recognized prefix)
   */
  public static boolean isValidProperty(final String key, final String value) {
    Property p = getPropertyByKey(key);
    if (p == null) {
      // If a key doesn't exist yet, then check if it follows a valid prefix
      return validPrefixes.stream().anyMatch(key::startsWith);
    }
    return (isValidPropertyKey(key) && p.getType().isValidFormat(value));
  }

  /**
   * Checks if the given property key is valid. A valid property key is either equal to the key of
   * some defined property or has a prefix matching some prefix defined in this class.
   *
   * @param key property key
   * @return true if key is valid (recognized, or has a recognized prefix)
   */
  public static boolean isValidPropertyKey(String key) {
    return validProperties.contains(key) || validPrefixes.stream().anyMatch(key::startsWith);

  }

  /**
   * Checks if the given property key is a valid property and is of type boolean.
   *
   * @param key property key
   * @return true if key is valid and is of type boolean, false otherwise
   */
  public static boolean isValidBooleanPropertyKey(String key) {
    return validProperties.contains(key) && getPropertyByKey(key).getType() == PropertyType.BOOLEAN;
  }

  /**
   * Checks if the given property key is for a valid table property. A valid table property key is
   * either equal to the key of some defined table property (which each start with
   * {@link #TABLE_PREFIX}) or has a prefix matching {@link #TABLE_CONSTRAINT_PREFIX},
   * {@link #TABLE_ITERATOR_PREFIX}, or {@link #TABLE_LOCALITY_GROUP_PREFIX}.
   *
   * @param key property key
   * @return true if key is valid for a table property (recognized, or has a recognized prefix)
   */
  public static boolean isValidTablePropertyKey(String key) {
    return validTableProperties.contains(key) || (key.startsWith(Property.TABLE_PREFIX.getKey())
        && (key.startsWith(Property.TABLE_CONSTRAINT_PREFIX.getKey())
            || key.startsWith(Property.TABLE_ITERATOR_PREFIX.getKey())
            || key.startsWith(Property.TABLE_LOCALITY_GROUP_PREFIX.getKey())
            || key.startsWith(Property.TABLE_ARBITRARY_PROP_PREFIX.getKey())
            || key.startsWith(TABLE_SAMPLER_OPTS.getKey())
            || key.startsWith(TABLE_SUMMARIZER_PREFIX.getKey())
            || key.startsWith(TABLE_SCAN_DISPATCHER_OPTS.getKey())
            || key.startsWith(TABLE_COMPACTION_DISPATCHER_OPTS.getKey())
            || key.startsWith(TABLE_COMPACTION_CONFIGURER_OPTS.getKey()))
        || key.startsWith(TABLE_CRYPTO_PREFIX.getKey()));
  }

  // these properties are fixed to a specific value at startup and require a restart for changes to
  // take effect; these are always system-level properties, and not namespace or table properties
  public static final EnumSet<Property> fixedProperties = EnumSet.of(
      // port options
      GC_PORT, MANAGER_CLIENTPORT, TSERV_CLIENTPORT, SSERV_CLIENTPORT, SSERV_PORTSEARCH,
      COMPACTOR_PORTSEARCH, TSERV_PORTSEARCH,

      // max message options
      RPC_MAX_MESSAGE_SIZE,

      // compaction coordiantor properties
      MANAGER_COMPACTION_SERVICE_PRIORITY_QUEUE_SIZE,

      // block cache options
      GENERAL_CACHE_MANAGER_IMPL, TSERV_DATACACHE_SIZE, TSERV_INDEXCACHE_SIZE,
      TSERV_SUMMARYCACHE_SIZE, SSERV_DATACACHE_SIZE, SSERV_INDEXCACHE_SIZE, SSERV_SUMMARYCACHE_SIZE,

      // blocksize options
      TSERV_DEFAULT_BLOCKSIZE, SSERV_DEFAULT_BLOCKSIZE,

      // sserver specific options
      SSERV_SCAN_REFERENCE_EXPIRATION_TIME, SSERV_CACHED_TABLET_METADATA_EXPIRATION,

      // thread options
      TSERV_MINTHREADS, TSERV_MINTHREADS_TIMEOUT, SSERV_MINTHREADS, SSERV_MINTHREADS_TIMEOUT,
      MANAGER_MINTHREADS, MANAGER_MINTHREADS_TIMEOUT, COMPACTOR_MINTHREADS,
      COMPACTOR_MINTHREADS_TIMEOUT,

      // others
      TSERV_NATIVEMAP_ENABLED, TSERV_MAXMEM, TSERV_SCAN_MAX_OPENFILES,
      MANAGER_RECOVERY_WAL_EXISTENCE_CACHE_TIME);

  /**
   * Checks if the given property may be changed via Zookeeper, but not recognized until the restart
   * of some relevant daemon.
   *
   * @param key property key
   * @return true if property may be changed via Zookeeper but only heeded upon some restart
   */
  public static boolean isFixedZooPropertyKey(Property key) {
    return fixedProperties.contains(key);
  }

  /**
   * Checks if the given property key is valid for a property that may be changed via Zookeeper.
   *
   * @param key property key
   * @return true if key's property may be changed via Zookeeper
   */
  public static boolean isValidZooPropertyKey(String key) {
    // white list prefixes
    return key.startsWith(Property.TABLE_PREFIX.getKey())
        || key.startsWith(Property.TSERV_PREFIX.getKey())
        || key.startsWith(Property.COMPACTION_SERVICE_PREFIX.getKey())
        || key.startsWith(Property.SSERV_PREFIX.getKey())
        || key.startsWith(Property.COMPACTION_COORDINATOR_PREFIX.getKey())
        || key.startsWith(Property.MANAGER_PREFIX.getKey())
        || key.startsWith(Property.GC_PREFIX.getKey())
        || key.startsWith(Property.GENERAL_ARBITRARY_PROP_PREFIX.getKey())
        || key.equals(Property.COMPACTION_WARN_TIME.getKey())
        || key.equals(Property.GENERAL_FILE_NAME_ALLOCATION_BATCH_SIZE_MIN.getKey())
        || key.equals(Property.GENERAL_FILE_NAME_ALLOCATION_BATCH_SIZE_MAX.getKey());
  }

  /**
   * Gets a {@link Property} instance with the given key.
   *
   * @param key property key
   * @return property, or null if not found
   */
  public static Property getPropertyByKey(String key) {
    return propertiesByKey.get(key);
  }

  /**
   * Checks if this property is expected to have a Java class as a value.
   *
   * @return true if this is property is a class property
   */
  public static boolean isClassProperty(String key) {
    return (key.startsWith(Property.TABLE_CONSTRAINT_PREFIX.getKey())
        && key.substring(Property.TABLE_CONSTRAINT_PREFIX.getKey().length()).split("\\.").length
            == 1)
        || (key.startsWith(Property.TABLE_ITERATOR_PREFIX.getKey())
            && key.substring(Property.TABLE_ITERATOR_PREFIX.getKey().length()).split("\\.").length
                == 2)
        || key.equals(Property.TABLE_LOAD_BALANCER.getKey());
  }

  /**
   * Creates a new instance of a class specified in a configuration property. The table classpath
   * context is used if set.
   *
   * @param conf configuration containing property
   * @param property property specifying class name
   * @param base base class of type
   * @param defaultInstance instance to use if creation fails
   * @return new class instance, or default instance if creation failed
   */
  public static <T> T createTableInstanceFromPropertyName(AccumuloConfiguration conf,
      Property property, Class<T> base, T defaultInstance) {
    Objects.requireNonNull(conf, "configuration cannot be null");
    Objects.requireNonNull(property, "property cannot be null");
    Objects.requireNonNull(base, "base class cannot be null");
    String clazzName = conf.get(property);
    String context = ClassLoaderUtil.tableContext(conf);
    return ConfigurationTypeHelper.getClassInstance(context, clazzName, base, defaultInstance);
  }

  /**
   * Creates a new instance of a class specified in a configuration property.
   *
   * @param conf configuration containing property
   * @param property property specifying class name
   * @param base base class of type
   * @param defaultInstance instance to use if creation fails
   * @return new class instance, or default instance if creation failed
   */
  public static <T> T createInstanceFromPropertyName(AccumuloConfiguration conf, Property property,
      Class<T> base, T defaultInstance) {
    String clazzName = conf.get(property);
    return ConfigurationTypeHelper.getClassInstance(null, clazzName, base, defaultInstance);
  }

  static {
    // Precomputing information here avoids :
    // * Computing it each time a method is called
    // * Using synch to compute the first time a method is called
    Predicate<Property> isPrefix = p -> p.getType() == PropertyType.PREFIX;
    Arrays.stream(Property.values())
        // record all properties by key
        .peek(p -> propertiesByKey.put(p.getKey(), p))
        // save all the prefix properties
        .peek(p -> {
          if (isPrefix.test(p)) {
            validPrefixes.add(p.getKey());
          }
        })
        // only use the keys for the non-prefix properties from here on
        .filter(isPrefix.negate()).map(Property::getKey)
        // everything left is a valid property
        .peek(validProperties::add)
        // but some are also valid table properties
        .filter(k -> k.startsWith(Property.TABLE_PREFIX.getKey()))
        .forEach(validTableProperties::add);

    // order is very important here the following code relies on the maps and sets populated above
    Arrays.stream(Property.values()).forEach(Property::precomputeAnnotations);
  }
}<|MERGE_RESOLUTION|>--- conflicted
+++ resolved
@@ -384,12 +384,11 @@
       PropertyType.TIMEDURATION,
       "Time to wait between scanning tablet states to identify tablets that need to be assigned, un-assigned, migrated, etc.",
       "2.1.2"),
-<<<<<<< HEAD
-  MANAGER_TABLET_GROUP_WATCHER_SCAN_THREADS("manager.tablet.watcher.scan.threads.max", "16",
+  MANAGER_TABLET_GROUP_WATCHER_SCAN_THREADS("manager.tablet.watcher.scan.threads.max", "8",
       PropertyType.COUNT,
       "Maximum number of threads the TabletGroupWatcher will use in its BatchScanner to"
           + " look for tablets that need maintenance.",
-      "4.0.0"),
+      "2.1.4"),
   MANAGER_TABLET_REFRESH_MINTHREADS("manager.tablet.refresh.threads.mininum", "10",
       PropertyType.COUNT,
       "The Manager will notify TabletServers that a Tablet needs to be refreshed after certain operations"
@@ -403,18 +402,6 @@
           + " ThreadPool in the Manager that will be used to request these refresh operations.",
       "4.0.0"),
   MANAGER_TABLET_MERGEABILITY_INTERVAL("manager.tablet.mergeability.interval", "24h",
-=======
-  MANAGER_TABLET_GROUP_WATCHER_SCAN_THREADS("manager.tablet.watcher.scan.threads.max", "8",
-      PropertyType.COUNT,
-      "Maximum number of threads the TabletGroupWatcher will use in its BatchScanner to"
-          + " look for tablets that need maintenance.",
-      "2.1.4"),
-  MANAGER_BULK_RETRIES("manager.bulk.retries", "3", PropertyType.COUNT,
-      "The number of attempts to bulk import a RFile before giving up.", "1.4.0"),
-  MANAGER_BULK_THREADPOOL_SIZE("manager.bulk.threadpool.size", "5", PropertyType.COUNT,
-      "The number of threads to use when coordinating a bulk import.", "1.4.0"),
-  MANAGER_BULK_THREADPOOL_TIMEOUT("manager.bulk.threadpool.timeout", "0s",
->>>>>>> e30bfb1b
       PropertyType.TIMEDURATION,
       "Time to wait between scanning tables to identify ranges of tablets that can be "
           + " auto-merged. Valid ranges will be have merge fate ops submitted.",
