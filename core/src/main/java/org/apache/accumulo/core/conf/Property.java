/*
 * Licensed to the Apache Software Foundation (ASF) under one
 * or more contributor license agreements.  See the NOTICE file
 * distributed with this work for additional information
 * regarding copyright ownership.  The ASF licenses this file
 * to you under the Apache License, Version 2.0 (the
 * "License"); you may not use this file except in compliance
 * with the License.  You may obtain a copy of the License at
 *
 *   https://www.apache.org/licenses/LICENSE-2.0
 *
 * Unless required by applicable law or agreed to in writing,
 * software distributed under the License is distributed on an
 * "AS IS" BASIS, WITHOUT WARRANTIES OR CONDITIONS OF ANY
 * KIND, either express or implied.  See the License for the
 * specific language governing permissions and limitations
 * under the License.
 */
package org.apache.accumulo.core.conf;

import java.lang.annotation.Annotation;
import java.util.Arrays;
import java.util.EnumSet;
import java.util.HashMap;
import java.util.HashSet;
import java.util.function.Predicate;

import org.apache.accumulo.core.Constants;
import org.apache.accumulo.core.classloader.ClassLoaderUtil;
import org.apache.accumulo.core.data.constraints.NoDeleteConstraint;
import org.apache.accumulo.core.file.rfile.RFile;
import org.apache.accumulo.core.iterators.IteratorUtil.IteratorScope;
import org.apache.accumulo.core.iteratorsImpl.system.DeletingIterator;
import org.apache.accumulo.core.metadata.AccumuloTable;
import org.apache.accumulo.core.spi.compaction.DefaultCompactionPlanner;
import org.apache.accumulo.core.spi.compaction.SimpleCompactionDispatcher;
import org.apache.accumulo.core.spi.fs.RandomVolumeChooser;
import org.apache.accumulo.core.spi.scan.ScanDispatcher;
import org.apache.accumulo.core.spi.scan.ScanPrioritizer;
import org.apache.accumulo.core.spi.scan.ScanServerSelector;
import org.apache.accumulo.core.spi.scan.SimpleScanDispatcher;
import org.apache.accumulo.core.util.format.DefaultFormatter;
import org.slf4j.LoggerFactory;

import com.google.common.base.Preconditions;

public enum Property {
  COMPACTION_PREFIX("compaction.", null, PropertyType.PREFIX,
      "Both major and minor compaction properties can be included under this prefix.", "3.1.0"),
  COMPACTION_SERVICE_PREFIX(COMPACTION_PREFIX + "service.", null, PropertyType.PREFIX,
      "This prefix should be used to define all properties for the compaction services."
          + "See {% jlink -f org.apache.accumulo.core.spi.compaction.DefaultCompactionPlanner %}.\n"
          + "A new external compaction service would be defined like the following:\n"
          + "`compaction.service.newService.planner="
          + "\"org.apache.accumulo.core.spi.compaction.DefaultCompactionPlanner\".`\n"
          + "`compaction.service.newService.opts.groups=\""
          + "[{\"name\": \"small\", \"maxSize\":\"32M\"},"
          + "{ \"name\":\"medium\", \"maxSize\":\"512M\"},{\"name\":\"large\"}]`\n"
          + "`compaction.service.newService.opts.maxOpen=50`.\n"
          + "Additional options can be defined using the `compaction.service.<service>.opts.<option>` property.",
      "3.1.0"),
  COMPACTION_SERVICE_ROOT_PLANNER(COMPACTION_SERVICE_PREFIX + "root.planner",
      DefaultCompactionPlanner.class.getName(), PropertyType.CLASSNAME,
      "Compaction planner for root tablet service.", "4.0.0"),
  COMPACTION_SERVICE_ROOT_MAX_OPEN(COMPACTION_SERVICE_PREFIX + "root.planner.opts.maxOpen", "30",
      PropertyType.COUNT, "The maximum number of files a compaction will open.", "4.0.0"),
  COMPACTION_SERVICE_ROOT_GROUPS(COMPACTION_SERVICE_PREFIX + "root.planner.opts.groups",
      "[{'name':'accumulo_meta'}]".replaceAll("'", "\""), PropertyType.STRING,
      "See {% jlink -f org.apache.accumulo.core.spi.compaction.DefaultCompactionPlanner %}.",
      "4.0.0"),
  COMPACTION_SERVICE_META_PLANNER(COMPACTION_SERVICE_PREFIX + "meta.planner",
      DefaultCompactionPlanner.class.getName(), PropertyType.CLASSNAME,
      "Compaction planner for metadata table.", "4.0.0"),
  COMPACTION_SERVICE_META_MAX_OPEN(COMPACTION_SERVICE_PREFIX + "meta.planner.opts.maxOpen", "30",
      PropertyType.COUNT, "The maximum number of files a compaction will open.", "4.0.0"),
  COMPACTION_SERVICE_META_GROUPS(COMPACTION_SERVICE_PREFIX + "meta.planner.opts.groups",
      "[{'name':'accumulo_meta'}]".replaceAll("'", "\""), PropertyType.JSON,
      "See {% jlink -f org.apache.accumulo.core.spi.compaction.DefaultCompactionPlanner %}.",
      "4.0.0"),
  COMPACTION_SERVICE_DEFAULT_PLANNER(COMPACTION_SERVICE_PREFIX + "default.planner",
      DefaultCompactionPlanner.class.getName(), PropertyType.CLASSNAME,
      "Planner for default compaction service.", "4.0.0"),
  COMPACTION_SERVICE_DEFAULT_MAX_OPEN(COMPACTION_SERVICE_PREFIX + "default.planner.opts.maxOpen",
      "10", PropertyType.COUNT, "The maximum number of files a compaction will open.", "4.0.0"),
  COMPACTION_SERVICE_DEFAULT_GROUPS(COMPACTION_SERVICE_PREFIX + "default.planner.opts.groups",
      ("[{'name':'user_small','maxSize':'128M'}, {'name':'user_large'}]").replaceAll("'", "\""),
      PropertyType.STRING,
      "See {% jlink -f org.apache.accumulo.core.spi.compaction.DefaultCompactionPlanner %}.",
      "4.0.0"),
  COMPACTION_WARN_TIME(COMPACTION_PREFIX + "warn.time", "10m", PropertyType.TIMEDURATION,
      "When a compaction has not made progress for this time period, a warning will be logged.",
      "3.1.0"),
  // SSL properties local to each node (see also instance.ssl.enabled which must be consistent
  // across all nodes in an instance)
  RPC_PREFIX("rpc.", null, PropertyType.PREFIX,
      "Properties in this category related to the configuration of SSL keys for"
          + " RPC. See also `instance.ssl.enabled`.",
      "1.6.0"),
  RPC_BACKLOG("rpc.backlog", "50", PropertyType.COUNT,
      "Configures the TCP backlog for the server side sockets created by Thrift."
          + " This property is not used for SSL type server sockets. A value of zero"
          + " will use the Thrift default value.",
      "2.1.3"),
  RPC_SSL_KEYSTORE_PATH("rpc.javax.net.ssl.keyStore", "", PropertyType.PATH,
      "Path of the keystore file for the server's private SSL key.", "1.6.0"),
  @Sensitive
  RPC_SSL_KEYSTORE_PASSWORD("rpc.javax.net.ssl.keyStorePassword", "", PropertyType.STRING,
      "Password used to encrypt the SSL private keystore. "
          + "Leave blank to use the Accumulo instance secret.",
      "1.6.0"),
  RPC_SSL_KEYSTORE_TYPE("rpc.javax.net.ssl.keyStoreType", "jks", PropertyType.STRING,
      "Type of SSL keystore.", "1.6.0"),
  RPC_SSL_TRUSTSTORE_PATH("rpc.javax.net.ssl.trustStore", "", PropertyType.PATH,
      "Path of the truststore file for the root cert.", "1.6.0"),
  @Sensitive
  RPC_SSL_TRUSTSTORE_PASSWORD("rpc.javax.net.ssl.trustStorePassword", "", PropertyType.STRING,
      "Password used to encrypt the SSL truststore. Leave blank to use no password.", "1.6.0"),
  RPC_SSL_TRUSTSTORE_TYPE("rpc.javax.net.ssl.trustStoreType", "jks", PropertyType.STRING,
      "Type of SSL truststore.", "1.6.0"),
  RPC_USE_JSSE("rpc.useJsse", "false", PropertyType.BOOLEAN,
      "Use JSSE system properties to configure SSL rather than the " + RPC_PREFIX.getKey()
          + "javax.net.ssl.* Accumulo properties.",
      "1.6.0"),
  RPC_SSL_CIPHER_SUITES("rpc.ssl.cipher.suites", "", PropertyType.STRING,
      "Comma separated list of cipher suites that can be used by accepted connections.", "1.6.1"),
  RPC_SSL_ENABLED_PROTOCOLS("rpc.ssl.server.enabled.protocols", "TLSv1.3", PropertyType.STRING,
      "Comma separated list of protocols that can be used to accept connections.", "1.6.2"),
  RPC_SSL_CLIENT_PROTOCOL("rpc.ssl.client.protocol", "TLSv1.3", PropertyType.STRING,
      "The protocol used to connect to a secure server. Must be in the list of enabled protocols "
          + "on the server side `rpc.ssl.server.enabled.protocols`.",
      "1.6.2"),
  RPC_SASL_QOP("rpc.sasl.qop", "auth", PropertyType.STRING,
      "The quality of protection to be used with SASL. Valid values are 'auth', 'auth-int',"
          + " and 'auth-conf'.",
      "1.7.0"),

  // instance properties (must be the same for every node in an instance)
  INSTANCE_PREFIX("instance.", null, PropertyType.PREFIX,
      "Properties in this category must be consistent throughout a cloud. "
          + "This is enforced and servers won't be able to communicate if these differ.",
      "1.3.5"),
  INSTANCE_ZK_HOST("instance.zookeeper.host", "localhost:2181", PropertyType.HOSTLIST,
      "Comma separated list of zookeeper servers.", "1.3.5"),
  INSTANCE_ZK_TIMEOUT("instance.zookeeper.timeout", "30s", PropertyType.TIMEDURATION,
      "Zookeeper session timeout; "
          + "max value when represented as milliseconds should be no larger than "
          + Integer.MAX_VALUE + ".",
      "1.3.5"),
  @Sensitive
  INSTANCE_SECRET("instance.secret", "DEFAULT", PropertyType.STRING,
      "A secret unique to a given instance that all servers must know in order"
          + " to communicate with one another. It should be changed prior to the"
          + " initialization of Accumulo. To change it after Accumulo has been"
          + " initialized, use the ChangeSecret tool and then update accumulo.properties"
          + " everywhere. Before using the ChangeSecret tool, make sure Accumulo is not"
          + " running and you are logged in as the user that controls Accumulo files in"
          + " HDFS. To use the ChangeSecret tool, run the command: `./bin/accumulo"
          + " org.apache.accumulo.server.util.ChangeSecret`.",
      "1.3.5"),
  INSTANCE_VOLUMES("instance.volumes", "", PropertyType.STRING,
      "A comma separated list of dfs uris to use. Files will be stored across"
          + " these filesystems. In some situations, the first volume in this list"
          + " may be treated differently, such as being preferred for writing out"
          + " temporary files (for example, when creating a pre-split table)."
          + " After adding uris to this list, run 'accumulo init --add-volume' and then"
          + " restart tservers. If entries are removed from this list then tservers"
          + " will need to be restarted. After a uri is removed from the list Accumulo"
          + " will not create new files in that location, however Accumulo can still"
          + " reference files created at that location before the config change. To use"
          + " a comma or other reserved characters in a URI use standard URI hex"
          + " encoding. For example replace commas with %2C.",
      "1.6.0"),
  INSTANCE_VOLUME_CONFIG_PREFIX("instance.volume.config.", null, PropertyType.PREFIX,
      "Properties in this category are used to provide volume specific overrides to "
          + "the general filesystem client configuration. Properties using this prefix "
          + "should be in the form "
          + "'instance.volume.config.<volume-uri>.<property-name>=<property-value>. An "
          + "example: "
          + "'instance.volume.config.hdfs://namespace-a:8020/accumulo.dfs.client.hedged.read.threadpool.size=10'. "
          + "Note that when specifying property names that contain colons in the properties "
          + "files that the colons need to be escaped with a backslash.",
      "2.1.1"),
  INSTANCE_VOLUMES_REPLACEMENTS("instance.volumes.replacements", "", PropertyType.STRING,
      "Since accumulo stores absolute URIs changing the location of a namenode "
          + "could prevent Accumulo from starting. The property helps deal with "
          + "that situation. Provide a comma separated list of uri replacement "
          + "pairs here if a namenode location changes. Each pair should be separated "
          + "with a space. For example, if hdfs://nn1 was replaced with "
          + "hdfs://nnA and hdfs://nn2 was replaced with hdfs://nnB, then set this "
          + "property to 'hdfs://nn1 hdfs://nnA,hdfs://nn2 hdfs://nnB' "
          + "Replacements must be configured for use. To see which volumes are "
          + "currently in use, run 'accumulo admin volumes -l'. To use a comma or "
          + "other reserved characters in a URI use standard URI hex encoding. For "
          + "example replace commas with %2C.",
      "1.6.0"),
  INSTANCE_VOLUMES_UPGRADE_RELATIVE("instance.volumes.upgrade.relative", "", PropertyType.STRING,
      "The volume dfs uri containing relative tablet file paths. Relative paths may exist in the metadata from "
          + "versions prior to 1.6. This property is only required if a relative path is detected "
          + "during the upgrade process and will only be used once.",
      "2.1.0"),
  @Experimental // interface uses unstable internal types, use with caution
  INSTANCE_SECURITY_AUTHENTICATOR("instance.security.authenticator",
      "org.apache.accumulo.server.security.handler.ZKAuthenticator", PropertyType.CLASSNAME,
      "The authenticator class that accumulo will use to determine if a user "
          + "has privilege to perform an action.",
      "1.5.0"),
  @Experimental // interface uses unstable internal types, use with caution
  INSTANCE_SECURITY_AUTHORIZOR("instance.security.authorizor",
      "org.apache.accumulo.server.security.handler.ZKAuthorizor", PropertyType.CLASSNAME,
      "The authorizor class that accumulo will use to determine what labels a "
          + "user has privilege to see.",
      "1.5.0"),
  @Experimental // interface uses unstable internal types, use with caution
  INSTANCE_SECURITY_PERMISSION_HANDLER("instance.security.permissionHandler",
      "org.apache.accumulo.server.security.handler.ZKPermHandler", PropertyType.CLASSNAME,
      "The permission handler class that accumulo will use to determine if a "
          + "user has privilege to perform an action.",
      "1.5.0"),
  INSTANCE_RPC_SSL_ENABLED("instance.rpc.ssl.enabled", "false", PropertyType.BOOLEAN,
      "Use SSL for socket connections from clients and among accumulo services. "
          + "Mutually exclusive with SASL RPC configuration.",
      "1.6.0"),
  INSTANCE_RPC_SSL_CLIENT_AUTH("instance.rpc.ssl.clientAuth", "false", PropertyType.BOOLEAN,
      "Require clients to present certs signed by a trusted root.", "1.6.0"),
  INSTANCE_RPC_SASL_ENABLED("instance.rpc.sasl.enabled", "false", PropertyType.BOOLEAN,
      "Configures Thrift RPCs to require SASL with GSSAPI which supports "
          + "Kerberos authentication. Mutually exclusive with SSL RPC configuration.",
      "1.7.0"),
  INSTANCE_RPC_SASL_ALLOWED_USER_IMPERSONATION("instance.rpc.sasl.allowed.user.impersonation", "",
      PropertyType.STRING,
      "One-line configuration property controlling what users are allowed to "
          + "impersonate other users.",
      "1.7.1"),
  INSTANCE_RPC_SASL_ALLOWED_HOST_IMPERSONATION("instance.rpc.sasl.allowed.host.impersonation", "",
      PropertyType.STRING,
      "One-line configuration property controlling the network locations "
          + "(hostnames) that are allowed to impersonate other users.",
      "1.7.1"),
  // Crypto-related properties
  @Experimental
  INSTANCE_CRYPTO_PREFIX("instance.crypto.opts.", null, PropertyType.PREFIX,
      "Properties related to on-disk file encryption.", "2.0.0"),
  @Experimental
  @Sensitive
  INSTANCE_CRYPTO_SENSITIVE_PREFIX("instance.crypto.opts.sensitive.", null, PropertyType.PREFIX,
      "Sensitive properties related to on-disk file encryption.", "2.0.0"),
  @Experimental
  INSTANCE_CRYPTO_FACTORY("instance.crypto.opts.factory",
      "org.apache.accumulo.core.spi.crypto.NoCryptoServiceFactory", PropertyType.CLASSNAME,
      "The class which provides crypto services for on-disk file encryption. The default does nothing. To enable "
          + "encryption, replace this classname with an implementation of the"
          + "org.apache.accumulo.core.spi.crypto.CryptoFactory interface.",
      "2.1.0"),
  // general properties
  GENERAL_PREFIX("general.", null, PropertyType.PREFIX,
      "Properties in this category affect the behavior of accumulo overall, but"
          + " do not have to be consistent throughout a cloud.",
      "1.3.5"),

  GENERAL_CONTEXT_CLASSLOADER_FACTORY("general.context.class.loader.factory", "",
      PropertyType.CLASSNAME,
      "Name of classloader factory to be used to create classloaders for named contexts,"
          + " such as per-table contexts set by `table.class.loader.context`.",
      "2.1.0"),
  GENERAL_FILE_NAME_ALLOCATION_BATCH_SIZE_MIN("general.file.name.allocation.batch.size.min", "100",
      PropertyType.COUNT,
      "The minimum number of filenames that will be allocated from ZooKeeper at a time.", "2.1.3"),
  GENERAL_FILE_NAME_ALLOCATION_BATCH_SIZE_MAX("general.file.name.allocation.batch.size.max", "200",
      PropertyType.COUNT,
      "The maximum number of filenames that will be allocated from ZooKeeper at a time.", "2.1.3"),
  GENERAL_RPC_TIMEOUT("general.rpc.timeout", "120s", PropertyType.TIMEDURATION,
      "Time to wait on I/O for simple, short RPC calls.", "1.3.5"),
  @Experimental
  GENERAL_RPC_SERVER_TYPE("general.rpc.server.type", "", PropertyType.STRING,
      "Type of Thrift server to instantiate, see "
          + "org.apache.accumulo.server.rpc.ThriftServerType for more information. "
          + "Only useful for benchmarking thrift servers.",
      "1.7.0"),
  GENERAL_KERBEROS_KEYTAB("general.kerberos.keytab", "", PropertyType.PATH,
      "Path to the kerberos keytab to use. Leave blank if not using kerberoized hdfs.", "1.4.1"),
  GENERAL_KERBEROS_PRINCIPAL("general.kerberos.principal", "", PropertyType.STRING,
      "Name of the kerberos principal to use. _HOST will automatically be "
          + "replaced by the machines hostname in the hostname portion of the "
          + "principal. Leave blank if not using kerberoized hdfs.",
      "1.4.1"),
  GENERAL_KERBEROS_RENEWAL_PERIOD("general.kerberos.renewal.period", "30s",
      PropertyType.TIMEDURATION,
      "The amount of time between attempts to perform Kerberos ticket renewals."
          + " This does not equate to how often tickets are actually renewed (which is"
          + " performed at 80% of the ticket lifetime).",
      "1.6.5"),
  GENERAL_MAX_MESSAGE_SIZE("general.server.message.size.max", "1G", PropertyType.BYTES,
      "The maximum size of a message that can be sent to a server.", "1.5.0"),
  @Experimental
  GENERAL_OPENTELEMETRY_ENABLED("general.opentelemetry.enabled", "false", PropertyType.BOOLEAN,
      "Enables tracing functionality using OpenTelemetry (assuming OpenTelemetry is configured).",
      "2.1.0"),
  GENERAL_THREADPOOL_SIZE("general.server.threadpool.size", "1", PropertyType.COUNT,
      "The number of threads to use for server-internal scheduled tasks.", "2.1.0"),
  // If you update the default type, be sure to update the default used for initialization failures
  // in VolumeManagerImpl
  @Experimental
  GENERAL_VOLUME_CHOOSER("general.volume.chooser", RandomVolumeChooser.class.getName(),
      PropertyType.CLASSNAME,
      "The class that will be used to select which volume will be used to create new files.",
      "1.6.0"),
  GENERAL_SECURITY_CREDENTIAL_PROVIDER_PATHS("general.security.credential.provider.paths", "",
      PropertyType.STRING, "Comma-separated list of paths to CredentialProviders.", "1.6.1"),
  GENERAL_ARBITRARY_PROP_PREFIX("general.custom.", null, PropertyType.PREFIX,
      "Prefix to be used for user defined system-wide properties. This may be"
          + " particularly useful for system-wide configuration for various"
          + " user-implementations of pluggable Accumulo features, such as the balancer"
          + " or volume chooser.",
      "2.0.0"),
  GENERAL_DELEGATION_TOKEN_LIFETIME("general.delegation.token.lifetime", "7d",
      PropertyType.TIMEDURATION,
      "The length of time that delegation tokens and secret keys are valid.", "1.7.0"),
  GENERAL_DELEGATION_TOKEN_UPDATE_INTERVAL("general.delegation.token.update.interval", "1d",
      PropertyType.TIMEDURATION, "The length of time between generation of new secret keys.",
      "1.7.0"),
  GENERAL_IDLE_PROCESS_INTERVAL("general.metrics.process.idle", "5m", PropertyType.TIMEDURATION,
      "Amount of time a process must be idle before the accumulo.server.idle metric is incremented.",
      "4.0.0"),
  GENERAL_LOW_MEM_DETECTOR_INTERVAL("general.low.mem.detector.interval", "5s",
      PropertyType.TIMEDURATION, "The time interval between low memory checks.", "3.0.0"),
  GENERAL_LOW_MEM_DETECTOR_THRESHOLD("general.low.mem.detector.threshold", "0.05",
      PropertyType.FRACTION,
      "The LowMemoryDetector will report when free memory drops below this percentage of total memory.",
      "3.0.0"),
  GENERAL_LOW_MEM_SCAN_PROTECTION("general.low.mem.protection.scan", "false", PropertyType.BOOLEAN,
      "Scans may be paused or return results early when the server "
          + "is low on memory and this property is set to true. Enabling this property will incur a slight "
          + "scan performance penalty when the server is not low on memory.",
      "3.0.0"),
  GENERAL_LOW_MEM_MINC_PROTECTION("general.low.mem.protection.compaction.minc", "false",
      PropertyType.BOOLEAN,
      "Minor compactions may be paused when the server "
          + "is low on memory and this property is set to true. Enabling this property will incur a slight "
          + "compaction performance penalty when the server is not low on memory.",
      "3.0.0"),
  GENERAL_LOW_MEM_MAJC_PROTECTION("general.low.mem.protection.compaction.majc", "false",
      PropertyType.BOOLEAN,
      "Major compactions may be paused when the server "
          + "is low on memory and this property is set to true. Enabling this property will incur a slight "
          + "compaction performance penalty when the server is not low on memory.",
      "3.0.0"),
  GENERAL_MAX_SCANNER_RETRY_PERIOD("general.max.scanner.retry.period", "5s",
      PropertyType.TIMEDURATION,
      "The maximum amount of time that a Scanner should wait before retrying a failed RPC.",
      "1.7.3"),
  GENERAL_MICROMETER_CACHE_METRICS_ENABLED("general.micrometer.cache.metrics.enabled", "false",
      PropertyType.BOOLEAN, "Enables Caffeine Cache metrics functionality using Micrometer.",
      "4.0.0"),
  GENERAL_MICROMETER_ENABLED("general.micrometer.enabled", "false", PropertyType.BOOLEAN,
      "Enables metrics functionality using Micrometer.", "2.1.0"),
  GENERAL_MICROMETER_JVM_METRICS_ENABLED("general.micrometer.jvm.metrics.enabled", "false",
      PropertyType.BOOLEAN, "Enables JVM metrics functionality using Micrometer.", "2.1.0"),
  GENERAL_MICROMETER_FACTORY("general.micrometer.factory", "", PropertyType.CLASSNAME,
      "Name of class that implements MeterRegistryFactory.", "2.1.0"),
  GENERAL_MICROMETER_USER_TAGS("general.micrometer.user.tags", "", PropertyType.STRING,
      "A comma separated list of tags to emit with all metrics from the process. Example:"
          + "\"tag1=value1,tag2=value2\".",
      "4.0.0"),
  GENERAL_PROCESS_BIND_ADDRESS("general.process.bind.addr", "0.0.0.0", PropertyType.STRING,
      "The local IP address to which this server should bind for sending and receiving network traffic.",
      "3.0.0"),
  // properties that are specific to manager server behavior
  MANAGER_PREFIX("manager.", null, PropertyType.PREFIX,
      "Properties in this category affect the behavior of the manager server.", "2.1.0"),
  MANAGER_CLIENTPORT("manager.port.client", "9999", PropertyType.PORT,
      "The port used for handling client connections on the manager.", "1.3.5"),
  MANAGER_TABLET_BALANCER("manager.tablet.balancer",
      "org.apache.accumulo.core.spi.balancer.TableLoadBalancer", PropertyType.CLASSNAME,
      "The balancer class that accumulo will use to make tablet assignment and "
          + "migration decisions.",
      "1.3.5"),
  MANAGER_TABLET_GROUP_WATCHER_INTERVAL("manager.tablet.watcher.interval", "60s",
      PropertyType.TIMEDURATION,
      "Time to wait between scanning tablet states to identify tablets that need to be assigned, un-assigned, migrated, etc.",
      "2.1.2"),
  MANAGER_TABLET_GROUP_WATCHER_SCAN_THREADS("manager.tablet.watcher.scan.threads.max", "16",
      PropertyType.COUNT,
      "Maximum number of threads the TabletGroupWatcher will use in its BatchScanner to"
          + " look for tablets that need maintenance.",
      "4.0.0"),
  MANAGER_BULK_TIMEOUT("manager.bulk.timeout", "5m", PropertyType.TIMEDURATION,
      "The time to wait for a tablet server to process a bulk import request.", "1.4.3"),
  MANAGER_RENAME_THREADS("manager.rename.threadpool.size", "20", PropertyType.COUNT,
      "The number of threads to use when renaming user files during table import or bulk ingest.",
      "2.1.0"),
  MANAGER_MINTHREADS("manager.server.threads.minimum", "20", PropertyType.COUNT,
      "The minimum number of threads to use to handle incoming requests.", "1.4.0"),
  MANAGER_MINTHREADS_TIMEOUT("manager.server.threads.timeout", "0s", PropertyType.TIMEDURATION,
      "The time after which incoming request threads terminate with no work available.  Zero (0) will keep the threads alive indefinitely.",
      "2.1.0"),
  MANAGER_THREADCHECK("manager.server.threadcheck.time", "1s", PropertyType.TIMEDURATION,
      "The time between adjustments of the server thread pool.", "1.4.0"),
  MANAGER_RECOVERY_DELAY("manager.recovery.delay", "10s", PropertyType.TIMEDURATION,
      "When a tablet server's lock is deleted, it takes time for it to "
          + "completely quit. This delay gives it time before log recoveries begin.",
      "1.5.0"),
  MANAGER_RECOVERY_WAL_EXISTENCE_CACHE_TIME("manager.recovery.wal.cache.time", "15s",
      PropertyType.TIMEDURATION,
      "Amount of time that the existence of recovery write-ahead logs is cached.", "2.1.2"),
  MANAGER_LEASE_RECOVERY_WAITING_PERIOD("manager.lease.recovery.interval", "5s",
      PropertyType.TIMEDURATION,
      "The amount of time to wait after requesting a write-ahead log to be recovered.", "1.5.0"),
  MANAGER_WAL_CLOSER_IMPLEMENTATION("manager.wal.closer.implementation",
      "org.apache.accumulo.server.manager.recovery.HadoopLogCloser", PropertyType.CLASSNAME,
      "A class that implements a mechanism to steal write access to a write-ahead log.", "2.1.0"),
  MANAGER_FATE_METRICS_MIN_UPDATE_INTERVAL("manager.fate.metrics.min.update.interval", "60s",
      PropertyType.TIMEDURATION, "Limit calls from metric sinks to zookeeper to update interval.",
      "1.9.3"),
  MANAGER_FATE_THREADPOOL_SIZE("manager.fate.threadpool.size", "4", PropertyType.COUNT,
      "The number of threads used to run fault-tolerant executions (FATE)."
          + " These are primarily table operations like merge.",
      "1.4.3"),
  MANAGER_STATUS_THREAD_POOL_SIZE("manager.status.threadpool.size", "0", PropertyType.COUNT,
      "The number of threads to use when fetching the tablet server status for balancing.  Zero "
          + "indicates an unlimited number of threads will be used.",
      "1.8.0"),
  MANAGER_METADATA_SUSPENDABLE("manager.metadata.suspendable", "false", PropertyType.BOOLEAN,
      "Allow tablets for the " + AccumuloTable.METADATA.tableName()
          + " table to be suspended via table.suspend.duration.",
      "1.8.0"),
  MANAGER_STARTUP_TSERVER_AVAIL_MIN_COUNT("manager.startup.tserver.avail.min.count", "0",
      PropertyType.COUNT,
      "Minimum number of tservers that need to be registered before manager will "
          + "start tablet assignment - checked at manager initialization, when manager gets lock. "
          + " When set to 0 or less, no blocking occurs. Default is 0 (disabled) to keep original "
          + " behaviour.",
      "1.10.0"),
  MANAGER_STARTUP_TSERVER_AVAIL_MAX_WAIT("manager.startup.tserver.avail.max.wait", "0",
      PropertyType.TIMEDURATION,
      "Maximum time manager will wait for tserver available threshold "
          + "to be reached before continuing. When set to 0 or less, will block "
          + "indefinitely. Default is 0 to block indefinitely. Only valid when tserver available "
          + "threshold is set greater than 0.",
      "1.10.0"),
  MANAGER_SPLIT_WORKER_THREADS("manager.split.inspection.threadpool.size", "8", PropertyType.COUNT,
      "The number of threads used to inspect tablets files to find split points.", "4.0.0"),

  MANAGER_COMPACTION_SERVICE_PRIORITY_QUEUE_SIZE("manager.compaction.major.service.queue.size",
      // ELASTICITY_TODO: It might be good to note that there is a priority queue per compactor
      // resource group
      "10000", PropertyType.COUNT, "The max size of the priority queue.", "4.0"),
  // properties that are specific to scan server behavior
  @Experimental
  SSERV_PREFIX("sserver.", null, PropertyType.PREFIX,
      "Properties in this category affect the behavior of the scan servers.", "2.1.0"),
  @Experimental
  SSERV_DATACACHE_SIZE("sserver.cache.data.size", "10%", PropertyType.MEMORY,
      "Specifies the size of the cache for RFile data blocks on each scan server.", "2.1.0"),
  @Experimental
  SSERV_INDEXCACHE_SIZE("sserver.cache.index.size", "25%", PropertyType.MEMORY,
      "Specifies the size of the cache for RFile index blocks on each scan server.", "2.1.0"),
  @Experimental
  SSERV_SUMMARYCACHE_SIZE("sserver.cache.summary.size", "10%", PropertyType.MEMORY,
      "Specifies the size of the cache for summary data on each scan server.", "2.1.0"),
  @Experimental
  SSERV_DEFAULT_BLOCKSIZE("sserver.default.blocksize", "1M", PropertyType.BYTES,
      "Specifies a default blocksize for the scan server caches.", "2.1.0"),
  @Experimental
  SSERV_GROUP_NAME("sserver.group", ScanServerSelector.DEFAULT_SCAN_SERVER_GROUP_NAME,
      PropertyType.STRING,
      "Resource group name for this ScanServer. Resource groups support at least two use cases:"
          + " dedicating resources to scans and/or using different hardware for scans. Clients can"
          + " configure the ConfigurableScanServerSelector to specify the resource group to use for"
          + " eventual consistency scans.",
      "3.0.0"),
  @Experimental
  SSERV_CACHED_TABLET_METADATA_EXPIRATION("sserver.cache.metadata.expiration", "5m",
      PropertyType.TIMEDURATION, "The time after which cached tablet metadata will be refreshed.",
      "2.1.0"),
  @Experimental
  SSERV_PORTSEARCH("sserver.port.search", "true", PropertyType.BOOLEAN,
      "if the ports above are in use, search higher ports until one is available.", "2.1.0"),
  @Experimental
  SSERV_CLIENTPORT("sserver.port.client", "9996", PropertyType.PORT,
      "The port used for handling client connections on the tablet servers.", "2.1.0"),
  @Experimental
  SSERV_MAX_MESSAGE_SIZE("sserver.server.message.size.max", "1G", PropertyType.BYTES,
      "The maximum size of a message that can be sent to a scan server.", "2.1.0"),
  @Experimental
  SSERV_MINTHREADS("sserver.server.threads.minimum", "2", PropertyType.COUNT,
      "The minimum number of threads to use to handle incoming requests.", "2.1.0"),
  @Experimental
  SSERV_MINTHREADS_TIMEOUT("sserver.server.threads.timeout", "0s", PropertyType.TIMEDURATION,
      "The time after which incoming request threads terminate with no work available.  Zero (0) will keep the threads alive indefinitely.",
      "2.1.0"),
  @Experimental
  SSERV_SCAN_EXECUTORS_PREFIX("sserver.scan.executors.", null, PropertyType.PREFIX,
      "Prefix for defining executors to service scans. See "
          + "[scan executors]({% durl administration/scan-executors %}) for an overview of why and"
          + " how to use this property. For each executor the number of threads, thread priority, "
          + "and an optional prioritizer can be configured. To configure a new executor, set "
          + "`sserver.scan.executors.<name>.threads=<number>`.  Optionally, can also set "
          + "`sserver.scan.executors.<name>.priority=<number 1 to 10>`, "
          + "`sserver.scan.executors.<name>.prioritizer=<class name>`, and "
          + "`sserver.scan.executors.<name>.prioritizer.opts.<key>=<value>`.",
      "2.1.0"),
  @Experimental
  SSERV_SCAN_EXECUTORS_DEFAULT_THREADS("sserver.scan.executors.default.threads", "16",
      PropertyType.COUNT, "The number of threads for the scan executor that tables use by default.",
      "2.1.0"),
  SSERV_SCAN_EXECUTORS_DEFAULT_PRIORITIZER("sserver.scan.executors.default.prioritizer", "",
      PropertyType.STRING,
      "Prioritizer for the default scan executor.  Defaults to none which "
          + "results in FIFO priority.  Set to a class that implements "
          + ScanPrioritizer.class.getName() + " to configure one.",
      "2.1.0"),
  @Experimental
  SSERV_SCAN_EXECUTORS_META_THREADS("sserver.scan.executors.meta.threads", "8", PropertyType.COUNT,
      "The number of threads for the metadata table scan executor.", "2.1.0"),
  @Experimental
  SSERVER_SCAN_REFERENCE_EXPIRATION_TIME("sserver.scan.reference.expiration", "5m",
      PropertyType.TIMEDURATION,
      "The amount of time a scan reference is unused before its deleted from metadata table.",
      "2.1.0"),
  @Experimental
  SSERV_THREADCHECK("sserver.server.threadcheck.time", "1s", PropertyType.TIMEDURATION,
      "The time between adjustments of the thrift server thread pool.", "2.1.0"),
  @Experimental
  SSERV_WAL_SORT_MAX_CONCURRENT("sserver.wal.sort.concurrent.max", "2", PropertyType.COUNT,
      "The maximum number of threads to use to sort logs during recovery.", "4.0.0"),
  // properties that are specific to tablet server behavior
  TSERV_PREFIX("tserver.", null, PropertyType.PREFIX,
      "Properties in this category affect the behavior of the tablet servers.", "1.3.5"),
  TSERV_CLIENT_TIMEOUT("tserver.client.timeout", "3s", PropertyType.TIMEDURATION,
      "Time to wait for clients to continue scans before closing a session.", "1.3.5"),
  TSERV_DEFAULT_BLOCKSIZE("tserver.default.blocksize", "1M", PropertyType.BYTES,
      "Specifies a default blocksize for the tserver caches.", "1.3.5"),
  TSERV_CACHE_MANAGER_IMPL("tserver.cache.manager.class",
      "org.apache.accumulo.core.file.blockfile.cache.lru.LruBlockCacheManager", PropertyType.STRING,
      "Specifies the class name of the block cache factory implementation."
          + " Alternative implementation is"
          + " org.apache.accumulo.core.file.blockfile.cache.tinylfu.TinyLfuBlockCacheManager.",
      "2.0.0"),
  TSERV_DATACACHE_SIZE("tserver.cache.data.size", "10%", PropertyType.MEMORY,
      "Specifies the size of the cache for RFile data blocks.", "1.3.5"),
  TSERV_INDEXCACHE_SIZE("tserver.cache.index.size", "25%", PropertyType.MEMORY,
      "Specifies the size of the cache for RFile index blocks.", "1.3.5"),
  TSERV_SUMMARYCACHE_SIZE("tserver.cache.summary.size", "10%", PropertyType.MEMORY,
      "Specifies the size of the cache for summary data on each tablet server.", "2.0.0"),
  TSERV_PORTSEARCH("tserver.port.search", "false", PropertyType.BOOLEAN,
      "if the ports above are in use, search higher ports until one is available.", "1.3.5"),
  TSERV_CLIENTPORT("tserver.port.client", "9997", PropertyType.PORT,
      "The port used for handling client connections on the tablet servers.", "1.3.5"),
  TSERV_TOTAL_MUTATION_QUEUE_MAX("tserver.total.mutation.queue.max", "5%", PropertyType.MEMORY,
      "The amount of memory used to store write-ahead-log mutations before flushing them.",
      "1.7.0"),
  TSERV_TABLET_SPLIT_FINDMIDPOINT_MAXOPEN("tserver.tablet.split.midpoint.files.max", "300",
      PropertyType.COUNT,
      "To find a tablets split points, all RFiles are opened and their indexes"
          + " are read. This setting determines how many RFiles can be opened at once."
          + " When there are more RFiles than this setting multiple passes must be"
          + " made, which is slower. However opening too many RFiles at once can cause"
          + " problems.",
      "1.3.5"),
  TSERV_WAL_MAX_REFERENCED("tserver.wal.max.referenced", "3", PropertyType.COUNT,
      "When a tablet server has more than this many write ahead logs, any tablet referencing older "
          + "logs over this threshold is minor compacted.  Also any tablet referencing this many "
          + "logs or more will be compacted.",
      "2.1.0"),
  TSERV_WAL_MAX_SIZE("tserver.wal.max.size", "1G", PropertyType.BYTES,
      "The maximum size for each write-ahead log. See comment for property"
          + " `tserver.memory.maps.max`.",
      "2.1.0"),
  TSERV_WAL_MAX_AGE("tserver.wal.max.age", "24h", PropertyType.TIMEDURATION,
      "The maximum age for each write-ahead log.", "2.1.0"),
  TSERV_WAL_TOLERATED_CREATION_FAILURES("tserver.wal.tolerated.creation.failures", "50",
      PropertyType.COUNT,
      "The maximum number of failures tolerated when creating a new write-ahead"
          + " log. Negative values will allow unlimited creation failures. Exceeding this"
          + " number of failures consecutively trying to create a new write-ahead log"
          + " causes the TabletServer to exit.",
      "2.1.0"),
  TSERV_WAL_TOLERATED_WAIT_INCREMENT("tserver.wal.tolerated.wait.increment", "1000ms",
      PropertyType.TIMEDURATION,
      "The amount of time to wait between failures to create or write a write-ahead log.", "2.1.0"),
  // Never wait longer than 5 mins for a retry
  TSERV_WAL_TOLERATED_MAXIMUM_WAIT_DURATION("tserver.wal.maximum.wait.duration", "5m",
      PropertyType.TIMEDURATION,
      "The maximum amount of time to wait after a failure to create or write a write-ahead log.",
      "2.1.0"),
  TSERV_SCAN_MAX_OPENFILES("tserver.scan.files.open.max", "100", PropertyType.COUNT,
      "Maximum total RFiles that all tablets in a tablet server can open for scans.", "1.4.0"),
  TSERV_MAX_IDLE("tserver.files.open.idle", "1m", PropertyType.TIMEDURATION,
      "Tablet servers leave previously used RFiles open for future queries."
          + " This setting determines how much time an unused RFile should be kept open"
          + " until it is closed.",
      "1.3.5"),
  TSERV_NATIVEMAP_ENABLED("tserver.memory.maps.native.enabled", "true", PropertyType.BOOLEAN,
      "An in-memory data store for accumulo implemented in c++ that increases"
          + " the amount of data accumulo can hold in memory and avoids Java GC pauses.",
      "1.3.5"),
  TSERV_MAXMEM("tserver.memory.maps.max", "33%", PropertyType.MEMORY,
      "Maximum amount of memory that can be used to buffer data written to a"
          + " tablet server. There are two other properties that can effectively limit"
          + " memory usage `table.compaction.minor.logs.threshold` and"
          + " `tserver.wal.max.size`. Ensure that `table.compaction.minor.logs.threshold`"
          + " * `tserver.wal.max.size` >= this property.",
      "1.3.5"),
  TSERV_SESSION_MAXIDLE("tserver.session.idle.max", "1m", PropertyType.TIMEDURATION,
      "When a tablet server's SimpleTimer thread triggers to check idle"
          + " sessions, this configurable option will be used to evaluate scan sessions"
          + " to determine if they can be closed due to inactivity.",
      "1.3.5"),
  TSERV_UPDATE_SESSION_MAXIDLE("tserver.session.update.idle.max", "1m", PropertyType.TIMEDURATION,
      "When a tablet server's SimpleTimer thread triggers to check idle"
          + " sessions, this configurable option will be used to evaluate update"
          + " sessions to determine if they can be closed due to inactivity.",
      "1.6.5"),
  TSERV_SCAN_EXECUTORS_PREFIX("tserver.scan.executors.", null, PropertyType.PREFIX,
      "Prefix for defining executors to service scans. See "
          + "[scan executors]({% durl administration/scan-executors %}) for an overview of why and"
          + " how to use this property. For each executor the number of threads, thread priority, "
          + "and an optional prioritizer can be configured. To configure a new executor, set "
          + "`tserver.scan.executors.<name>.threads=<number>`.  Optionally, can also set "
          + "`tserver.scan.executors.<name>.priority=<number 1 to 10>`, "
          + "`tserver.scan.executors.<name>.prioritizer=<class name>`, and "
          + "`tserver.scan.executors.<name>.prioritizer.opts.<key>=<value>`.",
      "2.0.0"),
  TSERV_SCAN_EXECUTORS_DEFAULT_THREADS("tserver.scan.executors.default.threads", "16",
      PropertyType.COUNT, "The number of threads for the scan executor that tables use by default.",
      "2.0.0"),
  TSERV_SCAN_EXECUTORS_DEFAULT_PRIORITIZER("tserver.scan.executors.default.prioritizer", "",
      PropertyType.STRING,
      "Prioritizer for the default scan executor.  Defaults to none which "
          + "results in FIFO priority.  Set to a class that implements "
          + ScanPrioritizer.class.getName() + " to configure one.",
      "2.0.0"),
  TSERV_SCAN_EXECUTORS_META_THREADS("tserver.scan.executors.meta.threads", "8", PropertyType.COUNT,
      "The number of threads for the metadata table scan executor.", "2.0.0"),
  TSERV_SCAN_RESULTS_MAX_TIMEOUT("tserver.scan.results.max.timeout", "1s",
      PropertyType.TIMEDURATION,
      "Max time for the thrift client handler to wait for scan results before timing out.",
      "2.1.0"),
  TSERV_MIGRATE_MAXCONCURRENT("tserver.migrations.concurrent.max", "1", PropertyType.COUNT,
      "The maximum number of concurrent tablet migrations for a tablet server.", "1.3.5"),
  TSERV_MINC_MAXCONCURRENT("tserver.compaction.minor.concurrent.max", "4", PropertyType.COUNT,
      "The maximum number of concurrent minor compactions for a tablet server.", "1.3.5"),
  TSERV_BLOOM_LOAD_MAXCONCURRENT("tserver.bloom.load.concurrent.max", "4", PropertyType.COUNT,
      "The number of concurrent threads that will load bloom filters in the background. "
          + "Setting this to zero will make bloom filters load in the foreground.",
      "1.3.5"),
  TSERV_MEMDUMP_DIR("tserver.dir.memdump", "/tmp", PropertyType.PATH,
      "A long running scan could possibly hold memory that has been minor"
          + " compacted. To prevent this, the in memory map is dumped to a local file"
          + " and the scan is switched to that local file. We can not switch to the"
          + " minor compacted file because it may have been modified by iterators. The"
          + " file dumped to the local dir is an exact copy of what was in memory.",
      "1.3.5"),
  TSERV_MINTHREADS("tserver.server.threads.minimum", "20", PropertyType.COUNT,
      "The minimum number of threads to use to handle incoming requests.", "1.4.0"),
  TSERV_MINTHREADS_TIMEOUT("tserver.server.threads.timeout", "0s", PropertyType.TIMEDURATION,
      "The time after which incoming request threads terminate with no work available.  Zero (0) will keep the threads alive indefinitely.",
      "2.1.0"),
  TSERV_THREADCHECK("tserver.server.threadcheck.time", "1s", PropertyType.TIMEDURATION,
      "The time between adjustments of the server thread pool.", "1.4.0"),
  TSERV_MAX_MESSAGE_SIZE("tserver.server.message.size.max", "1G", PropertyType.BYTES,
      "The maximum size of a message that can be sent to a tablet server.", "1.6.0"),
  TSERV_LOG_BUSY_TABLETS_COUNT("tserver.log.busy.tablets.count", "0", PropertyType.COUNT,
      "Number of busiest tablets to log. Logged at interval controlled by "
          + "tserver.log.busy.tablets.interval. If <= 0, logging of busy tablets is disabled.",
      "1.10.0"),
  TSERV_LOG_BUSY_TABLETS_INTERVAL("tserver.log.busy.tablets.interval", "1h",
      PropertyType.TIMEDURATION, "Time interval between logging out busy tablets information.",
      "1.10.0"),
  TSERV_HOLD_TIME_SUICIDE("tserver.hold.time.max", "5m", PropertyType.TIMEDURATION,
      "The maximum time for a tablet server to be in the \"memory full\" state."
          + " If the tablet server cannot write out memory in this much time, it will"
          + " assume there is some failure local to its node, and quit. A value of zero"
          + " is equivalent to forever.",
      "1.4.0"),
  TSERV_WAL_BLOCKSIZE("tserver.wal.blocksize", "0", PropertyType.BYTES,
      "The size of the HDFS blocks used to write to the Write-Ahead log. If"
          + " zero, it will be 110% of `tserver.wal.max.size` (that is, try to use just"
          + " one block).",
      "1.5.0"),
  TSERV_WAL_REPLICATION("tserver.wal.replication", "0", PropertyType.COUNT,
      "The replication to use when writing the Write-Ahead log to HDFS. If"
          + " zero, it will use the HDFS default replication setting.",
      "1.5.0"),
  TSERV_WAL_SORT_MAX_CONCURRENT("tserver.wal.sort.concurrent.max", "2", PropertyType.COUNT,
      "The maximum number of threads to use to sort logs during recovery.", "2.1.0"),
  TSERV_WAL_SORT_BUFFER_SIZE("tserver.wal.sort.buffer.size", "10%", PropertyType.MEMORY,
      "The amount of memory to use when sorting logs during recovery.", "2.1.0"),
  TSERV_WAL_SORT_FILE_PREFIX("tserver.wal.sort.file.", null, PropertyType.PREFIX,
      "The rfile properties to use when sorting logs during recovery. Most of the properties"
          + " that begin with 'table.file' can be used here. For example, to set the compression"
          + " of the sorted recovery files to snappy use 'tserver.wal.sort.file.compress.type=snappy'.",
      "2.1.0"),
  TSERV_WAL_SYNC("tserver.wal.sync", "true", PropertyType.BOOLEAN,
      "Use the SYNC_BLOCK create flag to sync WAL writes to disk. Prevents"
          + " problems recovering from sudden system resets.",
      "1.5.0"),
  TSERV_ASSIGNMENT_DURATION_WARNING("tserver.assignment.duration.warning", "10m",
      PropertyType.TIMEDURATION,
      "The amount of time an assignment can run before the server will print a"
          + " warning along with the current stack trace. Meant to help debug stuck"
          + " assignments.",
      "1.6.2"),
  TSERV_ASSIGNMENT_MAXCONCURRENT("tserver.assignment.concurrent.max", "2", PropertyType.COUNT,
      "The number of threads available to load tablets. Recoveries are still performed serially.",
      "1.7.0"),
  TSERV_SLOW_FLUSH_MILLIS("tserver.slow.flush.time", "100ms", PropertyType.TIMEDURATION,
      "If a flush to the write-ahead log takes longer than this period of time,"
          + " debugging information will written, and may result in a log rollover.",
      "1.8.0"),
  TSERV_SLOW_FILEPERMIT_MILLIS("tserver.slow.filepermit.time", "100ms", PropertyType.TIMEDURATION,
      "If a thread blocks more than this period of time waiting to get file permits,"
          + " debugging information will be written.",
      "1.9.3"),
  TSERV_SUMMARY_PARTITION_THREADS("tserver.summary.partition.threads", "10", PropertyType.COUNT,
      "Summary data must be retrieved from RFiles. For a large number of"
          + " RFiles, the files are broken into partitions of 100k files. This setting"
          + " determines how many of these groups of 100k RFiles will be processed"
          + " concurrently.",
      "2.0.0"),
  TSERV_SUMMARY_REMOTE_THREADS("tserver.summary.remote.threads", "128", PropertyType.COUNT,
      "For a partitioned group of 100k RFiles, those files are grouped by"
          + " tablet server. Then a remote tablet server is asked to gather summary"
          + " data. This setting determines how many concurrent request are made per"
          + " partition.",
      "2.0.0"),
  TSERV_SUMMARY_RETRIEVAL_THREADS("tserver.summary.retrieval.threads", "10", PropertyType.COUNT,
      "The number of threads on each tablet server available to retrieve"
          + " summary data, that is not currently in cache, from RFiles.",
      "2.0.0"),
  TSERV_ONDEMAND_UNLOADER_INTERVAL("tserver.ondemand.tablet.unloader.interval", "10m",
      PropertyType.TIMEDURATION,
      "The interval at which the TabletServer will check if on-demand tablets can be unloaded.",
      "4.0.0"),
  TSERV_GROUP_NAME("tserver.group", Constants.DEFAULT_RESOURCE_GROUP_NAME, PropertyType.STRING,
      "Resource group name for this TabletServer. Resource groups can be defined to dedicate resources "
          + " to specific tables (e.g. balancing tablets for table(s) within a group, see TableLoadBalancer).",
      "4.0.0"),

  // accumulo garbage collector properties
  GC_PREFIX("gc.", null, PropertyType.PREFIX,
      "Properties in this category affect the behavior of the accumulo garbage collector.",
      "1.3.5"),
  GC_CANDIDATE_BATCH_SIZE("gc.candidate.batch.size", "50%", PropertyType.MEMORY,
      "The amount of memory used as the batch size for garbage collection.", "2.1.0"),
  GC_CYCLE_START("gc.cycle.start", "30s", PropertyType.TIMEDURATION,
      "Time to wait before attempting to garbage collect any old RFiles or write-ahead logs.",
      "1.3.5"),
  GC_CYCLE_DELAY("gc.cycle.delay", "5m", PropertyType.TIMEDURATION,
      "Time between garbage collection cycles. In each cycle, old RFiles or write-ahead logs "
          + "no longer in use are removed from the filesystem.",
      "1.3.5"),
  GC_PORT("gc.port.client", "9998", PropertyType.PORT,
      "The listening port for the garbage collector's monitor service.", "1.3.5"),
  GC_DELETE_THREADS("gc.threads.delete", "16", PropertyType.COUNT,
      "The number of threads used to delete RFiles and write-ahead logs.", "1.3.5"),
  GC_SAFEMODE("gc.safemode", "false", PropertyType.BOOLEAN,
      "Provides listing of files to be deleted but does not delete any files.", "2.1.0"),
  GC_USE_FULL_COMPACTION("gc.post.metadata.action", "flush", PropertyType.GC_POST_ACTION,
      "When the gc runs it can make a lot of changes to the metadata, on completion, "
          + " to force the changes to be written to disk, the metadata and root tables can be flushed"
          + " and possibly compacted. Legal values are: compact - which both flushes and compacts the"
          + " metadata; flush - which flushes only (compactions may be triggered if required); or none.",
      "1.10.0"),

  // properties that are specific to the monitor server behavior
  MONITOR_PREFIX("monitor.", null, PropertyType.PREFIX,
      "Properties in this category affect the behavior of the monitor web server.", "1.3.5"),
  MONITOR_PORT("monitor.port.client", "9995", PropertyType.PORT,
      "The listening port for the monitor's http service.", "1.3.5"),
  MONITOR_SSL_KEYSTORE("monitor.ssl.keyStore", "", PropertyType.PATH,
      "The keystore for enabling monitor SSL.", "1.5.0"),
  @Sensitive
  MONITOR_SSL_KEYSTOREPASS("monitor.ssl.keyStorePassword", "", PropertyType.STRING,
      "The keystore password for enabling monitor SSL.", "1.5.0"),
  MONITOR_SSL_KEYSTORETYPE("monitor.ssl.keyStoreType", "jks", PropertyType.STRING,
      "Type of SSL keystore.", "1.7.0"),
  @Sensitive
  MONITOR_SSL_KEYPASS("monitor.ssl.keyPassword", "", PropertyType.STRING,
      "Optional: the password for the private key in the keyStore. When not provided, this "
          + "defaults to the keystore password.",
      "1.9.3"),
  MONITOR_SSL_TRUSTSTORE("monitor.ssl.trustStore", "", PropertyType.PATH,
      "The truststore for enabling monitor SSL.", "1.5.0"),
  @Sensitive
  MONITOR_SSL_TRUSTSTOREPASS("monitor.ssl.trustStorePassword", "", PropertyType.STRING,
      "The truststore password for enabling monitor SSL.", "1.5.0"),
  MONITOR_SSL_TRUSTSTORETYPE("monitor.ssl.trustStoreType", "jks", PropertyType.STRING,
      "Type of SSL truststore.", "1.7.0"),
  MONITOR_SSL_INCLUDE_CIPHERS("monitor.ssl.include.ciphers", "", PropertyType.STRING,
      "A comma-separated list of allows SSL Ciphers, see"
          + " monitor.ssl.exclude.ciphers to disallow ciphers.",
      "1.6.1"),
  MONITOR_SSL_EXCLUDE_CIPHERS("monitor.ssl.exclude.ciphers", "", PropertyType.STRING,
      "A comma-separated list of disallowed SSL Ciphers, see"
          + " monitor.ssl.include.ciphers to allow ciphers.",
      "1.6.1"),
  MONITOR_SSL_INCLUDE_PROTOCOLS("monitor.ssl.include.protocols", "TLSv1.3", PropertyType.STRING,
      "A comma-separate list of allowed SSL protocols.", "1.5.3"),
  MONITOR_LOCK_CHECK_INTERVAL("monitor.lock.check.interval", "5s", PropertyType.TIMEDURATION,
      "The amount of time to sleep between checking for the Monitor ZooKeeper lock.", "1.5.1"),
  MONITOR_RESOURCES_EXTERNAL("monitor.resources.external", "", PropertyType.JSON,
      "A JSON Map of Strings. Each String should be an HTML tag of an external"
          + " resource (JS or CSS) to be imported by the Monitor. Be sure to wrap"
          + " with CDATA tags. If this value is set, all of the external resources"
          + " in the `<head>` tag of the Monitor will be replaced with the tags set here."
          + " Be sure the jquery tag is first since other scripts will depend on it."
          + " The resources that are used by default can be seen in"
          + " `accumulo/server/monitor/src/main/resources/templates/default.ftl`.",
      "2.0.0"),
  // per table properties
  TABLE_PREFIX("table.", null, PropertyType.PREFIX,
      "Properties in this category affect tablet server treatment of tablets,"
          + " but can be configured on a per-table basis. Setting these properties in"
          + " accumulo.properties will override the default globally for all tables and not"
          + " any specific table. However, both the default and the global setting can"
          + " be overridden per table using the table operations API or in the shell,"
          + " which sets the overridden value in zookeeper. Restarting accumulo tablet"
          + " servers after setting these properties in accumulo.properties will cause the"
          + " global setting to take effect. However, you must use the API or the shell"
          + " to change properties in zookeeper that are set on a table.",
      "1.3.5"),
  TABLE_ARBITRARY_PROP_PREFIX("table.custom.", null, PropertyType.PREFIX,
      "Prefix to be used for user defined arbitrary properties.", "1.7.0"),
  TABLE_MINC_OUTPUT_DROP_CACHE("table.compaction.minor.output.drop.cache", "false",
      PropertyType.BOOLEAN,
      "Setting this property to true will call"
          + "FSDataOutputStream.setDropBehind(true) on the minor compaction output stream.",
      "2.1.1"),
  TABLE_MAJC_OUTPUT_DROP_CACHE("table.compaction.major.output.drop.cache", "false",
      PropertyType.BOOLEAN,
      "Setting this property to true will call"
          + "FSDataOutputStream.setDropBehind(true) on the major compaction output stream.",
      "2.1.1"),
  TABLE_MAJC_RATIO("table.compaction.major.ratio", "3", PropertyType.FRACTION,
      "Minimum ratio of total input size to maximum input RFile size for"
          + " running a major compaction.",
      "1.3.5"),
  TABLE_SPLIT_THRESHOLD("table.split.threshold", "1G", PropertyType.BYTES,
      "A tablet is split when the combined size of RFiles exceeds this amount.", "1.3.5"),
  TABLE_MAX_END_ROW_SIZE("table.split.endrow.size.max", "10k", PropertyType.BYTES,
      "Maximum size of end row.", "1.7.0"),
  TABLE_MINC_COMPACT_IDLETIME("table.compaction.minor.idle", "5m", PropertyType.TIMEDURATION,
      "After a tablet has been idle (no mutations) for this time period it may have its "
          + "in-memory map flushed to disk in a minor compaction. There is no guarantee an idle "
          + "tablet will be compacted.",
      "1.3.5"),
  TABLE_COMPACTION_DISPATCHER("table.compaction.dispatcher",
      SimpleCompactionDispatcher.class.getName(), PropertyType.CLASSNAME,
      "A configurable dispatcher that decides what compaction service a table should use.",
      "2.1.0"),
  TABLE_COMPACTION_DISPATCHER_OPTS("table.compaction.dispatcher.opts.", null, PropertyType.PREFIX,
      "Options for the table compaction dispatcher.", "2.1.0"),
  TABLE_COMPACTION_SELECTION_EXPIRATION("table.compaction.selection.expiration.ms", "2m",
      PropertyType.TIMEDURATION,
      "User compactions select files and are then queued for compaction, preventing these files "
          + "from being used in system compactions.  This timeout allows system compactions to cancel "
          + "the hold queued user compactions have on files, when its queued for more than the "
          + "specified time.  If a system compaction cancels a hold and runs, then the user compaction"
          + " can reselect and hold files after the system compaction runs.",
      "2.1.0"),
  TABLE_COMPACTION_SELECTOR("table.compaction.selector", "", PropertyType.CLASSNAME,
      "A configurable selector for a table that can periodically select file for mandatory "
          + "compaction, even if the files do not meet the compaction ratio.",
      "2.1.0"),
  TABLE_COMPACTION_SELECTOR_OPTS("table.compaction.selector.opts.", null, PropertyType.PREFIX,
      "Options for the table compaction dispatcher.", "2.1.0"),
  TABLE_COMPACTION_CONFIGURER("table.compaction.configurer", "", PropertyType.CLASSNAME,
      "A plugin that can dynamically configure compaction output files based on input files.",
      "2.1.0"),
  TABLE_COMPACTION_CONFIGURER_OPTS("table.compaction.configurer.opts.", null, PropertyType.PREFIX,
      "Options for the table compaction configuror.", "2.1.0"),
  TABLE_ONDEMAND_UNLOADER("tserver.ondemand.tablet.unloader",
      "org.apache.accumulo.core.spi.ondemand.DefaultOnDemandTabletUnloader", PropertyType.CLASSNAME,
      "The class that will be used to determine which on-demand Tablets to unload.", "4.0.0"),

  // Crypto-related properties
  @Experimental
  TABLE_CRYPTO_PREFIX("table.crypto.opts.", null, PropertyType.PREFIX,
      "Properties related to on-disk file encryption.", "2.1.0"),
  @Experimental
  @Sensitive
  TABLE_CRYPTO_SENSITIVE_PREFIX("table.crypto.opts.sensitive.", null, PropertyType.PREFIX,
      "Sensitive properties related to on-disk file encryption.", "2.1.0"),
  TABLE_SCAN_DISPATCHER("table.scan.dispatcher", SimpleScanDispatcher.class.getName(),
      PropertyType.CLASSNAME,
      "This class is used to dynamically dispatch scans to configured scan executors.  Configured "
          + "classes must implement {% jlink " + ScanDispatcher.class.getName() + " %}. See "
          + "[scan executors]({% durl administration/scan-executors %}) for an overview of why"
          + " and how to use this property. This property is ignored for the root and metadata"
          + " table.  The metadata table always dispatches to a scan executor named `meta`.",
      "2.0.0"),
  TABLE_SCAN_DISPATCHER_OPTS("table.scan.dispatcher.opts.", null, PropertyType.PREFIX,
      "Options for the table scan dispatcher.", "2.0.0"),
  TABLE_SCAN_MAXMEM("table.scan.max.memory", "512k", PropertyType.BYTES,
      "The maximum amount of memory that will be used to cache results of a client query/scan. "
          + "Once this limit is reached, the buffered data is sent to the client.",
      "1.3.5"),
  TABLE_FILE_TYPE("table.file.type", RFile.EXTENSION, PropertyType.FILENAME_EXT,
      "Change the type of file a table writes.", "1.3.5"),
  TABLE_LOAD_BALANCER("table.balancer", "org.apache.accumulo.core.spi.balancer.SimpleLoadBalancer",
      PropertyType.STRING,
      "This property can be set to allow the LoadBalanceByTable load balancer"
          + " to change the called Load Balancer for this table.",
      "1.3.5"),
  TABLE_FILE_COMPRESSION_TYPE("table.file.compress.type", "gz", PropertyType.STRING,
      "Compression algorithm used on index and data blocks before they are"
          + " written. Possible values: zstd, gz, snappy, bzip2, lzo, lz4, none.",
      "1.3.5"),
  TABLE_FILE_COMPRESSED_BLOCK_SIZE("table.file.compress.blocksize", "100k", PropertyType.BYTES,
      "The maximum size of data blocks in RFiles before they are compressed and written.", "1.3.5"),
  TABLE_FILE_COMPRESSED_BLOCK_SIZE_INDEX("table.file.compress.blocksize.index", "128k",
      PropertyType.BYTES,
      "The maximum size of index blocks in RFiles before they are compressed and written.",
      "1.4.0"),
  TABLE_FILE_BLOCK_SIZE("table.file.blocksize", "0B", PropertyType.BYTES,
      "The HDFS block size used when writing RFiles. When set to 0B, the"
          + " value/defaults of HDFS property 'dfs.block.size' will be used.",
      "1.3.5"),
  TABLE_FILE_REPLICATION("table.file.replication", "0", PropertyType.COUNT,
      "The number of replicas for a table's RFiles in HDFS. When set to 0, HDFS"
          + " defaults are used.",
      "1.3.5"),
  TABLE_FILE_MAX("table.file.max", "15", PropertyType.COUNT,
      "The maximum number of RFiles each tablet in a table can have. When"
          + " adjusting this property you may want to consider adjusting"
          + " table.compaction.major.ratio also. Setting this property to 0 will make"
          + " it default to tserver.scan.files.open.max-1, this will prevent a tablet"
          + " from having more RFiles than can be opened. Prior to 2.1.0 this property"
          + " was used to trigger merging minor compactions, but merging minor compactions"
          + " were removed in 2.1.0. Now this property is only used by the"
          + " DefaultCompactionStrategy and the DefaultCompactionPlanner."
          + " The DefaultCompactionPlanner started using this property in 2.1.3, before"
          + " that it did not use the property.",
      "1.4.0"),
  TABLE_MERGE_FILE_MAX("table.merge.file.max", "10000", PropertyType.COUNT,
      "The maximum number of files that a merge operation will process.  Before "
          + "merging a sum of the number of files in the merge range is computed and if it "
          + "exceeds this configuration then the merge will error and fail.  For example if "
          + "there are 100 tablets each having 10 files in the merge range, then the sum would "
          + "be 1000 and the merge will only proceed if this property is greater than 1000.",
      "4.0.0"),
  TABLE_FILE_SUMMARY_MAX_SIZE("table.file.summary.maxSize", "256k", PropertyType.BYTES,
      "The maximum size summary that will be stored. The number of RFiles that"
          + " had summary data exceeding this threshold is reported by"
          + " Summary.getFileStatistics().getLarge(). When adjusting this consider the"
          + " expected number RFiles with summaries on each tablet server and the"
          + " summary cache size.",
      "2.0.0"),
  TABLE_BLOOM_ENABLED("table.bloom.enabled", "false", PropertyType.BOOLEAN,
      "Use bloom filters on this table.", "1.3.5"),
  TABLE_BLOOM_LOAD_THRESHOLD("table.bloom.load.threshold", "1", PropertyType.COUNT,
      "This number of seeks that would actually use a bloom filter must occur"
          + " before a RFile's bloom filter is loaded. Set this to zero to initiate"
          + " loading of bloom filters when a RFile is opened.",
      "1.3.5"),
  TABLE_BLOOM_SIZE("table.bloom.size", "1048576", PropertyType.COUNT,
      "Bloom filter size, as number of keys.", "1.3.5"),
  TABLE_BLOOM_ERRORRATE("table.bloom.error.rate", "0.5%", PropertyType.FRACTION,
      "Bloom filter error rate.", "1.3.5"),
  TABLE_BLOOM_KEY_FUNCTOR("table.bloom.key.functor",
      "org.apache.accumulo.core.file.keyfunctor.RowFunctor", PropertyType.CLASSNAME,
      "A function that can transform the key prior to insertion and check of"
          + " bloom filter. org.apache.accumulo.core.file.keyfunctor.RowFunctor,"
          + " org.apache.accumulo.core.file.keyfunctor.ColumnFamilyFunctor, and"
          + " org.apache.accumulo.core.file.keyfunctor.ColumnQualifierFunctor are"
          + " allowable values. One can extend any of the above mentioned classes to"
          + " perform specialized parsing of the key.",
      "1.3.5"),
  TABLE_BLOOM_HASHTYPE("table.bloom.hash.type", "murmur", PropertyType.STRING,
      "The bloom filter hash type.", "1.3.5"),
  TABLE_BULK_MAX_TABLETS("table.bulk.max.tablets", "0", PropertyType.COUNT,
      "The maximum number of tablets allowed for one bulk import file. Value of 0 is Unlimited. "
          + "This property is only enforced in the new bulk import API.",
      "2.1.0"),
  TABLE_DURABILITY("table.durability", "sync", PropertyType.DURABILITY,
      "The durability used to write to the write-ahead log. Legal values are:"
          + " none, which skips the write-ahead log; log, which sends the data to the"
          + " write-ahead log, but does nothing to make it durable; flush, which pushes"
          + " data to the file system; and sync, which ensures the data is written to disk.",
      "1.7.0"),

  TABLE_FAILURES_IGNORE("table.failures.ignore", "false", PropertyType.BOOLEAN,
      "If you want queries for your table to hang or fail when data is missing"
          + " from the system, then set this to false. When this set to true missing"
          + " data will be reported but queries will still run possibly returning a"
          + " subset of the data.",
      "1.3.5"),
  TABLE_DEFAULT_SCANTIME_VISIBILITY("table.security.scan.visibility.default", "",
      PropertyType.STRING,
      "The security label that will be assumed at scan time if an entry does"
          + " not have a visibility expression.\n"
          + "Note: An empty security label is displayed as []. The scan results"
          + " will show an empty visibility even if the visibility from this"
          + " setting is applied to the entry.\n"
          + "CAUTION: If a particular key has an empty security label AND its"
          + " table's default visibility is also empty, access will ALWAYS be"
          + " granted for users with permission to that table. Additionally, if this"
          + " field is changed, all existing data with an empty visibility label"
          + " will be interpreted with the new label on the next scan.",
      "1.3.5"),
  TABLE_LOCALITY_GROUPS("table.groups.enabled", "", PropertyType.STRING,
      "A comma separated list of locality group names to enable for this table.", "1.3.5"),
  TABLE_CONSTRAINT_PREFIX("table.constraint.", null, PropertyType.PREFIX,
      "Properties in this category are per-table properties that add"
          + " constraints to a table. These properties start with the category"
          + " prefix, followed by a number, and their values correspond to a fully"
          + " qualified Java class that implements the Constraint interface.\nFor example:\n"
          + "table.constraint.1 = org.apache.accumulo.core.constraints.MyCustomConstraint\n"
          + "and:\n table.constraint.2 = my.package.constraints.MySecondConstraint.",
      "1.3.5"),
  TABLE_INDEXCACHE_ENABLED("table.cache.index.enable", "true", PropertyType.BOOLEAN,
      "Determines whether index block cache is enabled for a table.", "1.3.5"),
  TABLE_BLOCKCACHE_ENABLED("table.cache.block.enable", "false", PropertyType.BOOLEAN,
      "Determines whether data block cache is enabled for a table.", "1.3.5"),
  TABLE_ITERATOR_PREFIX("table.iterator.", null, PropertyType.PREFIX,
      "Properties in this category specify iterators that are applied at"
          + " various stages (scopes) of interaction with a table. These properties"
          + " start with the category prefix, followed by a scope (minc, majc, scan,"
          + " etc.), followed by a period, followed by a name, as in"
          + " table.iterator.scan.vers, or table.iterator.scan.custom. The values for"
          + " these properties are a number indicating the ordering in which it is"
          + " applied, and a class name such as:\n"
          + "table.iterator.scan.vers = 10,org.apache.accumulo.core.iterators.VersioningIterator\n"
          + "These iterators can take options if additional properties are set that"
          + " look like this property, but are suffixed with a period, followed by 'opt'"
          + " followed by another period, and a property name.\n"
          + "For example, table.iterator.minc.vers.opt.maxVersions = 3.",
      "1.3.5"),
  TABLE_ITERATOR_SCAN_PREFIX(TABLE_ITERATOR_PREFIX.getKey() + IteratorScope.scan.name() + ".", null,
      PropertyType.PREFIX, "Convenience prefix to find options for the scan iterator scope.",
      "1.5.2"),
  TABLE_ITERATOR_MINC_PREFIX(TABLE_ITERATOR_PREFIX.getKey() + IteratorScope.minc.name() + ".", null,
      PropertyType.PREFIX, "Convenience prefix to find options for the minc iterator scope.",
      "1.5.2"),
  TABLE_ITERATOR_MAJC_PREFIX(TABLE_ITERATOR_PREFIX.getKey() + IteratorScope.majc.name() + ".", null,
      PropertyType.PREFIX, "Convenience prefix to find options for the majc iterator scope.",
      "1.5.2"),
  TABLE_LOCALITY_GROUP_PREFIX("table.group.", null, PropertyType.PREFIX,
      "Properties in this category are per-table properties that define"
          + " locality groups in a table. These properties start with the category"
          + " prefix, followed by a name, followed by a period, and followed by a"
          + " property for that group.\n"
          + "For example table.group.group1=x,y,z sets the column families for a"
          + " group called group1. Once configured, group1 can be enabled by adding"
          + " it to the list of groups in the " + TABLE_LOCALITY_GROUPS.getKey() + " property.\n"
          + "Additional group options may be specified for a named group by setting"
          + " `table.group.<name>.opt.<key>=<value>`.",
      "1.3.5"),
  TABLE_FORMATTER_CLASS("table.formatter", DefaultFormatter.class.getName(), PropertyType.STRING,
      "The Formatter class to apply on results in the shell.", "1.4.0"),
  TABLE_CLASSLOADER_CONTEXT("table.class.loader.context", "", PropertyType.STRING,
      "The context to use for loading per-table resources, such as iterators"
          + " from the configured factory in `general.context.class.loader.factory`.",
      "2.1.0"),
  TABLE_SAMPLER("table.sampler", "", PropertyType.CLASSNAME,
      "The name of a class that implements org.apache.accumulo.core.Sampler."
          + " Setting this option enables storing a sample of data which can be"
          + " scanned. Always having a current sample can useful for query optimization"
          + " and data comprehension. After enabling sampling for an existing table,"
          + " a compaction is needed to compute the sample for existing data. The"
          + " compact command in the shell has an option to only compact RFiles without"
          + " sample data.",
      "1.8.0"),
  TABLE_SAMPLER_OPTS("table.sampler.opt.", null, PropertyType.PREFIX,
      "The property is used to set options for a sampler. If a sample had two"
          + " options like hasher and modulous, then the two properties"
          + " table.sampler.opt.hasher=${hash algorithm} and"
          + " table.sampler.opt.modulous=${mod} would be set.",
      "1.8.0"),
  TABLE_SUSPEND_DURATION("table.suspend.duration", "0s", PropertyType.TIMEDURATION,
      "For tablets belonging to this table: When a tablet server dies, allow"
          + " the tablet server this duration to revive before reassigning its tablets"
          + " to other tablet servers.",
      "1.8.0"),
  TABLE_SUMMARIZER_PREFIX("table.summarizer.", null, PropertyType.PREFIX,
      "Prefix for configuring summarizers for a table. Using this prefix"
          + " multiple summarizers can be configured with options for each one. Each"
          + " summarizer configured should have a unique id, this id can be anything."
          + " To add a summarizer set "
          + "`table.summarizer.<unique id>=<summarizer class name>.` If the summarizer has options"
          + ", then for each option set `table.summarizer.<unique id>.opt.<key>=<value>`.",
      "2.0.0"),
  @Experimental
  TABLE_DELETE_BEHAVIOR("table.delete.behavior",
      DeletingIterator.Behavior.PROCESS.name().toLowerCase(), PropertyType.STRING,
      "This determines what action to take when a delete marker is seen."
          + " Valid values are `process` and `fail` with `process` being the default.  When set to "
          + "`process`, deletes will suppress data.  When set to `fail`, any deletes seen will cause"
          + " an exception. The purpose of `fail` is to support tables that never delete data and"
          + " need fast seeks within the timestamp range of a column. When setting this to fail, "
          + "also consider configuring the `" + NoDeleteConstraint.class.getName() + "` "
          + "constraint.",
      "2.0.0"),
  // Compactor properties
  @Experimental
  COMPACTOR_PREFIX("compactor.", null, PropertyType.PREFIX,
      "Properties in this category affect the behavior of the accumulo compactor server.", "2.1.0"),
  COMPACTOR_CANCEL_CHECK_INTERVAL("compactor.cancel.check.interval", "5m",
      PropertyType.TIMEDURATION,
      "Interval at which Compactors will check to see if the currently executing compaction"
          + " should be cancelled. This checks for situations like was the tablet deleted (split "
          + " and merge do this), was the table deleted, was a user compaction canceled, etc.",
      "4.0.0"),
  @Experimental
<<<<<<< HEAD
  COMPACTOR_PORTSEARCH("compactor.port.search", "true", PropertyType.BOOLEAN,
=======
  COMPACTOR_MIN_JOB_WAIT_TIME("compactor.wait.time.job.min", "1s", PropertyType.TIMEDURATION,
      "The minimum amount of time to wait between checks for the next compaction job, backing off"
          + "exponentially until COMPACTOR_MAX_JOB_WAIT_TIME is reached.",
      "2.1.3"),
  @Experimental
  COMPACTOR_MAX_JOB_WAIT_TIME("compactor.wait.time.job.max", "5m", PropertyType.TIMEDURATION,
      "Compactors do exponential backoff when their request for work repeatedly come back empty. "
          + "This is the maximum amount of time to wait between checks for the next compaction job.",
      "2.1.3"),
  @Experimental
  COMPACTOR_PORTSEARCH("compactor.port.search", "false", PropertyType.BOOLEAN,
>>>>>>> 4886e821
      "If the compactor.port.client is in use, search higher ports until one is available.",
      "2.1.0"),
  @Experimental
  COMPACTOR_CLIENTPORT("compactor.port.client", "9133", PropertyType.PORT,
      "The port used for handling client connections on the compactor servers.", "2.1.0"),
  COMPACTOR_MIN_JOB_WAIT_TIME("compactor.wait.time.job.min", "1s", PropertyType.TIMEDURATION,
      "The minimum amount of time to wait between checks for the next compaction job, backing off"
          + "exponentially until COMPACTOR_MAX_JOB_WAIT_TIME is reached.",
      "4.0.0"),
  COMPACTOR_MAX_JOB_WAIT_TIME("compactor.wait.time.job.max", "5m", PropertyType.TIMEDURATION,
      "Compactors do exponential backoff when their request for work repeatedly come back empty. "
          + "This is the maximum amount of time to wait between checks for the next compaction job.",
      "4.0.0"),
  @Experimental
  COMPACTOR_MINTHREADS("compactor.threads.minimum", "1", PropertyType.COUNT,
      "The minimum number of threads to use to handle incoming requests.", "2.1.0"),
  @Experimental
  COMPACTOR_MINTHREADS_TIMEOUT("compactor.threads.timeout", "0s", PropertyType.TIMEDURATION,
      "The time after which incoming request threads terminate with no work available.  Zero (0) will keep the threads alive indefinitely.",
      "2.1.0"),
  @Experimental
  COMPACTOR_THREADCHECK("compactor.threadcheck.time", "1s", PropertyType.TIMEDURATION,
      "The time between adjustments of the server thread pool.", "2.1.0"),
  @Experimental
  COMPACTOR_MAX_MESSAGE_SIZE("compactor.message.size.max", "10M", PropertyType.BYTES,
      "The maximum size of a message that can be sent to a tablet server.", "2.1.0"),
  @Experimental
  COMPACTOR_GROUP_NAME("compactor.group", Constants.DEFAULT_RESOURCE_GROUP_NAME,
      PropertyType.STRING, "Resource group name for this Compactor.", "3.0.0"),
  // CompactionCoordinator properties
  @Experimental
  COMPACTION_COORDINATOR_PREFIX("compaction.coordinator.", null, PropertyType.PREFIX,
      "Properties in this category affect the behavior of the accumulo compaction coordinator server.",
      "2.1.0"),
  @Experimental
  COMPACTION_COORDINATOR_DEAD_COMPACTOR_CHECK_INTERVAL(
      "compaction.coordinator.compactor.dead.check.interval", "5m", PropertyType.TIMEDURATION,
      "The interval at which to check for dead compactors.", "2.1.0"),
  @Experimental
  COMPACTION_COORDINATOR_FINALIZER_TSERVER_NOTIFIER_MAXTHREADS(
      "compaction.coordinator.compaction.finalizer.threads.maximum", "5", PropertyType.COUNT,
      "The maximum number of threads to use for notifying tablet servers that an external compaction has completed.",
      "2.1.0"),
  @Experimental
  COMPACTION_COORDINATOR_FINALIZER_COMPLETION_CHECK_INTERVAL(
      "compaction.coordinator.compaction.finalizer.check.interval", "60s",
      PropertyType.TIMEDURATION,
      "The interval at which to check for external compaction final state markers in the metadata table.",
      "2.1.0"),
  @Experimental
  COMPACTION_COORDINATOR_TSERVER_COMPACTION_CHECK_INTERVAL(
      "compaction.coordinator.tserver.check.interval", "1m", PropertyType.TIMEDURATION,
      "The interval at which to check the tservers for external compactions.", "2.1.0");

  private final String key;
  private final String defaultValue;
  private final String description;
  private String deprecatedSince;
  private final String availableSince;
  private boolean annotationsComputed = false;
  private boolean isSensitive;
  private boolean isDeprecated;
  private boolean isExperimental;
  private boolean isReplaced;
  private Property replacedBy = null;
  private final PropertyType type;

  Property(String name, String defaultValue, PropertyType type, String description,
      String availableSince) {
    this.key = name;
    this.defaultValue = defaultValue;
    this.description = description;
    this.availableSince = availableSince;
    this.type = type;
  }

  @Override
  public String toString() {
    return this.key;
  }

  /**
   * Gets the key (string) for this property.
   *
   * @return key
   */
  public String getKey() {
    return this.key;
  }

  /**
   * Gets the default value for this property. System properties are interpolated into the value if
   * necessary.
   *
   * @return default value
   */
  public String getDefaultValue() {
    return this.defaultValue;
  }

  /**
   * Gets the type of this property.
   *
   * @return property type
   */
  public PropertyType getType() {
    return this.type;
  }

  /**
   * Gets the description of this property.
   *
   * @return description
   */
  public String getDescription() {
    return this.description;
  }

  /**
   * Checks if this property is experimental.
   *
   * @return true if this property is experimental
   */
  public boolean isExperimental() {
    Preconditions.checkState(annotationsComputed,
        "precomputeAnnotations() must be called before calling this method");
    return isExperimental;
  }

  /**
   * Checks if this property is deprecated.
   *
   * @return true if this property is deprecated
   */
  public boolean isDeprecated() {
    Preconditions.checkState(annotationsComputed,
        "precomputeAnnotations() must be called before calling this method");
    return isDeprecated;
  }

  /**
   * Gets the version in which the property was deprecated.
   *
   * @return Accumulo Version
   */
  public String deprecatedSince() {
    Preconditions.checkState(annotationsComputed,
        "precomputeAnnotations() must be called before calling this method");
    return deprecatedSince;
  }

  /**
   * Gets the version in which the property was introduced.
   *
   * @return Accumulo Version
   */
  public String availableSince() {
    return this.availableSince;
  }

  /**
   * Checks if this property is sensitive.
   *
   * @return true if this property is sensitive
   */
  public boolean isSensitive() {
    Preconditions.checkState(annotationsComputed,
        "precomputeAnnotations() must be called before calling this method");
    return isSensitive;
  }

  /**
   * Checks if this property is replaced.
   *
   * @return true if this property is replaced
   */
  public boolean isReplaced() {
    Preconditions.checkState(annotationsComputed,
        "precomputeAnnotations() must be called before calling this method");
    return isReplaced;
  }

  /**
   * Gets the property in which the tagged property is replaced by.
   *
   * @return replacedBy
   */
  public Property replacedBy() {
    Preconditions.checkState(annotationsComputed,
        "precomputeAnnotations() must be called before calling this method");
    return replacedBy;
  }

  private void precomputeAnnotations() {
    isSensitive =
        hasAnnotation(Sensitive.class) || hasPrefixWithAnnotation(getKey(), Sensitive.class);
    isDeprecated =
        hasAnnotation(Deprecated.class) || hasPrefixWithAnnotation(getKey(), Deprecated.class);
    Deprecated dep = getAnnotation(Deprecated.class);
    if (dep != null) {
      deprecatedSince = dep.since();
    }
    isExperimental =
        hasAnnotation(Experimental.class) || hasPrefixWithAnnotation(getKey(), Experimental.class);
    isReplaced =
        hasAnnotation(ReplacedBy.class) || hasPrefixWithAnnotation(getKey(), ReplacedBy.class);
    ReplacedBy rb = getAnnotation(ReplacedBy.class);
    if (rb != null) {
      replacedBy = rb.property();
    } else {
      isReplaced = false;
    }
    annotationsComputed = true;
  }

  /**
   * Checks if a property with the given key is sensitive. The key must be for a valid property, and
   * must either itself be annotated as sensitive or have a prefix annotated as sensitive.
   *
   * @param key property key
   * @return true if property is sensitive
   */
  public static boolean isSensitive(String key) {
    Property prop = propertiesByKey.get(key);
    if (prop != null) {
      return prop.isSensitive();
    }
    return validPrefixes.stream().filter(key::startsWith).map(propertiesByKey::get)
        .anyMatch(Property::isSensitive);
  }

  private <T extends Annotation> boolean hasAnnotation(Class<T> annotationType) {
    return getAnnotation(annotationType) != null;
  }

  private <T extends Annotation> T getAnnotation(Class<T> annotationType) {
    try {
      return getClass().getField(name()).getAnnotation(annotationType);
    } catch (SecurityException | NoSuchFieldException e) {
      LoggerFactory.getLogger(getClass()).error("{}", e.getMessage(), e);
    }
    return null;
  }

  private static <T extends Annotation> boolean hasPrefixWithAnnotation(String key,
      Class<T> annotationType) {
    Predicate<Property> hasIt = prop -> prop.hasAnnotation(annotationType);
    return validPrefixes.stream().filter(key::startsWith).map(propertiesByKey::get).anyMatch(hasIt);
  }

  private static final HashSet<String> validTableProperties = new HashSet<>();
  private static final HashSet<String> validProperties = new HashSet<>();
  private static final HashSet<String> validPrefixes = new HashSet<>();
  private static final HashMap<String,Property> propertiesByKey = new HashMap<>();

  /**
   * Checks if the given property and value are valid. A property is valid if the property key is
   * valid see {@link #isValidPropertyKey} and that the value is a valid format for the type see
   * {@link PropertyType#isValidFormat}.
   *
   * @param key property key
   * @param value property value
   * @return true if key is valid (recognized, or has a recognized prefix)
   */
  public static boolean isValidProperty(final String key, final String value) {
    Property p = getPropertyByKey(key);
    if (p == null) {
      // If a key doesn't exist yet, then check if it follows a valid prefix
      return validPrefixes.stream().anyMatch(key::startsWith);
    }
    return (isValidPropertyKey(key) && p.getType().isValidFormat(value));
  }

  /**
   * Checks if the given property key is valid. A valid property key is either equal to the key of
   * some defined property or has a prefix matching some prefix defined in this class.
   *
   * @param key property key
   * @return true if key is valid (recognized, or has a recognized prefix)
   */
  public static boolean isValidPropertyKey(String key) {
    return validProperties.contains(key) || validPrefixes.stream().anyMatch(key::startsWith);

  }

  /**
   * Checks if the given property key is a valid property and is of type boolean.
   *
   * @param key property key
   * @return true if key is valid and is of type boolean, false otherwise
   */
  public static boolean isValidBooleanPropertyKey(String key) {
    return validProperties.contains(key) && getPropertyByKey(key).getType() == PropertyType.BOOLEAN;
  }

  /**
   * Checks if the given property key is for a valid table property. A valid table property key is
   * either equal to the key of some defined table property (which each start with
   * {@link #TABLE_PREFIX}) or has a prefix matching {@link #TABLE_CONSTRAINT_PREFIX},
   * {@link #TABLE_ITERATOR_PREFIX}, or {@link #TABLE_LOCALITY_GROUP_PREFIX}.
   *
   * @param key property key
   * @return true if key is valid for a table property (recognized, or has a recognized prefix)
   */
  public static boolean isValidTablePropertyKey(String key) {
    return validTableProperties.contains(key) || (key.startsWith(Property.TABLE_PREFIX.getKey())
        && (key.startsWith(Property.TABLE_CONSTRAINT_PREFIX.getKey())
            || key.startsWith(Property.TABLE_ITERATOR_PREFIX.getKey())
            || key.startsWith(Property.TABLE_LOCALITY_GROUP_PREFIX.getKey())
            || key.startsWith(Property.TABLE_ARBITRARY_PROP_PREFIX.getKey())
            || key.startsWith(TABLE_SAMPLER_OPTS.getKey())
            || key.startsWith(TABLE_SUMMARIZER_PREFIX.getKey())
            || key.startsWith(TABLE_SCAN_DISPATCHER_OPTS.getKey())
            || key.startsWith(TABLE_COMPACTION_DISPATCHER_OPTS.getKey())
            || key.startsWith(TABLE_COMPACTION_CONFIGURER_OPTS.getKey())
            || key.startsWith(TABLE_COMPACTION_SELECTOR_OPTS.getKey()))
        || key.startsWith(TABLE_CRYPTO_PREFIX.getKey()));
  }

  public static final EnumSet<Property> fixedProperties = EnumSet.of(
      // port options
      GC_PORT, MANAGER_CLIENTPORT, TSERV_CLIENTPORT,

      // tserver cache options
      TSERV_CACHE_MANAGER_IMPL, TSERV_DATACACHE_SIZE, TSERV_INDEXCACHE_SIZE,
      TSERV_SUMMARYCACHE_SIZE,

      // others
      TSERV_NATIVEMAP_ENABLED, TSERV_SCAN_MAX_OPENFILES, MANAGER_RECOVERY_WAL_EXISTENCE_CACHE_TIME);

  /**
   * Checks if the given property may be changed via Zookeeper, but not recognized until the restart
   * of some relevant daemon.
   *
   * @param key property key
   * @return true if property may be changed via Zookeeper but only heeded upon some restart
   */
  public static boolean isFixedZooPropertyKey(Property key) {
    return fixedProperties.contains(key);
  }

  /**
   * Checks if the given property key is valid for a property that may be changed via Zookeeper.
   *
   * @param key property key
   * @return true if key's property may be changed via Zookeeper
   */
  public static boolean isValidZooPropertyKey(String key) {
    // white list prefixes
    return key.startsWith(Property.TABLE_PREFIX.getKey())
        || key.startsWith(Property.TSERV_PREFIX.getKey())
        || key.startsWith(Property.COMPACTION_SERVICE_PREFIX.getKey())
        || key.startsWith(Property.MANAGER_PREFIX.getKey())
        || key.startsWith(Property.GC_PREFIX.getKey())
        || key.startsWith(Property.GENERAL_ARBITRARY_PROP_PREFIX.getKey())
        || key.equals(Property.COMPACTION_WARN_TIME.getKey())
        || key.equals(Property.GENERAL_FILE_NAME_ALLOCATION_BATCH_SIZE_MIN.getKey())
        || key.equals(Property.GENERAL_FILE_NAME_ALLOCATION_BATCH_SIZE_MAX.getKey());
  }

  /**
   * Gets a {@link Property} instance with the given key.
   *
   * @param key property key
   * @return property, or null if not found
   */
  public static Property getPropertyByKey(String key) {
    return propertiesByKey.get(key);
  }

  /**
   * Checks if this property is expected to have a Java class as a value.
   *
   * @return true if this is property is a class property
   */
  public static boolean isClassProperty(String key) {
    return (key.startsWith(Property.TABLE_CONSTRAINT_PREFIX.getKey())
        && key.substring(Property.TABLE_CONSTRAINT_PREFIX.getKey().length()).split("\\.").length
            == 1)
        || (key.startsWith(Property.TABLE_ITERATOR_PREFIX.getKey())
            && key.substring(Property.TABLE_ITERATOR_PREFIX.getKey().length()).split("\\.").length
                == 2)
        || key.equals(Property.TABLE_LOAD_BALANCER.getKey());
  }

  /**
   * Creates a new instance of a class specified in a configuration property. The table classpath
   * context is used if set.
   *
   * @param conf configuration containing property
   * @param property property specifying class name
   * @param base base class of type
   * @param defaultInstance instance to use if creation fails
   * @return new class instance, or default instance if creation failed
   */
  public static <T> T createTableInstanceFromPropertyName(AccumuloConfiguration conf,
      Property property, Class<T> base, T defaultInstance) {
    String clazzName = conf.get(property);
    String context = ClassLoaderUtil.tableContext(conf);
    return ConfigurationTypeHelper.getClassInstance(context, clazzName, base, defaultInstance);
  }

  /**
   * Creates a new instance of a class specified in a configuration property.
   *
   * @param conf configuration containing property
   * @param property property specifying class name
   * @param base base class of type
   * @param defaultInstance instance to use if creation fails
   * @return new class instance, or default instance if creation failed
   */
  public static <T> T createInstanceFromPropertyName(AccumuloConfiguration conf, Property property,
      Class<T> base, T defaultInstance) {
    String clazzName = conf.get(property);
    return ConfigurationTypeHelper.getClassInstance(null, clazzName, base, defaultInstance);
  }

  static {
    // Precomputing information here avoids :
    // * Computing it each time a method is called
    // * Using synch to compute the first time a method is called
    Predicate<Property> isPrefix = p -> p.getType() == PropertyType.PREFIX;
    Arrays.stream(Property.values())
        // record all properties by key
        .peek(p -> propertiesByKey.put(p.getKey(), p))
        // save all the prefix properties
        .peek(p -> {
          if (isPrefix.test(p)) {
            validPrefixes.add(p.getKey());
          }
        })
        // only use the keys for the non-prefix properties from here on
        .filter(isPrefix.negate()).map(Property::getKey)
        // everything left is a valid property
        .peek(validProperties::add)
        // but some are also valid table properties
        .filter(k -> k.startsWith(Property.TABLE_PREFIX.getKey()))
        .forEach(validTableProperties::add);

    // order is very important here the following code relies on the maps and sets populated above
    Arrays.stream(Property.values()).forEach(Property::precomputeAnnotations);
  }
}<|MERGE_RESOLUTION|>--- conflicted
+++ resolved
@@ -1103,21 +1103,7 @@
           + " and merge do this), was the table deleted, was a user compaction canceled, etc.",
       "4.0.0"),
   @Experimental
-<<<<<<< HEAD
   COMPACTOR_PORTSEARCH("compactor.port.search", "true", PropertyType.BOOLEAN,
-=======
-  COMPACTOR_MIN_JOB_WAIT_TIME("compactor.wait.time.job.min", "1s", PropertyType.TIMEDURATION,
-      "The minimum amount of time to wait between checks for the next compaction job, backing off"
-          + "exponentially until COMPACTOR_MAX_JOB_WAIT_TIME is reached.",
-      "2.1.3"),
-  @Experimental
-  COMPACTOR_MAX_JOB_WAIT_TIME("compactor.wait.time.job.max", "5m", PropertyType.TIMEDURATION,
-      "Compactors do exponential backoff when their request for work repeatedly come back empty. "
-          + "This is the maximum amount of time to wait between checks for the next compaction job.",
-      "2.1.3"),
-  @Experimental
-  COMPACTOR_PORTSEARCH("compactor.port.search", "false", PropertyType.BOOLEAN,
->>>>>>> 4886e821
       "If the compactor.port.client is in use, search higher ports until one is available.",
       "2.1.0"),
   @Experimental
@@ -1126,11 +1112,11 @@
   COMPACTOR_MIN_JOB_WAIT_TIME("compactor.wait.time.job.min", "1s", PropertyType.TIMEDURATION,
       "The minimum amount of time to wait between checks for the next compaction job, backing off"
           + "exponentially until COMPACTOR_MAX_JOB_WAIT_TIME is reached.",
-      "4.0.0"),
+      "2.1.3"),
   COMPACTOR_MAX_JOB_WAIT_TIME("compactor.wait.time.job.max", "5m", PropertyType.TIMEDURATION,
       "Compactors do exponential backoff when their request for work repeatedly come back empty. "
           + "This is the maximum amount of time to wait between checks for the next compaction job.",
-      "4.0.0"),
+      "2.1.3"),
   @Experimental
   COMPACTOR_MINTHREADS("compactor.threads.minimum", "1", PropertyType.COUNT,
       "The minimum number of threads to use to handle incoming requests.", "2.1.0"),
