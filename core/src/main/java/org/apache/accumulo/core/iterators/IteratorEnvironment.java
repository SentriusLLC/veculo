--- conflicted
+++ resolved
@@ -21,12 +21,6 @@
 import org.apache.accumulo.core.client.PluginEnvironment;
 import org.apache.accumulo.core.client.SampleNotPresentException;
 import org.apache.accumulo.core.client.sample.SamplerConfiguration;
-<<<<<<< HEAD
-=======
-import org.apache.accumulo.core.conf.AccumuloConfiguration;
-import org.apache.accumulo.core.conf.ConfigurationCopy;
-import org.apache.accumulo.core.data.Key;
->>>>>>> ec5954ed
 import org.apache.accumulo.core.data.TableId;
 import org.apache.accumulo.core.iterators.IteratorUtil.IteratorScope;
 import org.apache.accumulo.core.security.Authorizations;
@@ -34,24 +28,6 @@
 public interface IteratorEnvironment {
 
   /**
-<<<<<<< HEAD
-=======
-   * @deprecated since 2.0.0. This is a legacy method used for internal backwards compatibility.
-   */
-  @Deprecated(since = "2.0.0")
-  SortedKeyValueIterator<Key,Value> reserveMapFileReader(String mapFileName) throws IOException;
-
-  /**
-   * @deprecated since 2.0.0. This method was using an unstable non public type. Use
-   *             {@link #getPluginEnv()}
-   */
-  @Deprecated(since = "2.0.0")
-  default AccumuloConfiguration getConfig() {
-    return new ConfigurationCopy(getPluginEnv().getConfiguration());
-  }
-
-  /**
->>>>>>> ec5954ed
    * Return the executed scope of the Iterator. Value will be one of the following:
    * {@link IteratorScope#scan}, {@link IteratorScope#minc}, {@link IteratorScope#majc}
    */
@@ -64,15 +40,6 @@
   boolean isFullMajorCompaction();
 
   /**
-<<<<<<< HEAD
-=======
-   * @deprecated since 2.0.0. This was an experimental feature and was never tested or documented.
-   */
-  @Deprecated(since = "2.0.0")
-  void registerSideChannel(SortedKeyValueIterator<Key,Value> iter);
-
-  /**
->>>>>>> ec5954ed
    * Return the Scan Authorizations used in this Iterator. Will throw UnsupportedOperationException
    * if {@link #getIteratorScope()} != {@link IteratorScope#scan}.
    */
@@ -140,46 +107,19 @@
    * obtain a table configuration, use the following methods:
    *
    * <pre>
-<<<<<<< HEAD
-=======
-   * iterEnv.getServiceEnv().getConfiguration(env.getTableId())
-   * </pre>
-   *
-   * @since 2.0.0
-   * @deprecated since 2.1.0. This method was using a non public API type. Use
-   *             {@link #getPluginEnv()} instead because it has better stability guarantees.
-   */
-  @Deprecated(since = "2.1.0")
-  ServiceEnvironment getServiceEnv();
-
-  /**
-   * Returns an object containing information about the server where this iterator was run. To
-   * obtain a table configuration, use the following methods:
-   *
-   * <pre>
->>>>>>> ec5954ed
    * iterEnv.getPluginEnv().getConfiguration(env.getTableId())
    * </pre>
    *
    * @since 2.1.0
    */
-<<<<<<< HEAD
-  default PluginEnvironment getPluginEnv() {
-    throw new UnsupportedOperationException();
-  }
-=======
   PluginEnvironment getPluginEnv();
->>>>>>> ec5954ed
 
   /**
    * Return the table Id associated with this iterator.
    *
    * @since 2.0.0
    */
-<<<<<<< HEAD
-  default TableId getTableId() {
-    throw new UnsupportedOperationException();
-  }
+  TableId getTableId();
 
   /**
    * Return whether or not the server is running low on memory
@@ -187,10 +127,5 @@
    * @return true if server is running low on memory
    * @since 3.0.0
    */
-  default boolean isRunningLowOnMemory() {
-    throw new UnsupportedOperationException();
-  }
-=======
-  TableId getTableId();
->>>>>>> ec5954ed
+  boolean isRunningLowOnMemory();
 }