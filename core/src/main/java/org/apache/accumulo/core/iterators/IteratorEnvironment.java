/*
 * Licensed to the Apache Software Foundation (ASF) under one
 * or more contributor license agreements.  See the NOTICE file
 * distributed with this work for additional information
 * regarding copyright ownership.  The ASF licenses this file
 * to you under the Apache License, Version 2.0 (the
 * "License"); you may not use this file except in compliance
 * with the License.  You may obtain a copy of the License at
 *
 *   https://www.apache.org/licenses/LICENSE-2.0
 *
 * Unless required by applicable law or agreed to in writing,
 * software distributed under the License is distributed on an
 * "AS IS" BASIS, WITHOUT WARRANTIES OR CONDITIONS OF ANY
 * KIND, either express or implied.  See the License for the
 * specific language governing permissions and limitations
 * under the License.
 */
package org.apache.accumulo.core.iterators;

import org.apache.accumulo.core.client.PluginEnvironment;
import org.apache.accumulo.core.client.SampleNotPresentException;
import org.apache.accumulo.core.client.sample.SamplerConfiguration;
import org.apache.accumulo.core.data.TableId;
import org.apache.accumulo.core.iterators.IteratorUtil.IteratorScope;
import org.apache.accumulo.core.security.Authorizations;

public interface IteratorEnvironment {

  /**
<<<<<<< HEAD
   * Return the executed scope of the Iterator. Value will be one of the following:
   * {@link IteratorScope#scan}, {@link IteratorScope#minc}, {@link IteratorScope#majc}
=======
   * @deprecated since 2.0.0. This is a legacy method used for internal backwards compatibility.
   */
  @Deprecated(since = "2.0.0")
  SortedKeyValueIterator<Key,Value> reserveMapFileReader(String mapFileName) throws IOException;

  /**
   * @deprecated since 2.0.0. This method was using an unstable, non-public type. Use
   *             {@link #getPluginEnv()}
   */
  @Deprecated(since = "2.0.0")
  default AccumuloConfiguration getConfig() {
    return new ConfigurationCopy(getPluginEnv().getConfiguration(getTableId()));
  }

  /**
   * @return the executed scope of the Iterator. Value will be one of the following:
   *         {@link IteratorScope#scan}, {@link IteratorScope#minc}, {@link IteratorScope#majc}
>>>>>>> e8a7f787
   */
  IteratorScope getIteratorScope();

  /**
   * @return true if the compaction is a full major compaction.
   * @throws IllegalStateException if {@link #getIteratorScope()} != {@link IteratorScope#majc}.
   */
  boolean isFullMajorCompaction();

  /**
<<<<<<< HEAD
   * Return the Scan Authorizations used in this Iterator. Will throw UnsupportedOperationException
   * if {@link #getIteratorScope()} != {@link IteratorScope#scan}.
=======
   * @deprecated since 2.0.0. This was an experimental feature and was never tested or documented.
   */
  @Deprecated(since = "2.0.0")
  void registerSideChannel(SortedKeyValueIterator<Key,Value> iter);

  /**
   * @return the Scan Authorizations used in this Iterator.
   * @throws UnsupportedOperationException if {@link #getIteratorScope()} !=
   *         {@link IteratorScope#scan}.
>>>>>>> e8a7f787
   */
  Authorizations getAuthorizations();

  /**
   * Returns a new iterator environment object that can be used to create deep copies over sample
   * data. The new object created will use the current sampling configuration for the table. The
   * existing iterator environment object will not be modified.
   *
   * <p>
   * Since sample data could be created in many different ways, a good practice for an iterator is
   * to verify the sampling configuration is as expected.
   *
   * <pre>
   * <code>
   *   class MyIter implements SortedKeyValueIterator&lt;Key,Value&gt; {
   *     SortedKeyValueIterator&lt;Key,Value&gt; source;
   *     SortedKeyValueIterator&lt;Key,Value&gt; sampleIter;
   *     &#64;Override
   *     void init(SortedKeyValueIterator&lt;Key,Value&gt; source, Map&lt;String,String&gt; options,
   *       IteratorEnvironment env) {
   *       IteratorEnvironment sampleEnv = env.cloneWithSamplingEnabled();
   *       //do some sanity checks on sampling config
   *       validateSamplingConfiguration(sampleEnv.getSamplerConfiguration());
   *       sampleIter = source.deepCopy(sampleEnv);
   *       this.source = source;
   *     }
   *   }
   * </code>
   * </pre>
   *
   * @throws SampleNotPresentException when sampling is not configured for table.
   * @since 1.8.0
   */
  IteratorEnvironment cloneWithSamplingEnabled();

  /**
   * There are at least two conditions under which sampling will be enabled for an environment. One
   * condition is when sampling is enabled for the scan that starts everything. Another possibility
   * is for a deep copy created with an environment created by calling
   * {@link #cloneWithSamplingEnabled()}
   *
   * @return true if sampling is enabled for this environment.
   * @since 1.8.0
   */
  boolean isSamplingEnabled();

  /**
   *
   * @return sampling configuration if sampling is enabled for environment, otherwise returns null.
   * @since 1.8.0
   */
  SamplerConfiguration getSamplerConfiguration();

  /**
   * @return true if compaction was user initiated.
   *
   * @since 2.0.0
   */
  boolean isUserCompaction();

  /**
   * Returns an object containing information about the server where this iterator was run. To
   * obtain a table configuration, use the following methods:
   *
   * <pre>
<<<<<<< HEAD
=======
   * iterEnv.getServiceEnv().getConfiguration(env.getTableId())
   * </pre>
   *
   * @since 2.0.0
   * @deprecated since 2.1.0. This method was using a non-public API type. Use
   *             {@link #getPluginEnv()} instead because it has better stability guarantees.
   */
  @Deprecated(since = "2.1.0")
  ServiceEnvironment getServiceEnv();

  /**
   * Returns an object containing information about the server where this iterator was run. To
   * obtain a table configuration, use the following methods:
   *
   * <pre>
>>>>>>> e8a7f787
   * iterEnv.getPluginEnv().getConfiguration(env.getTableId())
   * </pre>
   *
   * @since 2.1.0
   */
  PluginEnvironment getPluginEnv();

  /**
   * @return the table id associated with this iterator or null if there is no table id associated
   *         (e.g., iterator for RFileScanner)
   *
   * @since 2.0.0
   */
  TableId getTableId();

  /**
   * Return whether or not the server is running low on memory
   *
   * @return true if server is running low on memory
   * @since 3.0.0
   */
  boolean isRunningLowOnMemory();
}<|MERGE_RESOLUTION|>--- conflicted
+++ resolved
@@ -28,28 +28,8 @@
 public interface IteratorEnvironment {
 
   /**
-<<<<<<< HEAD
-   * Return the executed scope of the Iterator. Value will be one of the following:
-   * {@link IteratorScope#scan}, {@link IteratorScope#minc}, {@link IteratorScope#majc}
-=======
-   * @deprecated since 2.0.0. This is a legacy method used for internal backwards compatibility.
-   */
-  @Deprecated(since = "2.0.0")
-  SortedKeyValueIterator<Key,Value> reserveMapFileReader(String mapFileName) throws IOException;
-
-  /**
-   * @deprecated since 2.0.0. This method was using an unstable, non-public type. Use
-   *             {@link #getPluginEnv()}
-   */
-  @Deprecated(since = "2.0.0")
-  default AccumuloConfiguration getConfig() {
-    return new ConfigurationCopy(getPluginEnv().getConfiguration(getTableId()));
-  }
-
-  /**
    * @return the executed scope of the Iterator. Value will be one of the following:
    *         {@link IteratorScope#scan}, {@link IteratorScope#minc}, {@link IteratorScope#majc}
->>>>>>> e8a7f787
    */
   IteratorScope getIteratorScope();
 
@@ -60,20 +40,9 @@
   boolean isFullMajorCompaction();
 
   /**
-<<<<<<< HEAD
-   * Return the Scan Authorizations used in this Iterator. Will throw UnsupportedOperationException
-   * if {@link #getIteratorScope()} != {@link IteratorScope#scan}.
-=======
-   * @deprecated since 2.0.0. This was an experimental feature and was never tested or documented.
-   */
-  @Deprecated(since = "2.0.0")
-  void registerSideChannel(SortedKeyValueIterator<Key,Value> iter);
-
-  /**
    * @return the Scan Authorizations used in this Iterator.
    * @throws UnsupportedOperationException if {@link #getIteratorScope()} !=
    *         {@link IteratorScope#scan}.
->>>>>>> e8a7f787
    */
   Authorizations getAuthorizations();
 
@@ -139,24 +108,6 @@
    * obtain a table configuration, use the following methods:
    *
    * <pre>
-<<<<<<< HEAD
-=======
-   * iterEnv.getServiceEnv().getConfiguration(env.getTableId())
-   * </pre>
-   *
-   * @since 2.0.0
-   * @deprecated since 2.1.0. This method was using a non-public API type. Use
-   *             {@link #getPluginEnv()} instead because it has better stability guarantees.
-   */
-  @Deprecated(since = "2.1.0")
-  ServiceEnvironment getServiceEnv();
-
-  /**
-   * Returns an object containing information about the server where this iterator was run. To
-   * obtain a table configuration, use the following methods:
-   *
-   * <pre>
->>>>>>> e8a7f787
    * iterEnv.getPluginEnv().getConfiguration(env.getTableId())
    * </pre>
    *
