/*
 * Licensed to the Apache Software Foundation (ASF) under one
 * or more contributor license agreements.  See the NOTICE file
 * distributed with this work for additional information
 * regarding copyright ownership.  The ASF licenses this file
 * to you under the Apache License, Version 2.0 (the
 * "License"); you may not use this file except in compliance
 * with the License.  You may obtain a copy of the License at
 *
 *   https://www.apache.org/licenses/LICENSE-2.0
 *
 * Unless required by applicable law or agreed to in writing,
 * software distributed under the License is distributed on an
 * "AS IS" BASIS, WITHOUT WARRANTIES OR CONDITIONS OF ANY
 * KIND, either express or implied.  See the License for the
 * specific language governing permissions and limitations
 * under the License.
 */
package org.apache.accumulo.core.spi.balancer;

import static java.util.concurrent.TimeUnit.HOURS;
import static org.apache.accumulo.core.util.LazySingletons.RANDOM;

import java.net.InetAddress;
import java.net.UnknownHostException;
import java.time.Duration;
import java.util.ArrayList;
import java.util.Collection;
import java.util.Collections;
import java.util.HashMap;
import java.util.Iterator;
import java.util.List;
import java.util.Map;
import java.util.Map.Entry;
import java.util.Set;
import java.util.SortedMap;
import java.util.TreeMap;
import java.util.concurrent.TimeUnit;
import java.util.function.Supplier;
import java.util.regex.Pattern;
import java.util.stream.Collectors;

import org.apache.accumulo.core.client.AccumuloException;
import org.apache.accumulo.core.client.AccumuloSecurityException;
import org.apache.accumulo.core.client.PluginEnvironment;
import org.apache.accumulo.core.client.TableNotFoundException;
import org.apache.accumulo.core.conf.ConfigurationTypeHelper;
import org.apache.accumulo.core.conf.Property;
import org.apache.accumulo.core.data.TableId;
import org.apache.accumulo.core.data.TabletId;
import org.apache.accumulo.core.logging.ConditionalLogger.EscalatingLogger;
import org.apache.accumulo.core.manager.balancer.AssignmentParamsImpl;
import org.apache.accumulo.core.manager.balancer.BalanceParamsImpl;
import org.apache.accumulo.core.manager.balancer.TServerStatusImpl;
import org.apache.accumulo.core.manager.balancer.TableStatisticsImpl;
import org.apache.accumulo.core.metadata.schema.Ample.DataLevel;
import org.apache.accumulo.core.spi.balancer.data.TServerStatus;
import org.apache.accumulo.core.spi.balancer.data.TableStatistics;
import org.apache.accumulo.core.spi.balancer.data.TabletMigration;
import org.apache.accumulo.core.spi.balancer.data.TabletServerId;
import org.apache.accumulo.core.spi.balancer.data.TabletStatistics;
<<<<<<< HEAD
import org.apache.accumulo.core.util.cache.Caches;
import org.apache.accumulo.core.util.cache.Caches.CacheName;
=======
import org.apache.accumulo.core.util.Timer;
>>>>>>> c53d6a9d
import org.apache.commons.lang3.builder.ToStringBuilder;
import org.apache.commons.lang3.builder.ToStringStyle;
import org.slf4j.Logger;
import org.slf4j.LoggerFactory;
import org.slf4j.event.Level;

import com.github.benmanes.caffeine.cache.LoadingCache;
import com.google.common.collect.HashMultimap;
import com.google.common.collect.Multimap;

/**
 * This balancer creates groups of tablet servers using user-provided regular expressions over the
 * tablet server hostnames. Then it delegates to the table balancer to balance the tablets within
 * the resulting group of tablet servers. All tablet servers that do not match a regex are grouped
 * into a default group.<br>
 * Regex properties for this balancer are specified as:<br>
 * <b>table.custom.balancer.host.regex.&lt;tablename&gt;=&lt;regex&gt;</b><br>
 * Periodically (default 5m) this balancer will check to see if a tablet server is hosting tablets
 * that it should not be according to the regex configuration. If this occurs then the offending
 * tablets will be reassigned. This would cover the case where the configuration is changed and the
 * manager is restarted while the tablet servers are up. To change the out of bounds check time
 * period, set the following property:<br>
 * <b>table.custom.balancer.host.regex.oob.period=5m</b><br>
 * Regex matching can be based on either the host name (default) or host ip address. To set this
 * balancer to match the regular expressions to the tablet server IP address, then set the following
 * property:<br>
 * <b>table.custom.balancer.host.regex.is.ip=true</b><br>
 * It's possible that this balancer may create a lot of migrations. To limit the number of
 * migrations that are created during a balance call, set the following property (default 250):<br>
 * <b>table.custom.balancer.host.regex.concurrent.migrations</b> This balancer can continue
 * balancing even if there are outstanding migrations. To limit the number of outstanding migrations
 * in which this balancer will continue balancing, set the following property (default 0):<br>
 * <b>table.custom.balancer.host.regex.max.outstanding.migrations</b>
 *
 * @since 2.1.0
 * @deprecated See {@link TableLoadBalancer} as it provides similar functionality using server
 *             process resource group parameters.
 */
@Deprecated(since = "4.0.0")
public class HostRegexTableLoadBalancer extends TableLoadBalancer {

  private static final String PROP_PREFIX = Property.TABLE_ARBITRARY_PROP_PREFIX.getKey();

  private static final Logger LOG = LoggerFactory.getLogger(HostRegexTableLoadBalancer.class);
  private static final Logger MIGRATIONS_LOGGER =
      new EscalatingLogger(LOG, Duration.ofMinutes(5), 1000, Level.WARN);
  public static final String HOST_BALANCER_PREFIX = PROP_PREFIX + "balancer.host.regex.";
  public static final String HOST_BALANCER_OOB_CHECK_KEY =
      PROP_PREFIX + "balancer.host.regex.oob.period";
  private static final String HOST_BALANCER_OOB_DEFAULT = "5m";
  public static final String HOST_BALANCER_REGEX_USING_IPS_KEY =
      PROP_PREFIX + "balancer.host.regex.is.ip";
  public static final String HOST_BALANCER_REGEX_MAX_MIGRATIONS_KEY =
      PROP_PREFIX + "balancer.host.regex.concurrent.migrations";
  private static final int HOST_BALANCER_REGEX_MAX_MIGRATIONS_DEFAULT = 250;
  protected static final String DEFAULT_POOL = "HostTableLoadBalancer.ALL";
  private static final int DEFAULT_OUTSTANDING_MIGRATIONS = 0;
  public static final String HOST_BALANCER_OUTSTANDING_MIGRATIONS_KEY =
      PROP_PREFIX + "balancer.host.regex.max.outstanding.migrations";

  private static Map<String,String> getRegexes(PluginEnvironment.Configuration conf) {
    Map<String,String> regexes = new HashMap<>();
    Map<String,String> customProps = conf.getWithPrefix(PROP_PREFIX);

    if (customProps != null && !customProps.isEmpty()) {
      for (Entry<String,String> customProp : customProps.entrySet()) {
        if (customProp.getKey().startsWith(HOST_BALANCER_PREFIX)) {
          if (customProp.getKey().equals(HOST_BALANCER_OOB_CHECK_KEY)
              || customProp.getKey().equals(HOST_BALANCER_REGEX_USING_IPS_KEY)
              || customProp.getKey().equals(HOST_BALANCER_REGEX_MAX_MIGRATIONS_KEY)
              || customProp.getKey().equals(HOST_BALANCER_OUTSTANDING_MIGRATIONS_KEY)) {
            continue;
          }
          String tableName = customProp.getKey().substring(HOST_BALANCER_PREFIX.length());
          String regex = customProp.getValue();
          regexes.put(tableName, regex);
        }
      }
    }

    return Map.copyOf(regexes);
  }

  /**
   * Host Regex Table Load Balance Config
   */
  static class HrtlbConf {

    protected long oobCheckMillis =
        ConfigurationTypeHelper.getTimeInMillis(HOST_BALANCER_OOB_DEFAULT);
    private int maxTServerMigrations = HOST_BALANCER_REGEX_MAX_MIGRATIONS_DEFAULT;
    private int maxOutstandingMigrations = DEFAULT_OUTSTANDING_MIGRATIONS;
    private boolean isIpBasedRegex = false;
    private final Map<String,String> regexes;
    private final Map<String,Pattern> poolNameToRegexPattern;

    HrtlbConf(PluginEnvironment.Configuration conf) {
      LOG.info("Building conf");
      String oobProperty = conf.get(HOST_BALANCER_OOB_CHECK_KEY);
      if (oobProperty != null) {
        oobCheckMillis = ConfigurationTypeHelper.getTimeInMillis(oobProperty);
      }
      String ipBased = conf.get(HOST_BALANCER_REGEX_USING_IPS_KEY);
      if (ipBased != null) {
        isIpBasedRegex = Boolean.parseBoolean(ipBased);
      }
      String migrations = conf.get(HOST_BALANCER_REGEX_MAX_MIGRATIONS_KEY);
      if (migrations != null) {
        maxTServerMigrations = Integer.parseInt(migrations);
      }
      String outstanding = conf.get(HOST_BALANCER_OUTSTANDING_MIGRATIONS_KEY);
      if (outstanding != null) {
        maxOutstandingMigrations = Integer.parseInt(outstanding);
      }

      this.regexes = getRegexes(conf);

      Map<String,Pattern> poolNameToRegexPatternBuilder = new HashMap<>();
      regexes.forEach((k, v) -> poolNameToRegexPatternBuilder.put(k, Pattern.compile(v)));

      poolNameToRegexPattern = Map.copyOf(poolNameToRegexPatternBuilder);
    }
  }

  private static final Set<TabletId> EMPTY_MIGRATIONS = Collections.emptySet();
  protected final Map<DataLevel,Long> lastOOBCheckTimes = new HashMap<>(DataLevel.values().length);
  private Map<String,SortedMap<TabletServerId,TServerStatus>> pools = new HashMap<>();
  private final Map<TabletId,TabletMigration> migrationsFromLastPass = new HashMap<>();
  private final Map<TableId,Long> tableToTimeSinceNoMigrations = new HashMap<>();

  private Supplier<HrtlbConf> hrtlbConf;
  private LoadingCache<TableId,Supplier<Map<String,String>>> tablesRegExCache;

  /**
   * Group the set of current tservers by pool name. Tservers that don't match a regex are put into
   * a default pool. This could be expensive in the terms of the amount of time to recompute the
   * groups, so HOST_BALANCER_POOL_RECHECK_KEY should be specified in the terms of minutes, not
   * seconds or less.
   *
   * @param current map of current tservers
   * @return current servers grouped by pool name, if not a match it is put into a default pool.
   */
  protected synchronized Map<String,SortedMap<TabletServerId,TServerStatus>>
      splitCurrentByRegex(SortedMap<TabletServerId,TServerStatus> current) {
    LOG.debug("Performing pool recheck - regrouping tablet servers based on regular expressions");
    Map<String,SortedMap<TabletServerId,TServerStatus>> newPools = new HashMap<>();
    for (Entry<TabletServerId,TServerStatus> e : current.entrySet()) {
      List<String> poolNames = getPoolNamesForHost(e.getKey());
      for (String pool : poolNames) {
        SortedMap<TabletServerId,TServerStatus> np = newPools.get(pool);
        if (np == null) {
          np = new TreeMap<>(current.comparator());
          newPools.put(pool, np);
        }
        np.put(e.getKey(), e.getValue());
      }
    }

    if (newPools.get(DEFAULT_POOL) == null) {
      LOG.warn("Default pool is empty; assigning all tablet servers to the default pool");
      SortedMap<TabletServerId,TServerStatus> dp = new TreeMap<>(current.comparator());
      dp.putAll(current);
      newPools.put(DEFAULT_POOL, dp);
    }

    pools = newPools;

    LOG.trace("Pool to TabletServer mapping:");
    if (LOG.isTraceEnabled()) {
      for (Entry<String,SortedMap<TabletServerId,TServerStatus>> e : pools.entrySet()) {
        LOG.trace("\tpool: {} -> tservers: {}", e.getKey(), e.getValue().keySet());
      }
    }
    return pools;
  }

  /**
   * Matches host against the regexes and returns the matching pool names
   *
   * @param tabletServerId tablet server host
   * @return pool names, will return default pool if host matches more no regex
   */
  protected List<String> getPoolNamesForHost(TabletServerId tabletServerId) {
    final String host = tabletServerId.getHost();
    String test = host;
    if (!hrtlbConf.get().isIpBasedRegex) {
      try {
        test = getNameFromIp(host);
      } catch (UnknownHostException e1) {
        LOG.error("Unable to determine host name for IP: " + host + ", setting to default pool",
            e1);
        return Collections.singletonList(DEFAULT_POOL);
      }
    }
    List<String> pools = new ArrayList<>();
    for (Entry<String,Pattern> e : hrtlbConf.get().poolNameToRegexPattern.entrySet()) {
      if (e.getValue().matcher(test).matches()) {
        pools.add(e.getKey());
      }
    }
    if (pools.isEmpty()) {
      pools.add(DEFAULT_POOL);
    }
    return pools;
  }

  protected String getNameFromIp(String hostIp) throws UnknownHostException {
    return InetAddress.getByName(hostIp).getHostName();
  }

  private void checkTableConfig(TableId tableId) {
    Map<String,String> tableRegexes = tablesRegExCache.get(tableId).get();

    if (!hrtlbConf.get().regexes.equals(tableRegexes)) {
      LoggerFactory.getLogger(HostRegexTableLoadBalancer.class).warn(
          "Table id {} has different config than system.  The per table config is ignored.",
          tableId);
    }
  }

  /**
   * Matches table name against pool names, returns matching pool name or DEFAULT_POOL.
   *
   * @param tableName name of table
   * @return tablet server pool name (table name or DEFAULT_POOL)
   */
  protected String getPoolNameForTable(String tableName) {
    if (tableName == null) {
      return DEFAULT_POOL;
    }
    return hrtlbConf.get().poolNameToRegexPattern.containsKey(tableName) ? tableName : DEFAULT_POOL;
  }

  @Override
  public String toString() {
    HrtlbConf myConf = hrtlbConf.get();
    ToStringBuilder buf = new ToStringBuilder(this, ToStringStyle.SHORT_PREFIX_STYLE);
    buf.append("\nTablet Out Of Bounds Check Interval", myConf.oobCheckMillis);
    buf.append("\nMax Tablet Server Migrations", myConf.maxTServerMigrations);
    buf.append("\nRegular Expressions use IPs", myConf.isIpBasedRegex);
    buf.append("\nPools", myConf.poolNameToRegexPattern);
    return buf.toString();
  }

  public Map<String,Pattern> getPoolNameToRegexPattern() {
    return hrtlbConf.get().poolNameToRegexPattern;
  }

  public int getMaxMigrations() {
    return hrtlbConf.get().maxTServerMigrations;
  }

  public int getMaxOutstandingMigrations() {
    return hrtlbConf.get().maxOutstandingMigrations;
  }

  public long getOobCheckMillis() {
    return hrtlbConf.get().oobCheckMillis;
  }

  public boolean isIpBasedRegex() {
    return hrtlbConf.get().isIpBasedRegex;
  }

  @Override
  public void init(BalancerEnvironment balancerEnvironment) {
    super.init(balancerEnvironment);

    this.hrtlbConf = balancerEnvironment.getConfiguration().getDerived(HrtlbConf::new);

    tablesRegExCache =
        Caches.getInstance().createNewBuilder(CacheName.HOST_REGEX_BALANCER_TABLE_REGEX, true)
            .expireAfterAccess(1, HOURS).build(key -> balancerEnvironment.getConfiguration(key)
                .getDerived(HostRegexTableLoadBalancer::getRegexes));

    LOG.info("{}", this);
  }

  @Override
  public void getAssignments(AssignmentParameters params) {

    Map<String,SortedMap<TabletServerId,TServerStatus>> pools =
        splitCurrentByRegex(params.currentStatus());
    // group the unassigned into tables
    Map<TableId,Map<TabletId,TabletServerId>> groupedUnassigned = new HashMap<>();
    params.unassignedTablets().forEach((ke, lastTserver) -> groupedUnassigned
        .computeIfAbsent(ke.getTable(), k -> new HashMap<>()).put(ke, lastTserver));

    Map<TableId,String> tableIdToTableName = environment.getTableIdMap().entrySet().stream()
        .collect(Collectors.toMap(Map.Entry::getValue, Map.Entry::getKey));

    // Send a view of the current servers to the tables tablet balancer
    Timer assignmentTimer = Timer.startNew();
    for (Entry<TableId,Map<TabletId,TabletServerId>> e : groupedUnassigned.entrySet()) {
      Map<TabletId,TabletServerId> newAssignments = new HashMap<>();
      String tableName = tableIdToTableName.get(e.getKey());
      String poolName = getPoolNameForTable(tableName);
      SortedMap<TabletServerId,TServerStatus> currentView = pools.get(poolName);
      if (currentView == null || currentView.isEmpty()) {
        LOG.warn("No tablet servers online for table {}, assigning within default pool", tableName);
        currentView = pools.get(DEFAULT_POOL);
        if (currentView == null) {
          LOG.error(
              "No tablet servers exist in the default pool, unable to assign tablets for table {}",
              tableName);
          continue;
        }
      }
      LOG.debug("Sending {} tablets to balancer for table {} for assignment within tservers {}",
          e.getValue().size(), tableName, currentView.keySet());
<<<<<<< HEAD
      getBalancerForTable(e.getKey()).getAssignments(new AssignmentParamsImpl(currentView,
          params.currentResourceGroups(), e.getValue(), newAssignments));
=======
      assignmentTimer.restart();
      getBalancerForTable(e.getKey())
          .getAssignments(new AssignmentParamsImpl(currentView, e.getValue(), newAssignments));
      LOG.trace("assignment results table:{} assignments:{} time:{}ms", tableName,
          newAssignments.size(), assignmentTimer.elapsed(TimeUnit.MILLISECONDS));
>>>>>>> c53d6a9d
      newAssignments.forEach(params::addAssignment);
    }
  }

  @Override
  public long balance(BalanceParameters params) {
    long minBalanceTime = 20_000;
    // Iterate over the tables and balance each of them
    Map<String,TableId> tableIdMap = params.getTablesToBalance();
    Map<TableId,String> tableIdToTableName = tableIdMap.entrySet().stream()
        .collect(Collectors.toMap(Map.Entry::getValue, Map.Entry::getKey));
    tableIdToTableName.keySet().forEach(this::checkTableConfig);

    long now = System.currentTimeMillis();

    HrtlbConf myConf = hrtlbConf.get();

    SortedMap<TabletServerId,TServerStatus> current = params.currentStatus();
    Set<TabletId> migrations = params.currentMigrations();
    List<TabletMigration> migrationsOut = params.migrationsOut();

    Map<String,SortedMap<TabletServerId,TServerStatus>> currentGrouped =
        splitCurrentByRegex(params.currentStatus());
    final DataLevel currentLevel = DataLevel.valueOf(params.currentLevel());

    if ((now
        - this.lastOOBCheckTimes.computeIfAbsent(currentLevel, (l) -> System.currentTimeMillis()))
        > myConf.oobCheckMillis) {
      try {
        // Check to see if a tablet is assigned outside the bounds of the pool. If so, migrate it.
        for (String table : tableIdMap.keySet()) {
          LOG.debug("Checking for out of bounds tablets for table {}", table);
          String tablePoolName = getPoolNameForTable(table);
          for (Entry<TabletServerId,TServerStatus> e : current.entrySet()) {
            // pool names are the same as table names, except in the DEFAULT case.
            // If this table is assigned to a pool for this host, then move on.
            List<String> hostPools = getPoolNamesForHost(e.getKey());
            if (hostPools.contains(tablePoolName)) {
              continue;
            }
            TableId tid = tableIdMap.get(table);
            if (tid == null) {
              LOG.warn("Unable to check for out of bounds tablets for table {},"
                  + " it may have been deleted or renamed.", table);
              continue;
            }
            try {
              List<TabletStatistics> outOfBoundsTablets = getOnlineTabletsForTable(e.getKey(), tid);
              if (outOfBoundsTablets == null) {
                continue;
              }
              for (TabletStatistics ts : outOfBoundsTablets) {
                if (migrations.contains(ts.getTabletId())) {
                  LOG.debug("Migration for out of bounds tablet {} has already been requested",
                      ts.getTabletId());
                  continue;
                }
                String poolName = getPoolNameForTable(table);
                SortedMap<TabletServerId,TServerStatus> currentView = currentGrouped.get(poolName);
                if (currentView != null) {
                  int skip = RANDOM.get().nextInt(currentView.size());
                  Iterator<TabletServerId> iter = currentView.keySet().iterator();
                  for (int i = 0; i < skip; i++) {
                    iter.next();
                  }
                  TabletServerId nextTS = iter.next();
                  LOG.info(
                      "Tablet {} is currently outside the bounds of the"
                          + " regex, migrating from {} to {}",
                      ts.getTabletId(), e.getKey(), nextTS);
                  migrationsOut.add(new TabletMigration(ts.getTabletId(), e.getKey(), nextTS));
                  if (migrationsOut.size() >= myConf.maxTServerMigrations) {
                    break;
                  }
                } else {
                  LOG.warn("No tablet servers online for pool {}, unable to"
                      + " migrate out of bounds tablets", poolName);
                }
              }
            } catch (AccumuloException | AccumuloSecurityException e1) {
              LOG.error("Error in OOB check getting tablets for table {} from server {} {}", tid,
                  e.getKey().getHost(), e);
            }
          }
        }
      } finally {
        // this could have taken a while...get a new time
        this.lastOOBCheckTimes.put(currentLevel, System.currentTimeMillis());
      }
    }

    if (!migrationsOut.isEmpty()) {
      LOG.warn("Not balancing tables due to moving {} out of bounds tablets", migrationsOut.size());
      LOG.info("Migrating out of bounds tablets: {}", migrationsOut);
      return minBalanceTime;
    }

    if (migrations != null && !migrations.isEmpty()) {
      if (migrations.size() >= myConf.maxOutstandingMigrations) {
        LOG.warn("Not balancing tables due to {} outstanding migrations", migrations.size());
        if (LOG.isTraceEnabled()) {
          LOG.trace("Sample up to 10 outstanding migrations: {}", limitTen(migrations));
        }
        return minBalanceTime;
      }

      LOG.debug("Current outstanding migrations of {} being applied", migrations.size());
      if (LOG.isTraceEnabled()) {
        LOG.trace("Sample up to 10 outstanding migrations: {}", limitTen(migrations));
      }
      migrationsFromLastPass.keySet().retainAll(migrations);
      SortedMap<TabletServerId,TServerStatusImpl> currentCopy = new TreeMap<>();
      current.forEach((tid, status) -> currentCopy.put(tid, (TServerStatusImpl) status));
      Multimap<TabletServerId,String> serverTableIdCopied = HashMultimap.create();
      for (TabletMigration migration : migrationsFromLastPass.values()) {
        TableStatisticsImpl fromInfo = getTableInfo(currentCopy, serverTableIdCopied,
            migration.getTablet().getTable().canonical(), migration.getOldTabletServer());
        if (fromInfo != null) {
          fromInfo.setOnlineTabletCount(fromInfo.getOnlineTabletCount() - 1);
        }
        TableStatisticsImpl toInfo = getTableInfo(currentCopy, serverTableIdCopied,
            migration.getTablet().getTable().canonical(), migration.getNewTabletServer());
        if (toInfo != null) {
          toInfo.setOnlineTabletCount(toInfo.getOnlineTabletCount() + 1);
        }
      }
      migrations = EMPTY_MIGRATIONS;
    } else {
      migrationsFromLastPass.clear();
    }

    Timer balanceTimer = Timer.startNew();
    for (TableId tableId : tableIdMap.values()) {
      String tableName = tableIdToTableName.get(tableId);
      String regexTableName = getPoolNameForTable(tableName);
      SortedMap<TabletServerId,TServerStatus> currentView = currentGrouped.get(regexTableName);
      if (currentView == null) {
        LOG.warn("Skipping balance for table {} as no tablet servers are online.", tableName);
        continue;
      }
      ArrayList<TabletMigration> newMigrations = new ArrayList<>();
<<<<<<< HEAD
      getBalancerForTable(tableId)
          .balance(new BalanceParamsImpl(currentView, params.currentResourceGroups(), migrations,
              newMigrations, DataLevel.of(tableId), Map.of(tableName, tableId)));
=======
      balanceTimer.restart();
      getBalancerForTable(tableId).balance(new BalanceParamsImpl(currentView, migrations,
          newMigrations, params.partitionName() + ":" + tableId, Map.of(tableName, tableId)));
      LOG.trace("balance results tableId:{} migrations:{} time:{}ms", tableId, newMigrations.size(),
          balanceTimer.elapsed(TimeUnit.MILLISECONDS));
>>>>>>> c53d6a9d

      if (newMigrations.isEmpty()) {
        tableToTimeSinceNoMigrations.remove(tableId);
      } else if (tableToTimeSinceNoMigrations.containsKey(tableId)) {
        if ((now - tableToTimeSinceNoMigrations.get(tableId)) > HOURS.toMillis(1)) {
          LOG.warn("We have been consistently producing migrations for {}: {}", tableName,
              limitTen(newMigrations));
        }
      } else {
        tableToTimeSinceNoMigrations.put(tableId, now);
      }

      migrationsOut.addAll(newMigrations);
      if (migrationsOut.size() >= myConf.maxTServerMigrations) {
        MIGRATIONS_LOGGER.debug("Table {} migration size : {} is over tserver migration max: {}",
            tableName, migrationsOut.size(), myConf.maxTServerMigrations);
        break;
      }
    }

    for (TabletMigration migration : migrationsOut) {
      migrationsFromLastPass.put(migration.getTablet(), migration);
    }

    LOG.info("Migrating {} tablets for balance.", migrationsOut.size());
    LOG.debug("Tablets currently migrating: {}", migrationsOut);
    return minBalanceTime;
  }

  protected List<TabletStatistics> getOnlineTabletsForTable(TabletServerId tabletServerId,
      TableId tableId) throws AccumuloSecurityException, AccumuloException {
    return environment.listOnlineTabletsForTable(tabletServerId, tableId);
  }

  /**
   * Get a mutable table info for the specified table and server
   */
  private TableStatisticsImpl getTableInfo(SortedMap<TabletServerId,TServerStatusImpl> currentCopy,
      Multimap<TabletServerId,String> serverTableIdCopied, String tableId, TabletServerId server) {
    TableStatisticsImpl newInfo = null;
    if (currentCopy.containsKey(server)) {
      Map<String,TableStatistics> newTableMap = currentCopy.get(server).getTableMap();
      if (newTableMap != null) {
        newInfo = (TableStatisticsImpl) newTableMap.get(tableId);
        if (newInfo != null) {
          Collection<String> tableIdCopied = serverTableIdCopied.get(server);
          if (tableIdCopied.isEmpty()) {
            newTableMap = new HashMap<>(newTableMap);
            currentCopy.get(server).setTableMap(newTableMap);
          }
          if (!tableIdCopied.contains(tableId)) {
            newInfo = new TableStatisticsImpl(newInfo);
            newTableMap.put(tableId, newInfo);
            tableIdCopied.add(tableId);
          }
        }
      }
    }
    return newInfo;
  }

  // helper to prepare log messages
  private static String limitTen(Collection<?> iterable) {
    return iterable.stream().limit(10).map(String::valueOf)
        .collect(Collectors.joining(", ", "[", "]"));
  }

  @Override
  public boolean needsReassignment(CurrentAssignment currentAssignment) {
    String tableName;
    try {
      tableName = environment.getTableName(currentAssignment.getTablet().getTable());
    } catch (TableNotFoundException e) {
      LOG.trace("Table name not found for {}, assuming table was deleted",
          currentAssignment.getTablet().getTable(), e);
      // if the table was deleted, then other parts of Accumulo can sort that out
      return false;
    }

    var hostPools = getPoolNamesForHost(currentAssignment.getTabletServer());
    var poolForTable = getPoolNameForTable(tableName);

    if (!hostPools.contains(poolForTable)) {
      return true;
    }

    return getBalancerForTable(currentAssignment.getTablet().getTable())
        .needsReassignment(currentAssignment);
  }
}<|MERGE_RESOLUTION|>--- conflicted
+++ resolved
@@ -59,12 +59,9 @@
 import org.apache.accumulo.core.spi.balancer.data.TabletMigration;
 import org.apache.accumulo.core.spi.balancer.data.TabletServerId;
 import org.apache.accumulo.core.spi.balancer.data.TabletStatistics;
-<<<<<<< HEAD
 import org.apache.accumulo.core.util.cache.Caches;
 import org.apache.accumulo.core.util.cache.Caches.CacheName;
-=======
 import org.apache.accumulo.core.util.Timer;
->>>>>>> c53d6a9d
 import org.apache.commons.lang3.builder.ToStringBuilder;
 import org.apache.commons.lang3.builder.ToStringStyle;
 import org.slf4j.Logger;
@@ -375,16 +372,11 @@
       }
       LOG.debug("Sending {} tablets to balancer for table {} for assignment within tservers {}",
           e.getValue().size(), tableName, currentView.keySet());
-<<<<<<< HEAD
+      assignmentTimer.restart();
       getBalancerForTable(e.getKey()).getAssignments(new AssignmentParamsImpl(currentView,
           params.currentResourceGroups(), e.getValue(), newAssignments));
-=======
-      assignmentTimer.restart();
-      getBalancerForTable(e.getKey())
-          .getAssignments(new AssignmentParamsImpl(currentView, e.getValue(), newAssignments));
       LOG.trace("assignment results table:{} assignments:{} time:{}ms", tableName,
           newAssignments.size(), assignmentTimer.elapsed(TimeUnit.MILLISECONDS));
->>>>>>> c53d6a9d
       newAssignments.forEach(params::addAssignment);
     }
   }
@@ -526,17 +518,12 @@
         continue;
       }
       ArrayList<TabletMigration> newMigrations = new ArrayList<>();
-<<<<<<< HEAD
+      balanceTimer.restart();
       getBalancerForTable(tableId)
           .balance(new BalanceParamsImpl(currentView, params.currentResourceGroups(), migrations,
               newMigrations, DataLevel.of(tableId), Map.of(tableName, tableId)));
-=======
-      balanceTimer.restart();
-      getBalancerForTable(tableId).balance(new BalanceParamsImpl(currentView, migrations,
-          newMigrations, params.partitionName() + ":" + tableId, Map.of(tableName, tableId)));
       LOG.trace("balance results tableId:{} migrations:{} time:{}ms", tableId, newMigrations.size(),
           balanceTimer.elapsed(TimeUnit.MILLISECONDS));
->>>>>>> c53d6a9d
 
       if (newMigrations.isEmpty()) {
         tableToTimeSinceNoMigrations.remove(tableId);
