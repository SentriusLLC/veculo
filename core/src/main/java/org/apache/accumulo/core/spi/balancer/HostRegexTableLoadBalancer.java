/*
 * Licensed to the Apache Software Foundation (ASF) under one
 * or more contributor license agreements.  See the NOTICE file
 * distributed with this work for additional information
 * regarding copyright ownership.  The ASF licenses this file
 * to you under the Apache License, Version 2.0 (the
 * "License"); you may not use this file except in compliance
 * with the License.  You may obtain a copy of the License at
 *
 *   https://www.apache.org/licenses/LICENSE-2.0
 *
 * Unless required by applicable law or agreed to in writing,
 * software distributed under the License is distributed on an
 * "AS IS" BASIS, WITHOUT WARRANTIES OR CONDITIONS OF ANY
 * KIND, either express or implied.  See the License for the
 * specific language governing permissions and limitations
 * under the License.
 */
package org.apache.accumulo.core.spi.balancer;

import static java.util.concurrent.TimeUnit.HOURS;
import static org.apache.accumulo.core.util.LazySingletons.RANDOM;

import java.net.InetAddress;
import java.net.UnknownHostException;
import java.time.Duration;
import java.util.ArrayList;
import java.util.Collection;
import java.util.Collections;
import java.util.HashMap;
import java.util.Iterator;
import java.util.List;
import java.util.Map;
import java.util.Map.Entry;
import java.util.Set;
import java.util.SortedMap;
import java.util.TreeMap;
import java.util.concurrent.TimeUnit;
import java.util.function.Supplier;
import java.util.regex.Pattern;
import java.util.stream.Collectors;

import org.apache.accumulo.core.client.AccumuloException;
import org.apache.accumulo.core.client.AccumuloSecurityException;
import org.apache.accumulo.core.client.PluginEnvironment;
import org.apache.accumulo.core.client.TableNotFoundException;
import org.apache.accumulo.core.conf.ConfigurationTypeHelper;
import org.apache.accumulo.core.conf.Property;
import org.apache.accumulo.core.data.TableId;
import org.apache.accumulo.core.data.TabletId;
import org.apache.accumulo.core.logging.ConditionalLogger.EscalatingLogger;
import org.apache.accumulo.core.manager.balancer.AssignmentParamsImpl;
import org.apache.accumulo.core.manager.balancer.BalanceParamsImpl;
import org.apache.accumulo.core.manager.balancer.TServerStatusImpl;
import org.apache.accumulo.core.manager.balancer.TableStatisticsImpl;
import org.apache.accumulo.core.metadata.schema.Ample.DataLevel;
import org.apache.accumulo.core.spi.balancer.data.TServerStatus;
import org.apache.accumulo.core.spi.balancer.data.TableStatistics;
import org.apache.accumulo.core.spi.balancer.data.TabletMigration;
import org.apache.accumulo.core.spi.balancer.data.TabletServerId;
import org.apache.accumulo.core.spi.balancer.data.TabletStatistics;
import org.apache.accumulo.core.util.Timer;
import org.apache.accumulo.core.util.cache.Caches;
import org.apache.accumulo.core.util.cache.Caches.CacheName;
import org.apache.commons.lang3.builder.ToStringBuilder;
import org.apache.commons.lang3.builder.ToStringStyle;
import org.slf4j.Logger;
import org.slf4j.LoggerFactory;
import org.slf4j.event.Level;

import com.github.benmanes.caffeine.cache.LoadingCache;
import com.google.common.collect.HashMultimap;
import com.google.common.collect.Multimap;

/**
 * This balancer creates groups of tablet servers using user-provided regular expressions over the
 * tablet server hostnames. Then it delegates to the table balancer to balance the tablets within
 * the resulting group of tablet servers. All tablet servers that do not match a regex are grouped
 * into a default group.<br>
 * Regex properties for this balancer are specified as:<br>
 * <b>table.custom.balancer.host.regex.&lt;tablename&gt;=&lt;regex&gt;</b><br>
 * Periodically (default 5m) this balancer will check to see if a tablet server is hosting tablets
 * that it should not be according to the regex configuration. If this occurs then the offending
 * tablets will be reassigned. This would cover the case where the configuration is changed and the
 * manager is restarted while the tablet servers are up. To change the out of bounds check time
 * period, set the following property:<br>
 * <b>table.custom.balancer.host.regex.oob.period=5m</b><br>
 * Regex matching can be based on either the host name (default) or host ip address. To set this
 * balancer to match the regular expressions to the tablet server IP address, then set the following
 * property:<br>
 * <b>table.custom.balancer.host.regex.is.ip=true</b><br>
 * It's possible that this balancer may create a lot of migrations. To limit the number of
 * migrations that are created during a balance call, set the following property (default 250):<br>
 * <b>table.custom.balancer.host.regex.concurrent.migrations</b> This balancer can continue
 * balancing even if there are outstanding migrations. To limit the number of outstanding migrations
 * in which this balancer will continue balancing, set the following property (default 0):<br>
 * <b>table.custom.balancer.host.regex.max.outstanding.migrations</b>
 *
 * @since 2.1.0
 * @deprecated See {@link TableLoadBalancer} as it provides similar functionality using server
 *             process resource group parameters.
 */
@Deprecated(since = "4.0.0")
public class HostRegexTableLoadBalancer extends TableLoadBalancer {

  private static final String PROP_PREFIX = Property.TABLE_ARBITRARY_PROP_PREFIX.getKey();

  private static final Logger LOG = LoggerFactory.getLogger(HostRegexTableLoadBalancer.class);
  private static final Logger MIGRATIONS_LOGGER =
      new EscalatingLogger(LOG, Duration.ofMinutes(5), 1000, Level.WARN);
  public static final String HOST_BALANCER_PREFIX = PROP_PREFIX + "balancer.host.regex.";
  public static final String HOST_BALANCER_OOB_CHECK_KEY =
      PROP_PREFIX + "balancer.host.regex.oob.period";
  private static final String HOST_BALANCER_OOB_DEFAULT = "5m";
  public static final String HOST_BALANCER_REGEX_USING_IPS_KEY =
      PROP_PREFIX + "balancer.host.regex.is.ip";
  public static final String HOST_BALANCER_REGEX_MAX_MIGRATIONS_KEY =
      PROP_PREFIX + "balancer.host.regex.concurrent.migrations";
  private static final int HOST_BALANCER_REGEX_MAX_MIGRATIONS_DEFAULT = 250;
  protected static final String DEFAULT_POOL = "HostTableLoadBalancer.ALL";
  private static final int DEFAULT_OUTSTANDING_MIGRATIONS = 0;
  public static final String HOST_BALANCER_OUTSTANDING_MIGRATIONS_KEY =
      PROP_PREFIX + "balancer.host.regex.max.outstanding.migrations";

  private static Map<String,String> getRegexes(PluginEnvironment.Configuration conf) {
    Map<String,String> regexes = new HashMap<>();
    Map<String,String> customProps = conf.getWithPrefix(PROP_PREFIX);

    if (customProps != null && !customProps.isEmpty()) {
      for (Entry<String,String> customProp : customProps.entrySet()) {
        if (customProp.getKey().startsWith(HOST_BALANCER_PREFIX)) {
          if (customProp.getKey().equals(HOST_BALANCER_OOB_CHECK_KEY)
              || customProp.getKey().equals(HOST_BALANCER_REGEX_USING_IPS_KEY)
              || customProp.getKey().equals(HOST_BALANCER_REGEX_MAX_MIGRATIONS_KEY)
              || customProp.getKey().equals(HOST_BALANCER_OUTSTANDING_MIGRATIONS_KEY)) {
            continue;
          }
          String tableName = customProp.getKey().substring(HOST_BALANCER_PREFIX.length());
          String regex = customProp.getValue();
          regexes.put(tableName, regex);
        }
      }
    }

    return Map.copyOf(regexes);
  }

  /**
   * Host Regex Table Load Balance Config
   */
  static class HrtlbConf {

    protected long oobCheckMillis =
        ConfigurationTypeHelper.getTimeInMillis(HOST_BALANCER_OOB_DEFAULT);
    private int maxTServerMigrations = HOST_BALANCER_REGEX_MAX_MIGRATIONS_DEFAULT;
    private int maxOutstandingMigrations = DEFAULT_OUTSTANDING_MIGRATIONS;
    private boolean isIpBasedRegex = false;
    private final Map<String,String> regexes;
    private final Map<String,Pattern> poolNameToRegexPattern;

    HrtlbConf(PluginEnvironment.Configuration conf) {
      LOG.info("Building conf");
      String oobProperty = conf.get(HOST_BALANCER_OOB_CHECK_KEY);
      if (oobProperty != null) {
        oobCheckMillis = ConfigurationTypeHelper.getTimeInMillis(oobProperty);
      }
      String ipBased = conf.get(HOST_BALANCER_REGEX_USING_IPS_KEY);
      if (ipBased != null) {
        isIpBasedRegex = Boolean.parseBoolean(ipBased);
      }
      String migrations = conf.get(HOST_BALANCER_REGEX_MAX_MIGRATIONS_KEY);
      if (migrations != null) {
        maxTServerMigrations = Integer.parseInt(migrations);
      }
      String outstanding = conf.get(HOST_BALANCER_OUTSTANDING_MIGRATIONS_KEY);
      if (outstanding != null) {
        maxOutstandingMigrations = Integer.parseInt(outstanding);
      }

      this.regexes = getRegexes(conf);

      Map<String,Pattern> poolNameToRegexPatternBuilder = new HashMap<>();
      regexes.forEach((k, v) -> poolNameToRegexPatternBuilder.put(k, Pattern.compile(v)));

      poolNameToRegexPattern = Map.copyOf(poolNameToRegexPatternBuilder);
    }
  }

  private static final Set<TabletId> EMPTY_MIGRATIONS = Collections.emptySet();
  protected final Map<DataLevel,Long> lastOOBCheckTimes = new HashMap<>(DataLevel.values().length);
  private Map<String,SortedMap<TabletServerId,TServerStatus>> pools = new HashMap<>();
  private final Map<TabletId,TabletMigration> migrationsFromLastPass = new HashMap<>();
  private final Map<TableId,Long> tableToTimeSinceNoMigrations = new HashMap<>();

  private Supplier<HrtlbConf> hrtlbConf;
  private LoadingCache<TableId,Supplier<Map<String,String>>> tablesRegExCache;

  /**
   * Group the set of current tservers by pool name. Tservers that don't match a regex are put into
   * a default pool. This could be expensive in the terms of the amount of time to recompute the
   * groups, so HOST_BALANCER_POOL_RECHECK_KEY should be specified in the terms of minutes, not
   * seconds or less.
   *
   * @param current map of current tservers
   * @return current servers grouped by pool name, if not a match it is put into a default pool.
   */
  protected synchronized Map<String,SortedMap<TabletServerId,TServerStatus>>
      splitCurrentByRegex(SortedMap<TabletServerId,TServerStatus> current) {
    LOG.debug("Performing pool recheck - regrouping tablet servers based on regular expressions");
    Map<String,SortedMap<TabletServerId,TServerStatus>> newPools = new HashMap<>();
    for (Entry<TabletServerId,TServerStatus> e : current.entrySet()) {
      List<String> poolNames = getPoolNamesForHost(e.getKey());
      for (String pool : poolNames) {
        SortedMap<TabletServerId,TServerStatus> np = newPools.get(pool);
        if (np == null) {
          np = new TreeMap<>(current.comparator());
          newPools.put(pool, np);
        }
        np.put(e.getKey(), e.getValue());
      }
    }

    if (newPools.get(DEFAULT_POOL) == null) {
      LOG.warn("Default pool is empty; assigning all tablet servers to the default pool");
      SortedMap<TabletServerId,TServerStatus> dp = new TreeMap<>(current.comparator());
      dp.putAll(current);
      newPools.put(DEFAULT_POOL, dp);
    }

    pools = newPools;

    LOG.trace("Pool to TabletServer mapping:");
    if (LOG.isTraceEnabled()) {
      for (Entry<String,SortedMap<TabletServerId,TServerStatus>> e : pools.entrySet()) {
        LOG.trace("\tpool: {} -> tservers: {}", e.getKey(), e.getValue().keySet());
      }
    }
    return pools;
  }

  /**
   * Matches host against the regexes and returns the matching pool names
   *
   * @param tabletServerId tablet server host
   * @return pool names, will return default pool if host matches more no regex
   */
  protected List<String> getPoolNamesForHost(TabletServerId tabletServerId) {
    final String host = tabletServerId.getHost();
    String test = host;
    if (!hrtlbConf.get().isIpBasedRegex) {
      try {
        test = getNameFromIp(host);
      } catch (UnknownHostException e1) {
        LOG.error("Unable to determine host name for IP: " + host + ", setting to default pool",
            e1);
        return Collections.singletonList(DEFAULT_POOL);
      }
    }
    List<String> pools = new ArrayList<>();
    for (Entry<String,Pattern> e : hrtlbConf.get().poolNameToRegexPattern.entrySet()) {
      if (e.getValue().matcher(test).matches()) {
        pools.add(e.getKey());
      }
    }
    if (pools.isEmpty()) {
      pools.add(DEFAULT_POOL);
    }
    return pools;
  }

  protected String getNameFromIp(String hostIp) throws UnknownHostException {
    return InetAddress.getByName(hostIp).getHostName();
  }

  private void checkTableConfig(TableId tableId) {
    Map<String,String> tableRegexes = tablesRegExCache.get(tableId).get();

    if (!hrtlbConf.get().regexes.equals(tableRegexes)) {
      LoggerFactory.getLogger(HostRegexTableLoadBalancer.class).warn(
          "Table id {} has different config than system.  The per table config is ignored.",
          tableId);
    }
  }

  /**
   * Matches table name against pool names, returns matching pool name or DEFAULT_POOL.
   *
   * @param tableName name of table
   * @return tablet server pool name (table name or DEFAULT_POOL)
   */
  protected String getPoolNameForTable(String tableName) {
    if (tableName == null) {
      return DEFAULT_POOL;
    }
    return hrtlbConf.get().poolNameToRegexPattern.containsKey(tableName) ? tableName : DEFAULT_POOL;
  }

  @Override
  public String toString() {
    HrtlbConf myConf = hrtlbConf.get();
    ToStringBuilder buf = new ToStringBuilder(this, ToStringStyle.SHORT_PREFIX_STYLE);
    buf.append("\nTablet Out Of Bounds Check Interval", myConf.oobCheckMillis);
    buf.append("\nMax Tablet Server Migrations", myConf.maxTServerMigrations);
    buf.append("\nRegular Expressions use IPs", myConf.isIpBasedRegex);
    buf.append("\nPools", myConf.poolNameToRegexPattern);
    return buf.toString();
  }

  public Map<String,Pattern> getPoolNameToRegexPattern() {
    return hrtlbConf.get().poolNameToRegexPattern;
  }

  public int getMaxMigrations() {
    return hrtlbConf.get().maxTServerMigrations;
  }

  public int getMaxOutstandingMigrations() {
    return hrtlbConf.get().maxOutstandingMigrations;
  }

  public long getOobCheckMillis() {
    return hrtlbConf.get().oobCheckMillis;
  }

  public boolean isIpBasedRegex() {
    return hrtlbConf.get().isIpBasedRegex;
  }

  @Override
  public void init(BalancerEnvironment balancerEnvironment) {
    super.init(balancerEnvironment);

    this.hrtlbConf = balancerEnvironment.getConfiguration().getDerived(HrtlbConf::new);

    tablesRegExCache =
        Caches.getInstance().createNewBuilder(CacheName.HOST_REGEX_BALANCER_TABLE_REGEX, true)
            .expireAfterAccess(1, HOURS).build(key -> balancerEnvironment.getConfiguration(key)
                .getDerived(HostRegexTableLoadBalancer::getRegexes));

    LOG.info("{}", this);
  }

  @Override
  public void getAssignments(AssignmentParameters params) {

    Map<String,SortedMap<TabletServerId,TServerStatus>> pools =
        splitCurrentByRegex(params.currentStatus());
    // group the unassigned into tables
    Map<TableId,Map<TabletId,TabletServerId>> groupedUnassigned = new HashMap<>();
    params.unassignedTablets().forEach((ke, lastTserver) -> groupedUnassigned
        .computeIfAbsent(ke.getTable(), k -> new HashMap<>()).put(ke, lastTserver));

    Map<TableId,String> tableIdToTableName = environment.getTableIdMap().entrySet().stream()
        .collect(Collectors.toMap(Map.Entry::getValue, Map.Entry::getKey));

    // Send a view of the current servers to the tables tablet balancer
    Timer assignmentTimer = Timer.startNew();
    for (Entry<TableId,Map<TabletId,TabletServerId>> e : groupedUnassigned.entrySet()) {
      Map<TabletId,TabletServerId> newAssignments = new HashMap<>();
      String tableName = tableIdToTableName.get(e.getKey());
      String poolName = getPoolNameForTable(tableName);
      SortedMap<TabletServerId,TServerStatus> currentView = pools.get(poolName);
      if (currentView == null || currentView.isEmpty()) {
        LOG.warn("No tablet servers online for table {}, assigning within default pool", tableName);
        currentView = pools.get(DEFAULT_POOL);
        if (currentView == null) {
          LOG.error(
              "No tablet servers exist in the default pool, unable to assign tablets for table {}",
              tableName);
          continue;
        }
      }
      LOG.debug("Sending {} tablets to balancer for table {} for assignment within {} tservers",
          e.getValue().size(), tableName, currentView.keySet().size());
      LOG.trace("table {} tserver assignment set {}", tableName, currentView.keySet());
      assignmentTimer.restart();
<<<<<<< HEAD
      getBalancerForTable(e.getKey()).getAssignments(new AssignmentParamsImpl(currentView,
          params.currentResourceGroups(), e.getValue(), newAssignments));
      LOG.trace("assignment results table:{} assignments:{} time:{}ms", tableName,
=======
      getBalancerForTable(e.getKey())
          .getAssignments(new AssignmentParamsImpl(currentView, e.getValue(), newAssignments));
      LOG.debug("assignment results table:{} assignments:{} time:{}ms", tableName,
>>>>>>> b1e28302
          newAssignments.size(), assignmentTimer.elapsed(TimeUnit.MILLISECONDS));
      newAssignments.forEach(params::addAssignment);
    }
  }

  @Override
  public long balance(BalanceParameters params) {
    long minBalanceTime = 20_000;
    // Iterate over the tables and balance each of them
    Map<String,TableId> tableIdMap = params.getTablesToBalance();
    Map<TableId,String> tableIdToTableName = tableIdMap.entrySet().stream()
        .collect(Collectors.toMap(Map.Entry::getValue, Map.Entry::getKey));
    tableIdToTableName.keySet().forEach(this::checkTableConfig);

    long now = System.currentTimeMillis();

    HrtlbConf myConf = hrtlbConf.get();

    SortedMap<TabletServerId,TServerStatus> current = params.currentStatus();
    Set<TabletId> migrations = params.currentMigrations();
    List<TabletMigration> migrationsOut = params.migrationsOut();

    Map<String,SortedMap<TabletServerId,TServerStatus>> currentGrouped =
        splitCurrentByRegex(params.currentStatus());
    final DataLevel currentLevel = DataLevel.valueOf(params.currentLevel());

    if ((now
        - this.lastOOBCheckTimes.computeIfAbsent(currentLevel, (l) -> System.currentTimeMillis()))
        > myConf.oobCheckMillis) {
      try {
        // Check to see if a tablet is assigned outside the bounds of the pool. If so, migrate it.
        for (String table : tableIdMap.keySet()) {
          LOG.debug("Checking for out of bounds tablets for table {}", table);
          String tablePoolName = getPoolNameForTable(table);
          for (Entry<TabletServerId,TServerStatus> e : current.entrySet()) {
            // pool names are the same as table names, except in the DEFAULT case.
            // If this table is assigned to a pool for this host, then move on.
            List<String> hostPools = getPoolNamesForHost(e.getKey());
            if (hostPools.contains(tablePoolName)) {
              continue;
            }
            TableId tid = tableIdMap.get(table);
            if (tid == null) {
              LOG.warn("Unable to check for out of bounds tablets for table {},"
                  + " it may have been deleted or renamed.", table);
              continue;
            }
            try {
              List<TabletStatistics> outOfBoundsTablets = getOnlineTabletsForTable(e.getKey(), tid);
              if (outOfBoundsTablets == null) {
                continue;
              }
              for (TabletStatistics ts : outOfBoundsTablets) {
                if (migrations.contains(ts.getTabletId())) {
                  LOG.debug("Migration for out of bounds tablet {} has already been requested",
                      ts.getTabletId());
                  continue;
                }
                String poolName = getPoolNameForTable(table);
                SortedMap<TabletServerId,TServerStatus> currentView = currentGrouped.get(poolName);
                if (currentView != null) {
                  int skip = RANDOM.get().nextInt(currentView.size());
                  Iterator<TabletServerId> iter = currentView.keySet().iterator();
                  for (int i = 0; i < skip; i++) {
                    iter.next();
                  }
                  TabletServerId nextTS = iter.next();
                  LOG.info(
                      "Tablet {} is currently outside the bounds of the"
                          + " regex, migrating from {} to {}",
                      ts.getTabletId(), e.getKey(), nextTS);
                  migrationsOut.add(new TabletMigration(ts.getTabletId(), e.getKey(), nextTS));
                  if (migrationsOut.size() >= myConf.maxTServerMigrations) {
                    break;
                  }
                } else {
                  LOG.warn("No tablet servers online for pool {}, unable to"
                      + " migrate out of bounds tablets", poolName);
                }
              }
            } catch (AccumuloException | AccumuloSecurityException e1) {
              LOG.error("Error in OOB check getting tablets for table {} from server {} {}", tid,
                  e.getKey().getHost(), e);
            }
          }
        }
      } finally {
        // this could have taken a while...get a new time
        this.lastOOBCheckTimes.put(currentLevel, System.currentTimeMillis());
      }
    }

    if (!migrationsOut.isEmpty()) {
      LOG.warn("Not balancing tables due to moving {} out of bounds tablets", migrationsOut.size());
      LOG.info("Migrating out of bounds tablets: {}", migrationsOut);
      return minBalanceTime;
    }

    if (migrations != null && !migrations.isEmpty()) {
      if (migrations.size() >= myConf.maxOutstandingMigrations) {
        LOG.warn("Not balancing tables due to {} outstanding migrations", migrations.size());
        if (LOG.isTraceEnabled()) {
          LOG.trace("Sample up to 10 outstanding migrations: {}", limitTen(migrations));
        }
        return minBalanceTime;
      }

      LOG.debug("Current outstanding migrations of {} being applied", migrations.size());
      if (LOG.isTraceEnabled()) {
        LOG.trace("Sample up to 10 outstanding migrations: {}", limitTen(migrations));
      }
      migrationsFromLastPass.keySet().retainAll(migrations);
      SortedMap<TabletServerId,TServerStatusImpl> currentCopy = new TreeMap<>();
      current.forEach((tid, status) -> currentCopy.put(tid, (TServerStatusImpl) status));
      Multimap<TabletServerId,String> serverTableIdCopied = HashMultimap.create();
      for (TabletMigration migration : migrationsFromLastPass.values()) {
        TableStatisticsImpl fromInfo = getTableInfo(currentCopy, serverTableIdCopied,
            migration.getTablet().getTable().canonical(), migration.getOldTabletServer());
        if (fromInfo != null) {
          fromInfo.setOnlineTabletCount(fromInfo.getOnlineTabletCount() - 1);
        }
        TableStatisticsImpl toInfo = getTableInfo(currentCopy, serverTableIdCopied,
            migration.getTablet().getTable().canonical(), migration.getNewTabletServer());
        if (toInfo != null) {
          toInfo.setOnlineTabletCount(toInfo.getOnlineTabletCount() + 1);
        }
      }
      migrations = EMPTY_MIGRATIONS;
    } else {
      migrationsFromLastPass.clear();
    }

    Timer balanceTimer = Timer.startNew();
    for (TableId tableId : tableIdMap.values()) {
      String tableName = tableIdToTableName.get(tableId);
      String regexTableName = getPoolNameForTable(tableName);
      SortedMap<TabletServerId,TServerStatus> currentView = currentGrouped.get(regexTableName);
      if (currentView == null) {
        LOG.warn("Skipping balance for table {} as no tablet servers are online.", tableName);
        continue;
      }
      ArrayList<TabletMigration> newMigrations = new ArrayList<>();
      balanceTimer.restart();
<<<<<<< HEAD
      getBalancerForTable(tableId)
          .balance(new BalanceParamsImpl(currentView, params.currentResourceGroups(), migrations,
              newMigrations, DataLevel.of(tableId), Map.of(tableName, tableId)));
      LOG.trace("balance results tableId:{} migrations:{} time:{}ms", tableId, newMigrations.size(),
=======
      TabletBalancer tableBalancer = getBalancerForTable(tableId);
      tableBalancer.balance(new BalanceParamsImpl(currentView, migrations, newMigrations,
          params.partitionName() + ":" + tableId, Map.of(tableName, tableId)));
      LOG.debug("balance results class:{} tableId:{} migrations:{} time:{}ms",
          tableBalancer.getClass().getSimpleName(), tableId, newMigrations.size(),
>>>>>>> b1e28302
          balanceTimer.elapsed(TimeUnit.MILLISECONDS));

      if (newMigrations.isEmpty()) {
        tableToTimeSinceNoMigrations.remove(tableId);
      } else if (tableToTimeSinceNoMigrations.containsKey(tableId)) {
        if ((now - tableToTimeSinceNoMigrations.get(tableId)) > HOURS.toMillis(1)) {
          LOG.warn("We have been consistently producing migrations for {}: {}", tableName,
              limitTen(newMigrations));
        }
      } else {
        tableToTimeSinceNoMigrations.put(tableId, now);
      }

      migrationsOut.addAll(newMigrations);
      if (migrationsOut.size() >= myConf.maxTServerMigrations) {
        MIGRATIONS_LOGGER.debug("Table {} migration size : {} is over tserver migration max: {}",
            tableName, migrationsOut.size(), myConf.maxTServerMigrations);
        break;
      }
    }

    for (TabletMigration migration : migrationsOut) {
      migrationsFromLastPass.put(migration.getTablet(), migration);
    }

    LOG.info("Migrating {} tablets for balance.", migrationsOut.size());
    LOG.trace("Tablets currently migrating: {}", migrationsOut);
    return minBalanceTime;
  }

  protected List<TabletStatistics> getOnlineTabletsForTable(TabletServerId tabletServerId,
      TableId tableId) throws AccumuloSecurityException, AccumuloException {
    return environment.listOnlineTabletsForTable(tabletServerId, tableId);
  }

  /**
   * Get a mutable table info for the specified table and server
   */
  private TableStatisticsImpl getTableInfo(SortedMap<TabletServerId,TServerStatusImpl> currentCopy,
      Multimap<TabletServerId,String> serverTableIdCopied, String tableId, TabletServerId server) {
    TableStatisticsImpl newInfo = null;
    if (currentCopy.containsKey(server)) {
      Map<String,TableStatistics> newTableMap = currentCopy.get(server).getTableMap();
      if (newTableMap != null) {
        newInfo = (TableStatisticsImpl) newTableMap.get(tableId);
        if (newInfo != null) {
          Collection<String> tableIdCopied = serverTableIdCopied.get(server);
          if (tableIdCopied.isEmpty()) {
            newTableMap = new HashMap<>(newTableMap);
            currentCopy.get(server).setTableMap(newTableMap);
          }
          if (!tableIdCopied.contains(tableId)) {
            newInfo = new TableStatisticsImpl(newInfo);
            newTableMap.put(tableId, newInfo);
            tableIdCopied.add(tableId);
          }
        }
      }
    }
    return newInfo;
  }

  // helper to prepare log messages
  private static String limitTen(Collection<?> iterable) {
    return iterable.stream().limit(10).map(String::valueOf)
        .collect(Collectors.joining(", ", "[", "]"));
  }

  @Override
  public boolean needsReassignment(CurrentAssignment currentAssignment) {
    String tableName;
    try {
      tableName = environment.getTableName(currentAssignment.getTablet().getTable());
    } catch (TableNotFoundException e) {
      LOG.trace("Table name not found for {}, assuming table was deleted",
          currentAssignment.getTablet().getTable(), e);
      // if the table was deleted, then other parts of Accumulo can sort that out
      return false;
    }

    var hostPools = getPoolNamesForHost(currentAssignment.getTabletServer());
    var poolForTable = getPoolNameForTable(tableName);

    if (!hostPools.contains(poolForTable)) {
      return true;
    }

    return getBalancerForTable(currentAssignment.getTablet().getTable())
        .needsReassignment(currentAssignment);
  }
}<|MERGE_RESOLUTION|>--- conflicted
+++ resolved
@@ -374,15 +374,9 @@
           e.getValue().size(), tableName, currentView.keySet().size());
       LOG.trace("table {} tserver assignment set {}", tableName, currentView.keySet());
       assignmentTimer.restart();
-<<<<<<< HEAD
       getBalancerForTable(e.getKey()).getAssignments(new AssignmentParamsImpl(currentView,
           params.currentResourceGroups(), e.getValue(), newAssignments));
-      LOG.trace("assignment results table:{} assignments:{} time:{}ms", tableName,
-=======
-      getBalancerForTable(e.getKey())
-          .getAssignments(new AssignmentParamsImpl(currentView, e.getValue(), newAssignments));
       LOG.debug("assignment results table:{} assignments:{} time:{}ms", tableName,
->>>>>>> b1e28302
           newAssignments.size(), assignmentTimer.elapsed(TimeUnit.MILLISECONDS));
       newAssignments.forEach(params::addAssignment);
     }
@@ -526,18 +520,11 @@
       }
       ArrayList<TabletMigration> newMigrations = new ArrayList<>();
       balanceTimer.restart();
-<<<<<<< HEAD
-      getBalancerForTable(tableId)
-          .balance(new BalanceParamsImpl(currentView, params.currentResourceGroups(), migrations,
-              newMigrations, DataLevel.of(tableId), Map.of(tableName, tableId)));
-      LOG.trace("balance results tableId:{} migrations:{} time:{}ms", tableId, newMigrations.size(),
-=======
-      TabletBalancer tableBalancer = getBalancerForTable(tableId);
-      tableBalancer.balance(new BalanceParamsImpl(currentView, migrations, newMigrations,
-          params.partitionName() + ":" + tableId, Map.of(tableName, tableId)));
+      TabletBalancer tabletBalancer = getBalancerForTable(tableId);
+      tabletBalancer.balance(new BalanceParamsImpl(currentView, params.currentResourceGroups(),
+          migrations, newMigrations, DataLevel.of(tableId), Map.of(tableName, tableId)));
       LOG.debug("balance results class:{} tableId:{} migrations:{} time:{}ms",
-          tableBalancer.getClass().getSimpleName(), tableId, newMigrations.size(),
->>>>>>> b1e28302
+          tabletBalancer.getClass().getSimpleName(), tableId, newMigrations.size(),
           balanceTimer.elapsed(TimeUnit.MILLISECONDS));
 
       if (newMigrations.isEmpty()) {
