/*
 * Licensed to the Apache Software Foundation (ASF) under one
 * or more contributor license agreements.  See the NOTICE file
 * distributed with this work for additional information
 * regarding copyright ownership.  The ASF licenses this file
 * to you under the Apache License, Version 2.0 (the
 * "License"); you may not use this file except in compliance
 * with the License.  You may obtain a copy of the License at
 *
 *   https://www.apache.org/licenses/LICENSE-2.0
 *
 * Unless required by applicable law or agreed to in writing,
 * software distributed under the License is distributed on an
 * "AS IS" BASIS, WITHOUT WARRANTIES OR CONDITIONS OF ANY
 * KIND, either express or implied.  See the License for the
 * specific language governing permissions and limitations
 * under the License.
 */
package org.apache.accumulo.core.fate;

import static java.util.concurrent.TimeUnit.SECONDS;
import static org.apache.accumulo.core.fate.ReadOnlyFateStore.TStatus.FAILED;
import static org.apache.accumulo.core.fate.ReadOnlyFateStore.TStatus.FAILED_IN_PROGRESS;
import static org.apache.accumulo.core.fate.ReadOnlyFateStore.TStatus.NEW;
import static org.apache.accumulo.core.fate.ReadOnlyFateStore.TStatus.SUBMITTED;
import static org.apache.accumulo.core.fate.ReadOnlyFateStore.TStatus.SUCCESSFUL;
import static org.apache.accumulo.core.fate.ReadOnlyFateStore.TStatus.UNKNOWN;
import static org.apache.accumulo.core.util.threads.ThreadPoolNames.META_DEAD_RESERVATION_CLEANER_POOL;
import static org.apache.accumulo.core.util.threads.ThreadPoolNames.USER_DEAD_RESERVATION_CLEANER_POOL;

import java.time.Duration;
import java.util.Arrays;
import java.util.Collections;
import java.util.EnumSet;
import java.util.HashMap;
import java.util.HashSet;
import java.util.Map;
import java.util.Optional;
import java.util.Set;
import java.util.TreeSet;
import java.util.concurrent.ExecutorService;
import java.util.concurrent.ScheduledExecutorService;
import java.util.concurrent.ScheduledFuture;
import java.util.concurrent.ScheduledThreadPoolExecutor;
import java.util.concurrent.TimeUnit;
import java.util.concurrent.atomic.AtomicBoolean;
import java.util.concurrent.atomic.AtomicInteger;
import java.util.function.Function;
import java.util.stream.Collectors;
import java.util.stream.Stream;

import org.apache.accumulo.core.conf.AccumuloConfiguration;
import org.apache.accumulo.core.conf.Property;
import org.apache.accumulo.core.fate.FateStore.FateTxStore;
import org.apache.accumulo.core.fate.FateStore.Seeder;
import org.apache.accumulo.core.fate.ReadOnlyFateStore.TStatus;
import org.apache.accumulo.core.logging.FateLogger;
import org.apache.accumulo.core.manager.thrift.TFateOperation;
import org.apache.accumulo.core.util.UtilWaitThread;
import org.apache.accumulo.core.util.threads.ThreadPools;
import org.apache.thrift.TApplicationException;
import org.slf4j.Logger;
import org.slf4j.LoggerFactory;

import com.google.common.annotations.VisibleForTesting;
import com.google.gson.JsonParser;

/**
 * Fault tolerant executor
 */
public class Fate<T> {

  private static final Logger log = LoggerFactory.getLogger(Fate.class);

<<<<<<< HEAD
  private final FateStore<T> store;
  private final ScheduledThreadPoolExecutor fatePoolsWatcher;
  private final AtomicInteger needMoreThreadsWarnCount = new AtomicInteger(0);
  private final ExecutorService deadResCleanerExecutor;
=======
  private final TStore<T> store;
  private final T environment;
  private ExecutorService executor;
>>>>>>> 9c436cb4

  private static final EnumSet<TStatus> FINISHED_STATES = EnumSet.of(FAILED, SUCCESSFUL, UNKNOWN);
  public static final Duration INITIAL_DELAY = Duration.ofSeconds(3);
  private static final Duration DEAD_RES_CLEANUP_DELAY = Duration.ofMinutes(3);
  private static final Duration POOL_WATCHER_DELAY = Duration.ofSeconds(30);

  private final AtomicBoolean keepRunning = new AtomicBoolean(true);
  private final Set<FateExecutor<T>> fateExecutors = new HashSet<>();

  public enum TxInfo {
    FATE_OP, AUTO_CLEAN, EXCEPTION, TX_AGEOFF, RETURN_VALUE
  }

  public enum FateOperation {
    COMMIT_COMPACTION(null),
    NAMESPACE_CREATE(TFateOperation.NAMESPACE_CREATE),
    NAMESPACE_DELETE(TFateOperation.NAMESPACE_DELETE),
    NAMESPACE_RENAME(TFateOperation.NAMESPACE_RENAME),
    SHUTDOWN_TSERVER(null),
    SYSTEM_SPLIT(null),
    SYSTEM_MERGE(null),
    TABLE_BULK_IMPORT2(TFateOperation.TABLE_BULK_IMPORT2),
    TABLE_CANCEL_COMPACT(TFateOperation.TABLE_CANCEL_COMPACT),
    TABLE_CLONE(TFateOperation.TABLE_CLONE),
    TABLE_COMPACT(TFateOperation.TABLE_COMPACT),
    TABLE_CREATE(TFateOperation.TABLE_CREATE),
    TABLE_DELETE(TFateOperation.TABLE_DELETE),
    TABLE_DELETE_RANGE(TFateOperation.TABLE_DELETE_RANGE),
    TABLE_EXPORT(TFateOperation.TABLE_EXPORT),
    TABLE_IMPORT(TFateOperation.TABLE_IMPORT),
    TABLE_MERGE(TFateOperation.TABLE_MERGE),
    TABLE_OFFLINE(TFateOperation.TABLE_OFFLINE),
    TABLE_ONLINE(TFateOperation.TABLE_ONLINE),
    TABLE_RENAME(TFateOperation.TABLE_RENAME),
    TABLE_SPLIT(TFateOperation.TABLE_SPLIT),
    TABLE_TABLET_AVAILABILITY(TFateOperation.TABLE_TABLET_AVAILABILITY);

    private final TFateOperation top;
    private static final Set<FateOperation> nonThriftOps = Collections.unmodifiableSet(
        EnumSet.of(COMMIT_COMPACTION, SHUTDOWN_TSERVER, SYSTEM_SPLIT, SYSTEM_MERGE));
    private static final Set<FateOperation> allUserFateOps =
        Collections.unmodifiableSet(EnumSet.allOf(FateOperation.class));
    private static final Set<FateOperation> allMetaFateOps =
        Collections.unmodifiableSet(EnumSet.allOf(FateOperation.class));

    FateOperation(TFateOperation top) {
      this.top = top;
    }

    public static FateOperation fromThrift(TFateOperation top) {
      return FateOperation.valueOf(top.name());
    }

    public static Set<FateOperation> getNonThriftOps() {
      return nonThriftOps;
    }

    public TFateOperation toThrift() {
      if (top == null) {
        throw new IllegalStateException(this + " does not have an equivalent thrift form");
      }
      return top;
    }

    public static Set<FateOperation> getAllUserFateOps() {
      return allUserFateOps;
    }

    public static Set<FateOperation> getAllMetaFateOps() {
      return allMetaFateOps;
    }
  }

  // The fate pools watcher:
  // - Maintains a TransactionRunner per available thread per pool/FateExecutor. Does so by
  // periodically checking the pools for an inactive thread (i.e., a thread running a
  // TransactionRunner died or the pool size was increased in the property), resizing the pool and
  // submitting new runners as needed. Also safely stops the necessary number of TransactionRunners
  // if the pool size in the property was decreased.
  // - Warns the user to consider increasing the pool size (or splitting the fate ops assigned to
  // that pool into separate pools) for any pool that does not often have any idle threads.
  private class FatePoolsWatcher implements Runnable {
    private final T environment;
    private final AccumuloConfiguration conf;

    private FatePoolsWatcher(T environment, AccumuloConfiguration conf) {
      this.environment = environment;
      this.conf = conf;
    }

    @Override
    public void run() {
      // Read from the config here and here only. Must avoid reading the same property from the
      // config more than once since it can change at any point in this execution
      var poolConfigs = getPoolConfigurations(conf);
      var idleCheckIntervalMillis = conf.getTimeInMillis(Property.MANAGER_FATE_IDLE_CHECK_INTERVAL);

      // shutdown task: shutdown fate executors whose set of fate operations are no longer present
      // in the config
      synchronized (fateExecutors) {
        final var fateExecutorsIter = fateExecutors.iterator();
        while (fateExecutorsIter.hasNext()) {
          var fateExecutor = fateExecutorsIter.next();

          // if this fate executors set of fate ops is no longer present in the config...
          if (!poolConfigs.containsKey(fateExecutor.getFateOps())) {
            if (!fateExecutor.isShutdown()) {
              log.debug("The config for {} has changed invalidating {}. Gracefully shutting down "
                  + "the FateExecutor.", getFateConfigProp(), fateExecutor);
              fateExecutor.initiateShutdown();
            } else if (fateExecutor.isShutdown() && fateExecutor.isAlive()) {
              log.debug("{} has been shutdown, but is still actively working on transactions.",
                  fateExecutor);
            } else if (fateExecutor.isShutdown() && !fateExecutor.isAlive()) {
              log.debug("{} has been shutdown and all threads have safely terminated.",
                  fateExecutor);
              fateExecutorsIter.remove();
            }
          }
        }
      }

      // replacement task: at this point, the existing FateExecutors that were invalidated by the
      // config changes have started shutdown or finished shutdown. Now create any new replacement
      // FateExecutors needed
      for (var poolConfig : poolConfigs.entrySet()) {
        var configFateOps = poolConfig.getKey();
        var configPoolSize = poolConfig.getValue();
        synchronized (fateExecutors) {
          if (fateExecutors.stream().map(FateExecutor::getFateOps)
              .noneMatch(fo -> fo.equals(configFateOps))) {
            fateExecutors
                .add(new FateExecutor<>(Fate.this, environment, configFateOps, configPoolSize));
          }
        }
      }

      // resize task: see description for FateExecutor.resizeFateExecutor
      synchronized (fateExecutors) {
        for (var fateExecutor : fateExecutors) {
          if (fateExecutor.isShutdown()) {
            continue;
          }
          fateExecutor.resizeFateExecutor(poolConfigs, idleCheckIntervalMillis);
        }
      }
    }
  }

  /**
   * A thread that finds reservations held by dead processes and unreserves them
   */
  private class DeadReservationCleaner implements Runnable {
    @Override
    public void run() {
      if (keepRunning.get()) {
        store.deleteDeadReservations();
      }
    }
  }

  /**
   * Creates a Fault-tolerant executor for the given store type.
   *
   * @param runDeadResCleaner Whether this FATE should run a dead reservation cleaner. The real
   *        FATEs need have a cleaner, but may be undesirable in testing.
   * @param toLogStrFunc A function that converts Repo to Strings that are suitable for logging
   */
  public Fate(T environment, FateStore<T> store, boolean runDeadResCleaner,
      Function<Repo<T>,String> toLogStrFunc, AccumuloConfiguration conf) {
    this.store = FateLogger.wrap(store, toLogStrFunc, false);

    this.fatePoolsWatcher =
        ThreadPools.getServerThreadPools().createGeneralScheduledExecutorService(conf);
    ThreadPools.watchCriticalScheduledTask(
        fatePoolsWatcher.scheduleWithFixedDelay(new FatePoolsWatcher(environment, conf),
            INITIAL_DELAY.toSeconds(), getPoolWatcherDelay().toSeconds(), SECONDS));

    ScheduledExecutorService deadResCleanerExecutor = null;
    if (runDeadResCleaner) {
      // Create a dead reservation cleaner for this store that will periodically clean up
      // reservations held by dead processes, if they exist.
      deadResCleanerExecutor = ThreadPools.getServerThreadPools().createScheduledExecutorService(1,
          store.type() == FateInstanceType.USER ? USER_DEAD_RESERVATION_CLEANER_POOL.poolName
              : META_DEAD_RESERVATION_CLEANER_POOL.poolName);
      ScheduledFuture<?> deadReservationCleaner =
          deadResCleanerExecutor.scheduleWithFixedDelay(new DeadReservationCleaner(),
              INITIAL_DELAY.toSeconds(), getDeadResCleanupDelay().toSeconds(), SECONDS);
      ThreadPools.watchCriticalScheduledTask(deadReservationCleaner);
    }
    this.deadResCleanerExecutor = deadResCleanerExecutor;

    startFateExecutors(environment, conf, fateExecutors);
  }

  protected void startFateExecutors(T environment, AccumuloConfiguration conf,
      Set<FateExecutor<T>> fateExecutors) {
    for (var poolConf : getPoolConfigurations(conf).entrySet()) {
      // no fate threads are running at this point; fine not to synchronize
      fateExecutors
          .add(new FateExecutor<>(this, environment, poolConf.getKey(), poolConf.getValue()));
    }
  }

  /**
   * Returns a map of the current pool configurations as set in the given config. Each key is a set
   * of fate operations and each value is an integer for the number of threads assigned to work
   * those fate operations.
   */
  protected Map<Set<FateOperation>,Integer> getPoolConfigurations(AccumuloConfiguration conf) {
    Map<Set<FateOperation>,Integer> poolConfigs = new HashMap<>();
    final var json = JsonParser.parseString(conf.get(getFateConfigProp())).getAsJsonObject();

    for (var entry : json.entrySet()) {
      var key = entry.getKey();
      var val = entry.getValue().getAsInt();
      var fateOpsStrArr = key.split(",");
      Set<FateOperation> fateOpsSet = Arrays.stream(fateOpsStrArr).map(FateOperation::valueOf)
          .collect(Collectors.toCollection(TreeSet::new));

      poolConfigs.put(fateOpsSet, val);
    }

    return poolConfigs;
  }

  protected AtomicBoolean getKeepRunning() {
    return keepRunning;
  }

  protected FateStore<T> getStore() {
    return store;
  }

  protected Property getFateConfigProp() {
    return this.store.type() == FateInstanceType.USER ? Property.MANAGER_FATE_USER_CONFIG
        : Property.MANAGER_FATE_META_CONFIG;
  }

  public Duration getDeadResCleanupDelay() {
    return DEAD_RES_CLEANUP_DELAY;
  }

  public Duration getPoolWatcherDelay() {
    return POOL_WATCHER_DELAY;
  }

  /**
   * Returns the number of TransactionRunners active for the FateExecutor assigned to work on the
   * given set of fate operations. "Active" meaning it is waiting for a transaction to work on or
   * actively working on one. Returns 0 if no such FateExecutor exists. This should only be used for
   * testing
   */
  @VisibleForTesting
  public int getTxRunnersActive(Set<FateOperation> fateOps) {
    synchronized (fateExecutors) {
      for (var fateExecutor : fateExecutors) {
        if (fateExecutor.getFateOps().equals(fateOps)) {
          return fateExecutor.getRunningTxRunners().size();
        }
      }
    }
    return 0;
  }

  /**
<<<<<<< HEAD
   * Returns the total number of TransactionRunners active across all FateExecutors. This should
   * only be used for testing
=======
   * Creates a Fault-tolerant executor.
   * <p>
   * Note: Users of this class should call
   * {@link #startTransactionRunners(AccumuloConfiguration, ScheduledThreadPoolExecutor)} to launch
   * the worker threads after creating a Fate object.
   *
   * @param toLogStrFunc A function that converts Repo to Strings that are suitable for logging
>>>>>>> 9c436cb4
   */
  @VisibleForTesting
  public int getTotalTxRunnersActive() {
    synchronized (fateExecutors) {
      return fateExecutors.stream().mapToInt(fe -> fe.getRunningTxRunners().size()).sum();
    }
  }

  /**
   * Returns how many times it is warned that a pool size should be increased. Should only be used
   * for testing or in {@link FateExecutor}
   */
<<<<<<< HEAD
  @VisibleForTesting
  public AtomicInteger getNeedMoreThreadsWarnCount() {
    return needMoreThreadsWarnCount;
=======
  public void startTransactionRunners(AccumuloConfiguration conf,
      ScheduledThreadPoolExecutor serverGeneralScheduledThreadPool) {
    final ThreadPoolExecutor pool = ThreadPools.getServerThreadPools().createExecutorService(conf,
        Property.MANAGER_FATE_THREADPOOL_SIZE, true);
    ThreadPools
        .watchCriticalScheduledTask(serverGeneralScheduledThreadPool.scheduleWithFixedDelay(() -> {
          // resize the pool if the property changed
          ThreadPools.resizePool(pool, conf, Property.MANAGER_FATE_THREADPOOL_SIZE);
          // If the pool grew, then ensure that there is a TransactionRunner for each thread
          int needed = conf.getCount(Property.MANAGER_FATE_THREADPOOL_SIZE) - pool.getActiveCount();
          if (needed > 0) {
            for (int i = 0; i < needed; i++) {
              try {
                pool.execute(new TransactionRunner());
              } catch (RejectedExecutionException e) {
                // RejectedExecutionException could be shutting down
                if (pool.isShutdown()) {
                  // The exception is expected in this case, no need to spam the logs.
                  log.trace("Error adding transaction runner to FaTE executor pool.", e);
                } else {
                  // This is bad, FaTE may no longer work!
                  log.error("Error adding transaction runner to FaTE executor pool.", e);
                }
                break;
              }
            }
          }
        }, 3, 30, SECONDS));
    executor = pool;
>>>>>>> 9c436cb4
  }

  // get a transaction id back to the requester before doing any work
  public FateId startTransaction() {
    return store.create();
  }

  public Seeder<T> beginSeeding() {
    return store.beginSeeding();
  }

  public void seedTransaction(FateOperation fateOp, FateKey fateKey, Repo<T> repo,
      boolean autoCleanUp) {
    try (var seeder = store.beginSeeding()) {
      @SuppressWarnings("unused")
      var unused = seeder.attemptToSeedTransaction(fateOp, fateKey, repo, autoCleanUp);
    }
  }

  // start work in the transaction.. it is safe to call this
  // multiple times for a transaction... but it will only seed once
  public void seedTransaction(FateOperation fateOp, FateId fateId, Repo<T> repo,
      boolean autoCleanUp, String goalMessage) {
    log.info("Seeding {} {}", fateId, goalMessage);
    store.seedTransaction(fateOp, fateId, repo, autoCleanUp);
  }

  // check on the transaction
  public TStatus waitForCompletion(FateId fateId) {
    return store.read(fateId).waitForStatusChange(FINISHED_STATES);
  }

  /**
   * Attempts to cancel a running Fate transaction
   *
   * @param fateId fate transaction id
   * @return true if transaction transitioned to a failed state or already in a completed state,
   *         false otherwise
   */
  public boolean cancel(FateId fateId) {
    for (int retries = 0; retries < 5; retries++) {
      Optional<FateTxStore<T>> optionalTxStore = store.tryReserve(fateId);
      if (optionalTxStore.isPresent()) {
        var txStore = optionalTxStore.orElseThrow();
        try {
          TStatus status = txStore.getStatus();
          log.info("status is: {}", status);
          if (status == NEW || status == SUBMITTED) {
            txStore.setTransactionInfo(TxInfo.EXCEPTION, new TApplicationException(
                TApplicationException.INTERNAL_ERROR, "Fate transaction cancelled by user"));
            txStore.setStatus(FAILED_IN_PROGRESS);
            log.info("Updated status for {} to FAILED_IN_PROGRESS because it was cancelled by user",
                fateId);
            return true;
          } else {
            log.info("{} cancelled by user but already in progress or finished state", fateId);
            return false;
          }
        } finally {
          txStore.unreserve(Duration.ZERO);
        }
      } else {
        // reserved, lets retry.
        UtilWaitThread.sleep(500);
      }
    }
    log.info("Unable to reserve transaction {} to cancel it", fateId);
    return false;
  }

  // resource cleanup
  public void delete(FateId fateId) {
    FateTxStore<T> txStore = store.reserve(fateId);
    try {
      switch (txStore.getStatus()) {
        case NEW:
        case SUBMITTED:
        case FAILED:
        case SUCCESSFUL:
          txStore.delete();
          break;
        case FAILED_IN_PROGRESS:
        case IN_PROGRESS:
          throw new IllegalStateException("Can not delete in progress transaction " + fateId);
        case UNKNOWN:
          // nothing to do, it does not exist
          break;
      }
    } finally {
      txStore.unreserve(Duration.ZERO);
    }
  }

  public String getReturn(FateId fateId) {
    FateTxStore<T> txStore = store.reserve(fateId);
    try {
      if (txStore.getStatus() != SUCCESSFUL) {
        throw new IllegalStateException(
            "Tried to get exception when transaction " + fateId + " not in successful state");
      }
      return (String) txStore.getTransactionInfo(TxInfo.RETURN_VALUE);
    } finally {
      txStore.unreserve(Duration.ZERO);
    }
  }

  // get reportable failures
  public Exception getException(FateId fateId) {
    FateTxStore<T> txStore = store.reserve(fateId);
    try {
      if (txStore.getStatus() != FAILED) {
        throw new IllegalStateException(
            "Tried to get exception when transaction " + fateId + " not in failed state");
      }
      return (Exception) txStore.getTransactionInfo(TxInfo.EXCEPTION);
    } finally {
      txStore.unreserve(Duration.ZERO);
    }
  }

  /**
   * Lists transctions for a given fate key type.
   */
<<<<<<< HEAD
  public Stream<FateKey> list(FateKey.FateKeyType type) {
    return store.list(type);
=======
  public void shutdown() {
    keepRunning.set(false);
    executor.shutdown();
>>>>>>> 9c436cb4
  }

  /**
   * Initiates shutdown of background threads and optionally waits on them.
   */
  public void shutdown(long timeout, TimeUnit timeUnit) {
    log.info("Shutting down {} FATE", store.type());

    if (keepRunning.compareAndSet(true, false)) {
      synchronized (fateExecutors) {
        for (var fateExecutor : fateExecutors) {
          fateExecutor.initiateShutdown();
        }
      }
      if (deadResCleanerExecutor != null) {
        deadResCleanerExecutor.shutdown();
      }
      fatePoolsWatcher.shutdown();
    }

    if (timeout > 0) {
      long start = System.nanoTime();
      try {
        waitForAllFateExecShutdown(start, timeout, timeUnit);
        waitForDeadResCleanerShutdown(start, timeout, timeUnit);
        waitForFatePoolsWatcherShutdown(start, timeout, timeUnit);

        if (anyFateExecutorIsAlive() || deadResCleanerIsAlive() || fatePoolsWatcherIsAlive()) {
          log.warn(
              "Waited for {}ms for all fate {} background threads to stop, but some are still running. "
                  + "fate executor threads:{} dead reservation cleaner thread:{} "
                  + "fate pools watcher thread:{}",
              TimeUnit.NANOSECONDS.toMillis(System.nanoTime() - start), store.type(),
              anyFateExecutorIsAlive(), deadResCleanerIsAlive(), fatePoolsWatcherIsAlive());
        }
      } catch (InterruptedException e) {
        throw new RuntimeException(e);
      }
    }

    // interrupt the background threads
    synchronized (fateExecutors) {
      for (var fateExecutor : fateExecutors) {
        fateExecutor.shutdownNow();
        fateExecutor.getIdleCountHistory().clear();
      }
    }
    if (deadResCleanerExecutor != null) {
      deadResCleanerExecutor.shutdownNow();
    }
    fatePoolsWatcher.shutdownNow();
  }

  private boolean anyFateExecutorIsAlive() {
    synchronized (fateExecutors) {
      return fateExecutors.stream().anyMatch(FateExecutor::isAlive);
    }
  }

  private boolean deadResCleanerIsAlive() {
    return deadResCleanerExecutor != null && !deadResCleanerExecutor.isTerminated();
  }

  private boolean fatePoolsWatcherIsAlive() {
    return !fatePoolsWatcher.isTerminated();
  }

  private void waitForAllFateExecShutdown(long start, long timeout, TimeUnit timeUnit)
      throws InterruptedException {
    synchronized (fateExecutors) {
      for (var fateExecutor : fateExecutors) {
        fateExecutor.waitForShutdown(start, timeout, timeUnit);
      }
    }
  }

  private void waitForDeadResCleanerShutdown(long start, long timeout, TimeUnit timeUnit)
      throws InterruptedException {
    while (((System.nanoTime() - start) < timeUnit.toNanos(timeout)) && deadResCleanerIsAlive()) {
      if (deadResCleanerExecutor != null && !deadResCleanerExecutor.awaitTermination(1, SECONDS)) {
        log.debug("Fate {} is waiting for dead reservation cleaner thread to terminate",
            store.type());
      }
    }
  }

  private void waitForFatePoolsWatcherShutdown(long start, long timeout, TimeUnit timeUnit)
      throws InterruptedException {
    while (((System.nanoTime() - start) < timeUnit.toNanos(timeout)) && fatePoolsWatcherIsAlive()) {
      if (!fatePoolsWatcher.awaitTermination(1, SECONDS)) {
        log.debug("Fate {} is waiting for fate pools watcher thread to terminate", store.type());
      }
    }
  }
}<|MERGE_RESOLUTION|>--- conflicted
+++ resolved
@@ -72,16 +72,10 @@
 
   private static final Logger log = LoggerFactory.getLogger(Fate.class);
 
-<<<<<<< HEAD
   private final FateStore<T> store;
-  private final ScheduledThreadPoolExecutor fatePoolsWatcher;
+  private final ScheduledFuture<?> fatePoolsWatcherFuture;
   private final AtomicInteger needMoreThreadsWarnCount = new AtomicInteger(0);
   private final ExecutorService deadResCleanerExecutor;
-=======
-  private final TStore<T> store;
-  private final T environment;
-  private ExecutorService executor;
->>>>>>> 9c436cb4
 
   private static final EnumSet<TStatus> FINISHED_STATES = EnumSet.of(FAILED, SUCCESSFUL, UNKNOWN);
   public static final Duration INITIAL_DELAY = Duration.ofSeconds(3);
@@ -251,14 +245,14 @@
    * @param toLogStrFunc A function that converts Repo to Strings that are suitable for logging
    */
   public Fate(T environment, FateStore<T> store, boolean runDeadResCleaner,
-      Function<Repo<T>,String> toLogStrFunc, AccumuloConfiguration conf) {
+      Function<Repo<T>,String> toLogStrFunc, AccumuloConfiguration conf,
+      ScheduledThreadPoolExecutor genSchedExecutor) {
     this.store = FateLogger.wrap(store, toLogStrFunc, false);
 
-    this.fatePoolsWatcher =
-        ThreadPools.getServerThreadPools().createGeneralScheduledExecutorService(conf);
-    ThreadPools.watchCriticalScheduledTask(
-        fatePoolsWatcher.scheduleWithFixedDelay(new FatePoolsWatcher(environment, conf),
-            INITIAL_DELAY.toSeconds(), getPoolWatcherDelay().toSeconds(), SECONDS));
+    fatePoolsWatcherFuture =
+        genSchedExecutor.scheduleWithFixedDelay(new FatePoolsWatcher(environment, conf),
+            INITIAL_DELAY.toSeconds(), getPoolWatcherDelay().toSeconds(), SECONDS);
+    ThreadPools.watchCriticalScheduledTask(fatePoolsWatcherFuture);
 
     ScheduledExecutorService deadResCleanerExecutor = null;
     if (runDeadResCleaner) {
@@ -348,18 +342,8 @@
   }
 
   /**
-<<<<<<< HEAD
    * Returns the total number of TransactionRunners active across all FateExecutors. This should
    * only be used for testing
-=======
-   * Creates a Fault-tolerant executor.
-   * <p>
-   * Note: Users of this class should call
-   * {@link #startTransactionRunners(AccumuloConfiguration, ScheduledThreadPoolExecutor)} to launch
-   * the worker threads after creating a Fate object.
-   *
-   * @param toLogStrFunc A function that converts Repo to Strings that are suitable for logging
->>>>>>> 9c436cb4
    */
   @VisibleForTesting
   public int getTotalTxRunnersActive() {
@@ -372,41 +356,9 @@
    * Returns how many times it is warned that a pool size should be increased. Should only be used
    * for testing or in {@link FateExecutor}
    */
-<<<<<<< HEAD
   @VisibleForTesting
   public AtomicInteger getNeedMoreThreadsWarnCount() {
     return needMoreThreadsWarnCount;
-=======
-  public void startTransactionRunners(AccumuloConfiguration conf,
-      ScheduledThreadPoolExecutor serverGeneralScheduledThreadPool) {
-    final ThreadPoolExecutor pool = ThreadPools.getServerThreadPools().createExecutorService(conf,
-        Property.MANAGER_FATE_THREADPOOL_SIZE, true);
-    ThreadPools
-        .watchCriticalScheduledTask(serverGeneralScheduledThreadPool.scheduleWithFixedDelay(() -> {
-          // resize the pool if the property changed
-          ThreadPools.resizePool(pool, conf, Property.MANAGER_FATE_THREADPOOL_SIZE);
-          // If the pool grew, then ensure that there is a TransactionRunner for each thread
-          int needed = conf.getCount(Property.MANAGER_FATE_THREADPOOL_SIZE) - pool.getActiveCount();
-          if (needed > 0) {
-            for (int i = 0; i < needed; i++) {
-              try {
-                pool.execute(new TransactionRunner());
-              } catch (RejectedExecutionException e) {
-                // RejectedExecutionException could be shutting down
-                if (pool.isShutdown()) {
-                  // The exception is expected in this case, no need to spam the logs.
-                  log.trace("Error adding transaction runner to FaTE executor pool.", e);
-                } else {
-                  // This is bad, FaTE may no longer work!
-                  log.error("Error adding transaction runner to FaTE executor pool.", e);
-                }
-                break;
-              }
-            }
-          }
-        }, 3, 30, SECONDS));
-    executor = pool;
->>>>>>> 9c436cb4
   }
 
   // get a transaction id back to the requester before doing any work
@@ -530,14 +482,8 @@
   /**
    * Lists transctions for a given fate key type.
    */
-<<<<<<< HEAD
   public Stream<FateKey> list(FateKey.FateKeyType type) {
     return store.list(type);
-=======
-  public void shutdown() {
-    keepRunning.set(false);
-    executor.shutdown();
->>>>>>> 9c436cb4
   }
 
   /**
@@ -555,7 +501,7 @@
       if (deadResCleanerExecutor != null) {
         deadResCleanerExecutor.shutdown();
       }
-      fatePoolsWatcher.shutdown();
+      fatePoolsWatcherFuture.cancel(false);
     }
 
     if (timeout > 0) {
@@ -563,15 +509,13 @@
       try {
         waitForAllFateExecShutdown(start, timeout, timeUnit);
         waitForDeadResCleanerShutdown(start, timeout, timeUnit);
-        waitForFatePoolsWatcherShutdown(start, timeout, timeUnit);
-
-        if (anyFateExecutorIsAlive() || deadResCleanerIsAlive() || fatePoolsWatcherIsAlive()) {
+
+        if (anyFateExecutorIsAlive() || deadResCleanerIsAlive()) {
           log.warn(
               "Waited for {}ms for all fate {} background threads to stop, but some are still running. "
-                  + "fate executor threads:{} dead reservation cleaner thread:{} "
-                  + "fate pools watcher thread:{}",
+                  + "fate executor threads:{} dead reservation cleaner thread:{} ",
               TimeUnit.NANOSECONDS.toMillis(System.nanoTime() - start), store.type(),
-              anyFateExecutorIsAlive(), deadResCleanerIsAlive(), fatePoolsWatcherIsAlive());
+              anyFateExecutorIsAlive(), deadResCleanerIsAlive());
         }
       } catch (InterruptedException e) {
         throw new RuntimeException(e);
@@ -588,7 +532,6 @@
     if (deadResCleanerExecutor != null) {
       deadResCleanerExecutor.shutdownNow();
     }
-    fatePoolsWatcher.shutdownNow();
   }
 
   private boolean anyFateExecutorIsAlive() {
@@ -599,10 +542,6 @@
 
   private boolean deadResCleanerIsAlive() {
     return deadResCleanerExecutor != null && !deadResCleanerExecutor.isTerminated();
-  }
-
-  private boolean fatePoolsWatcherIsAlive() {
-    return !fatePoolsWatcher.isTerminated();
   }
 
   private void waitForAllFateExecShutdown(long start, long timeout, TimeUnit timeUnit)
@@ -623,13 +562,4 @@
       }
     }
   }
-
-  private void waitForFatePoolsWatcherShutdown(long start, long timeout, TimeUnit timeUnit)
-      throws InterruptedException {
-    while (((System.nanoTime() - start) < timeUnit.toNanos(timeout)) && fatePoolsWatcherIsAlive()) {
-      if (!fatePoolsWatcher.awaitTermination(1, SECONDS)) {
-        log.debug("Fate {} is waiting for fate pools watcher thread to terminate", store.type());
-      }
-    }
-  }
 }