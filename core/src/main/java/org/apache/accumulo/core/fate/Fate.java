--- conflicted
+++ resolved
@@ -39,11 +39,8 @@
 import java.util.concurrent.RejectedExecutionException;
 import java.util.concurrent.ScheduledThreadPoolExecutor;
 import java.util.concurrent.ThreadPoolExecutor;
-<<<<<<< HEAD
 import java.util.concurrent.TimeUnit;
 import java.util.concurrent.TransferQueue;
-=======
->>>>>>> ae6085c3
 import java.util.concurrent.atomic.AtomicBoolean;
 import java.util.function.Function;
 import java.util.stream.Stream;
@@ -208,13 +205,8 @@
         } catch (Exception e) {
           runnerLog.error("Uncaught exception in FATE runner thread.", e);
         } finally {
-<<<<<<< HEAD
           if (txStore != null) {
-            txStore.unreserve(deferTime, TimeUnit.MILLISECONDS);
-=======
-          if (tid != null) {
-            store.unreserve(tid, Duration.ofMillis(deferTime));
->>>>>>> ae6085c3
+            txStore.unreserve(Duration.ofMillis(deferTime));
           }
         }
       }
@@ -357,7 +349,7 @@
         Preconditions.checkState(txStore.getStatus() == NEW);
         seedTransaction(txName, fateId, repo, autoCleanUp, goalMessage, txStore);
       } finally {
-        txStore.unreserve(0, MILLISECONDS);
+        txStore.unreserve(Duration.ZERO);
       }
       return fateId;
     });
@@ -394,11 +386,7 @@
         seedTransaction(txName, fateId, repo, autoCleanUp, goalMessage, txStore);
       }
     } finally {
-<<<<<<< HEAD
-      txStore.unreserve(0, TimeUnit.MILLISECONDS);
-=======
-      store.unreserve(tid, Duration.ZERO);
->>>>>>> ae6085c3
+      txStore.unreserve(Duration.ZERO);
     }
 
   }
@@ -435,11 +423,7 @@
             return false;
           }
         } finally {
-<<<<<<< HEAD
-          txStore.unreserve(0, TimeUnit.MILLISECONDS);
-=======
-          store.unreserve(tid, Duration.ZERO);
->>>>>>> ae6085c3
+          txStore.unreserve(Duration.ZERO);
         }
       } else {
         // reserved, lets retry.
@@ -469,11 +453,7 @@
           break;
       }
     } finally {
-<<<<<<< HEAD
-      txStore.unreserve(0, TimeUnit.MILLISECONDS);
-=======
-      store.unreserve(tid, Duration.ZERO);
->>>>>>> ae6085c3
+      txStore.unreserve(Duration.ZERO);
     }
   }
 
@@ -486,11 +466,7 @@
       }
       return (String) txStore.getTransactionInfo(TxInfo.RETURN_VALUE);
     } finally {
-<<<<<<< HEAD
-      txStore.unreserve(0, TimeUnit.MILLISECONDS);
-=======
-      store.unreserve(tid, Duration.ZERO);
->>>>>>> ae6085c3
+      txStore.unreserve(Duration.ZERO);
     }
   }
 
@@ -504,11 +480,7 @@
       }
       return (Exception) txStore.getTransactionInfo(TxInfo.EXCEPTION);
     } finally {
-<<<<<<< HEAD
-      txStore.unreserve(0, TimeUnit.MILLISECONDS);
-=======
-      store.unreserve(tid, Duration.ZERO);
->>>>>>> ae6085c3
+      txStore.unreserve(Duration.ZERO);
     }
   }
 
