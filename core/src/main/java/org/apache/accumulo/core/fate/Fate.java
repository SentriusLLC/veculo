--- conflicted
+++ resolved
@@ -374,8 +374,7 @@
           }
         }
       }
-<<<<<<< HEAD
-    }, 3, SECONDS));
+    }, 3, 30, SECONDS));
     this.transactionExecutor = pool;
 
     ScheduledExecutorService deadResCleanerExecutor = null;
@@ -396,10 +395,6 @@
 
   public Duration getDeadResCleanupDelay() {
     return Duration.ofMinutes(3);
-=======
-    }, 3, 30, SECONDS));
-    this.executor = pool;
->>>>>>> d7cbdece
   }
 
   // get a transaction id back to the requester before doing any work
