#! /usr/bin/env bash
#
# Licensed to the Apache Software Foundation (ASF) under one
# or more contributor license agreements.  See the NOTICE file
# distributed with this work for additional information
# regarding copyright ownership.  The ASF licenses this file
# to you under the Apache License, Version 2.0 (the
# "License"); you may not use this file except in compliance
# with the License.  You may obtain a copy of the License at
#
#   https://www.apache.org/licenses/LICENSE-2.0
#
# Unless required by applicable law or agreed to in writing,
# software distributed under the License is distributed on an
# "AS IS" BASIS, WITHOUT WARRANTIES OR CONDITIONS OF ANY
# KIND, either express or implied.  See the License for the
# specific language governing permissions and limitations
# under the License.
#

function print_usage {
  cat <<EOF
Usage: accumulo-service <service> <command>

Services:
  gc                     Accumulo garbage collector
  monitor                Accumulo monitor
  manager                Accumulo manager
  tserver                Accumulo tserver
  compactor              Accumulo compactor (experimental)
  sserver                Accumulo scan server (experimental)

Commands:
  start                   Starts service(s)
  stop [--all | [<name>]] Stops service(s)
  kill [--all | [<name>]] Kills service(s)
  list                    List running service(s)

EOF
}

function invalid_args {
  echo -e "Invalid arguments: $1\n"
  print_usage 1>&2
  exit 1
}

function rotate_log() {
  logfile="$1"
  max_retained="5"
  if [[ -f $logfile ]]; then
    while [[ $max_retained -gt 1 ]]; do
      prev=$((max_retained - 1))
      [ -f "$logfile.$prev" ] && mv -f "$logfile.$prev" "$logfile.$max_retained"
      max_retained=$prev
    done
    mv -f "$logfile" "$logfile.$max_retained"
  fi
}

function get_group() {
  # Find the group parameter if any
<<<<<<< HEAD
  GROUP_PATTERN="^(compactor.group|sserver.group|tserver.group)=(.*)$"
  group="default"
  for param in "$@"; do
    if [[ $param =~ $GROUP_PATTERN ]]; then
      group="${BASH_REMATCH[2]}"
    fi
  done
  echo "${group}"
=======
  local group="default"
  local param
  for param in "$@"; do
    if [[ $param =~ ^[a-z]*[.]group=(.*)$ ]]; then
      group="${BASH_REMATCH[1]}"
    fi
  done
  echo "$group"
>>>>>>> 8fc9ff9d
}

function start_service() {
  local service_type=$1
  local service_name=$2
  shift 2

  local build_service_name="false"
  if [[ -n $service_name ]]; then
    # if service_name is supplied, then we are only starting one instance
    servers_per_host=1
  else
    build_service_name="true"
    servers_per_host=${ACCUMULO_CLUSTER_ARG:-1}
  fi

  for ((process_num = 1; process_num <= servers_per_host; process_num++)); do
    if [[ ${build_service_name} == "true" ]]; then
      service_name="${service_type}_${group}_${process_num}"
    fi
    # The ACCUMULO_SERVICE_INSTANCE variable is used in
    # accumulo-env.sh to set parameters on the command
    # line.
    export ACCUMULO_SERVICE_INSTANCE="${service_name}"

    local pid_file="${ACCUMULO_PID_DIR}/accumulo-${service_name}.pid"
    if [[ -f $pid_file ]]; then
      pid=$(cat "$pid_file")
      if kill -0 "$pid" 2>/dev/null; then
        echo "$HOST : ${service_name} already running (${pid})"
        continue
      fi
    fi
    echo "Starting $service_name on $HOST"

    if [[ ${service_type} == "manager" ]]; then
      "${bin}/accumulo" org.apache.accumulo.manager.state.SetGoalState NORMAL
    fi
    outfile="${ACCUMULO_LOG_DIR}/${service_name}_${HOST}.out"
    errfile="${ACCUMULO_LOG_DIR}/${service_name}_${HOST}.err"
    rotate_log "$outfile"
    rotate_log "$errfile"

<<<<<<< HEAD
    nohup "${bin}/accumulo" "$service_type" "$@" "${PROPERTY_OVERRIDES[@]}" >"$outfile" 2>"$errfile" </dev/null &
=======
    nohup "${bin}/accumulo" "$service_type" "$@" >"$outfile" 2>"$errfile" </dev/null &
>>>>>>> 8fc9ff9d
    echo "$!" >"${pid_file}"

  done

  # Check the max open files limit and selectively warn
  max_files_open=$(ulimit -n)
  if [[ -n $max_files_open ]]; then
    max_files_recommended=32768
    if ((max_files_open < max_files_recommended)); then
      echo "WARN : Max open files on $HOST is $max_files_open, recommend $max_files_recommended" >&2
    fi
  fi
}

function control_process() {
  local kill_code=$1
  local service_name=$2
  local pid_file=$3
  if [[ -f $pid_file ]]; then
    echo "Stopping $service_name on $HOST"
    kill -s "$kill_code" "$(cat "$pid_file")" 2>/dev/null
    rm -f "${pid_file}" 2>/dev/null
  fi
}

function find_processes() {
  local service_type=$1
  local file
  for file in "$ACCUMULO_PID_DIR"/*; do
    if file=$(expr "$file" : '^.*/accumulo-\('"$service_type"'.*\)[.]pid$'); then
      RUNNING_PROCESSES+=("$file")
    fi
  done
}

function stop_service() {
  local service_type=$1
  local service_name=$2
  local all_flag=$3
  if $all_flag; then
    find_processes "$service_type"
    for process in "${RUNNING_PROCESSES[@]}"; do
      local pid_file="${ACCUMULO_PID_DIR}/accumulo-${process}.pid"
      control_process "TERM" "$process" "$pid_file"
    done
  elif [[ -n $ACCUMULO_CLUSTER_ARG ]]; then

    servers_per_host=${ACCUMULO_CLUSTER_ARG:-1}
    group=$(get_group "$@")

    for ((process_num = 1; process_num <= servers_per_host; process_num++)); do
      service_name="${service_type}_${group}_${process_num}"
      echo "Stopping service process: $service_name"
      local pid_file="${ACCUMULO_PID_DIR}/accumulo-${service_name}.pid"
      control_process "TERM" "$service_name" "$pid_file"
    done

  else
    echo "Stopping service process: $service_name"
    local pid_file="${ACCUMULO_PID_DIR}/accumulo-${service_name}.pid"
    control_process "TERM" "$service_name" "$pid_file"
  fi
}

function kill_service() {
  local service_type=$1
  local service_name=$2
  local all_flag=$3
  if $all_flag; then
    find_processes "$service_type"
    for process in "${RUNNING_PROCESSES[@]}"; do
      local pid_file="${ACCUMULO_PID_DIR}/accumulo-${process}.pid"
      control_process "KILL" "$process" "$pid_file"
    done
  elif [[ -n $ACCUMULO_CLUSTER_ARG ]]; then

    servers_per_host=${ACCUMULO_CLUSTER_ARG:-1}
    group=$(get_group "$@")

    for ((process_num = 1; process_num <= servers_per_host; process_num++)); do
      service_name="${service_type}_${group}_${process_num}"
      echo "Stopping service process: $service_name"
      local pid_file="${ACCUMULO_PID_DIR}/accumulo-${service_name}.pid"
      control_process "KILL" "$service_name" "$pid_file"
    done

  else
    local pid_file="${ACCUMULO_PID_DIR}/accumulo-${service_name}.pid"
    control_process "KILL" "$service_name" "$pid_file"
  fi
}

function list_processes() {
  local service_type=$1
  find_processes "$service_type"
  echo "Currently running ${service_type} processes:"
  for process in "${RUNNING_PROCESSES[@]}"; do
    echo "$process"
  done
}

function main() {
  if [[ -z $1 ]]; then
    invalid_args "<service> cannot be empty"
  fi

  # Create a global array for process tracking
  declare -a RUNNING_PROCESSES

  # Resolve base directory
  SOURCE="${BASH_SOURCE[0]}"
  while [ -h "${SOURCE}" ]; do
    bin="$(cd -P "$(dirname "${SOURCE}")" && pwd)"
    SOURCE="$(readlink "${SOURCE}")"
    [[ ${SOURCE} != /* ]] && SOURCE="${bin}/${SOURCE}"
  done
  # Set up variables needed by accumulo-env.sh
  bin="$(cd -P "$(dirname "${SOURCE}")" && pwd)"
  export bin
  basedir=$(cd -P "${bin}"/.. && pwd)
  export basedir
  export conf="${ACCUMULO_CONF_DIR:-${basedir}/conf}"
  export lib="${basedir}/lib"

  group=$(get_group "$@")
  export ACCUMULO_RESOURCE_GROUP="$group"

  if [[ -f "${conf}/accumulo-env.sh" ]]; then
    #shellcheck source=../conf/accumulo-env.sh
    source "${conf}/accumulo-env.sh"
  fi
  ACCUMULO_LOG_DIR="${ACCUMULO_LOG_DIR:-${basedir}/logs}"
  ACCUMULO_PID_DIR="${ACCUMULO_PID_DIR:-${basedir}/run}"

  mkdir -p "$ACCUMULO_LOG_DIR" 2>/dev/null
  mkdir -p "$ACCUMULO_PID_DIR" 2>/dev/null

  HOST="$(hostname)"
  if [[ -z $HOST ]]; then
    HOST=$(ip addr | grep 'state UP' -A2 | tail -n1 | awk '{print $2}' | cut -f1 -d'/')
  fi

  local service_type="$1"
  local command_name="$2"
  shift 2
  local service_name=""
  local all_flag=false

  # Check and see if accumulo-cluster is calling this script
  if [[ -z $ACCUMULO_CLUSTER_ARG ]]; then
    # The rest of the arguments are from a user
    if [[ $1 == "--all" ]]; then
      all_flag=true
    else
      # A named service has been specified
      if [[ $1 != "-o" ]]; then
        service_name="$1"
      fi
    fi
  fi

  case "$service_type" in
    gc | manager | monitor | tserver | compactor | sserver)
      if [[ -z $command_name ]]; then
        invalid_args "<command> cannot be empty"
      fi
      case "$command_name" in
        start)
          start_service "$service_type" "$service_name" "$@"
          ;;
        stop)
          stop_service "$service_type" "$service_name" $all_flag "$@"
          ;;
        kill)
          kill_service "$service_type" "$service_name" $all_flag "$@"
          ;;
        list)
          list_processes "$service_type"
          ;;
        *)
          invalid_args "'$command_name' is an invalid <command>"
          ;;
      esac
      ;;
    *)
      invalid_args "'$service_type' is an invalid <service>"
      ;;
  esac
}

main "$@"<|MERGE_RESOLUTION|>--- conflicted
+++ resolved
@@ -60,16 +60,6 @@
 
 function get_group() {
   # Find the group parameter if any
-<<<<<<< HEAD
-  GROUP_PATTERN="^(compactor.group|sserver.group|tserver.group)=(.*)$"
-  group="default"
-  for param in "$@"; do
-    if [[ $param =~ $GROUP_PATTERN ]]; then
-      group="${BASH_REMATCH[2]}"
-    fi
-  done
-  echo "${group}"
-=======
   local group="default"
   local param
   for param in "$@"; do
@@ -78,7 +68,6 @@
     fi
   done
   echo "$group"
->>>>>>> 8fc9ff9d
 }
 
 function start_service() {
@@ -122,11 +111,7 @@
     rotate_log "$outfile"
     rotate_log "$errfile"
 
-<<<<<<< HEAD
-    nohup "${bin}/accumulo" "$service_type" "$@" "${PROPERTY_OVERRIDES[@]}" >"$outfile" 2>"$errfile" </dev/null &
-=======
     nohup "${bin}/accumulo" "$service_type" "$@" >"$outfile" 2>"$errfile" </dev/null &
->>>>>>> 8fc9ff9d
     echo "$!" >"${pid_file}"
 
   done
