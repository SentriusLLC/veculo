--- conflicted
+++ resolved
@@ -46,22 +46,15 @@
     // Initialize that internal state
     cmd.getOptions();
 
-<<<<<<< HEAD
-    client = EasyMock.createMock(AccumuloClient.class);
-    cli = EasyMock.createMock(CommandLine.class);
-    shellState = EasyMock.createMock(Shell.class);
-    tableOperations = EasyMock.createMock(TableOperations.class);
-=======
-    conn = createMock(Connector.class);
+    client = createMock(AccumuloClient.class);
     cli = createMock(CommandLine.class);
     shellState = createMock(Shell.class);
     tableOperations = createMock(TableOperations.class);
   }
->>>>>>> 19bdeb4d
 
   @After
   public void verifyMocks() {
-    verify(conn, cli, shellState, tableOperations);
+    verify(client, cli, shellState, tableOperations);
   }
 
   /**
@@ -78,37 +71,17 @@
     expect(cli.hasOption("t")).andReturn(false).once();
     expect(shellState.getTableName()).andReturn("tablename").once();
 
-<<<<<<< HEAD
-    EasyMock.expect(cli.getArgs()).andReturn(cliArgs);
-    EasyMock.expect(cli.getArgs()).andReturn(cliArgs);
-    EasyMock.expect(cli.getArgs()).andReturn(cliArgs);
-
-    EasyMock.expect(shellState.getAccumuloClient()).andReturn(client);
-    EasyMock.expect(shellState.getTableName()).andReturn("tablename");
-
-    shellState.checkTableState();
-    expectLastCall().andVoid();
-
-    // Table exists
-    EasyMock.expect(client.tableOperations()).andReturn(tableOperations);
-
-    tableOperations.importDirectory("tablename", "in_dir", "fail_dir", false);
-    expectLastCall().times(3);
-
-    EasyMock.replay(client, cli, shellState, tableOperations);
-=======
     expect(cli.getArgs()).andReturn(cliArgs).atLeastOnce();
-    expect(shellState.getConnector()).andReturn(conn).atLeastOnce();
-    expect(conn.tableOperations()).andReturn(tableOperations);
+    expect(shellState.getAccumuloClient()).andReturn(client).atLeastOnce();
+    expect(client.tableOperations()).andReturn(tableOperations);
 
     shellState.checkTableState();
     expectLastCall().once();
 
     tableOperations.importDirectory("tablename", "in_dir", "fail_dir", false);
     expectLastCall().once();
->>>>>>> 19bdeb4d
 
-    replay(conn, cli, shellState, tableOperations);
+    replay(client, cli, shellState, tableOperations);
     cmd.execute("importdirectory in_dir fail_dir false", cli, shellState);
   }
 
@@ -127,39 +100,16 @@
     expect(cli.getOptionValue("t")).andReturn("passedName").once();
     expect(tableOperations.exists("passedName")).andReturn(true).once();
 
-<<<<<<< HEAD
-    EasyMock.expect(tableOperations.exists("passedName")).andReturn(true);
-    EasyMock.expect(shellState.getAccumuloClient()).andReturn(client);
-    EasyMock.expect(client.tableOperations()).andReturn(tableOperations);
-
-    EasyMock.expect(cli.getArgs()).andReturn(cliArgs);
-    EasyMock.expect(cli.getArgs()).andReturn(cliArgs);
-    EasyMock.expect(cli.getArgs()).andReturn(cliArgs);
-
-    EasyMock.expect(shellState.getAccumuloClient()).andReturn(client);
-
-    shellState.checkTableState();
-    expectLastCall().andVoid();
-
-    // Table exists
-    EasyMock.expect(client.tableOperations()).andReturn(tableOperations);
-
-    tableOperations.importDirectory("passedName", "in_dir", "fail_dir", false);
-    expectLastCall().times(3);
-
-    EasyMock.replay(client, cli, shellState, tableOperations);
-=======
     expect(cli.getArgs()).andReturn(cliArgs).atLeastOnce();
-    expect(shellState.getConnector()).andReturn(conn).atLeastOnce();
-    expect(conn.tableOperations()).andReturn(tableOperations).atLeastOnce();
+    expect(shellState.getAccumuloClient()).andReturn(client).atLeastOnce();
+    expect(client.tableOperations()).andReturn(tableOperations).atLeastOnce();
 
     // shellState.checkTableState() is NOT called
 
     tableOperations.importDirectory("passedName", "in_dir", "fail_dir", false);
     expectLastCall().once();
->>>>>>> 19bdeb4d
 
-    replay(conn, cli, shellState, tableOperations);
+    replay(client, cli, shellState, tableOperations);
     cmd.execute("importdirectory in_dir fail_dir false", cli, shellState);
   }
 }