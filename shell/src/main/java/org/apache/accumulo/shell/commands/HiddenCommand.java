--- conflicted
+++ resolved
@@ -42,20 +42,11 @@
     if (rand.nextInt(10) == 0) {
       shellState.getReader().beep();
       shellState.getReader().println();
-<<<<<<< HEAD
-      shellState.getReader().println(
-          new String(Base64.getDecoder().decode(
-              "ICAgICAgIC4tLS4KICAgICAgLyAvXCBcCiAgICAgKCAvLS1cICkKICAgICAuPl8gIF88LgogICAgLyB8ICd8ICcgXAog"
-                  + "ICAvICB8Xy58Xy4gIFwKICAvIC98ICAgICAgfFwgXAogfCB8IHwgfFwvfCB8IHwgfAogfF98IHwgfCAgfCB8IHxffAogICAgIC8gIF9fICBcCiAgICAvICAv"
-                  + "ICBcICBcCiAgIC8gIC8gICAgXCAgXF8KIHwvICAvICAgICAgXCB8IHwKIHxfXy8gICAgICAgIFx8X3wK"), UTF_8));
-=======
-      shellState.getReader().println(new String(Base64.decodeBase64(
-          ("ICAgICAgIC4tLS4KICAgICAgLyAvXCBcCiAgICAgKCAvLS1cICkKICAgICAuPl8gIF88LgogICAgLyB8ICd8ICcgXAog"
+      shellState.getReader().println(new String(Base64.getDecoder().decode(
+          "ICAgICAgIC4tLS4KICAgICAgLyAvXCBcCiAgICAgKCAvLS1cICkKICAgICAuPl8gIF88LgogICAgLyB8ICd8ICcgXAog"
               + "ICAvICB8Xy58Xy4gIFwKICAvIC98ICAgICAgfFwgXAogfCB8IHwgfFwvfCB8IHwgfAogfF98IHwgfCAgfCB8IHxffAogICAgIC8gIF9fICBcCiAgICAvICAv"
-              + "ICBcICBcCiAgIC8gIC8gICAgXCAgXF8KIHwvICAvICAgICAgXCB8IHwKIHxfXy8gICAgICAgIFx8X3wK")
-                  .getBytes(UTF_8)),
+              + "ICBcICBcCiAgIC8gIC8gICAgXCAgXF8KIHwvICAvICAgICAgXCB8IHwKIHxfXy8gICAgICAgIFx8X3wK"),
           UTF_8));
->>>>>>> f4f43feb
     } else {
       throw new ShellCommandException(ErrorCode.UNRECOGNIZED_COMMAND, getName());
     }
