/*
 * Licensed to the Apache Software Foundation (ASF) under one or more
 * contributor license agreements.  See the NOTICE file distributed with
 * this work for additional information regarding copyright ownership.
 * The ASF licenses this file to You under the Apache License, Version 2.0
 * (the "License"); you may not use this file except in compliance with
 * the License.  You may obtain a copy of the License at
 *
 *     http://www.apache.org/licenses/LICENSE-2.0
 *
 * Unless required by applicable law or agreed to in writing, software
 * distributed under the License is distributed on an "AS IS" BASIS,
 * WITHOUT WARRANTIES OR CONDITIONS OF ANY KIND, either express or implied.
 * See the License for the specific language governing permissions and
 * limitations under the License.
 */
package org.apache.accumulo.shell;

import static java.nio.charset.StandardCharsets.ISO_8859_1;
import static java.nio.charset.StandardCharsets.UTF_8;

import java.io.BufferedWriter;
import java.io.File;
import java.io.FileNotFoundException;
import java.io.FileOutputStream;
import java.io.IOException;
import java.io.OutputStreamWriter;
import java.io.PrintWriter;
import java.net.InetAddress;
import java.nio.charset.Charset;
import java.util.Arrays;
import java.util.Collections;
import java.util.HashMap;
import java.util.HashSet;
import java.util.Iterator;
import java.util.List;
import java.util.Locale;
import java.util.Map;
import java.util.Map.Entry;
import java.util.Set;
import java.util.TreeMap;
import java.util.UUID;
import java.util.concurrent.TimeUnit;

import org.apache.accumulo.core.Constants;
import org.apache.accumulo.core.client.AccumuloException;
import org.apache.accumulo.core.client.AccumuloSecurityException;
import org.apache.accumulo.core.client.ClientConfiguration;
import org.apache.accumulo.core.client.ClientConfiguration.ClientProperty;
import org.apache.accumulo.core.client.Connector;
import org.apache.accumulo.core.client.Instance;
import org.apache.accumulo.core.client.IteratorSetting;
import org.apache.accumulo.core.client.NamespaceNotFoundException;
import org.apache.accumulo.core.client.TableNotFoundException;
import org.apache.accumulo.core.client.ZooKeeperInstance;
import org.apache.accumulo.core.client.impl.ClientContext;
import org.apache.accumulo.core.client.impl.Tables;
import org.apache.accumulo.core.client.security.tokens.AuthenticationToken;
import org.apache.accumulo.core.client.security.tokens.PasswordToken;
import org.apache.accumulo.core.conf.AccumuloConfiguration;
import org.apache.accumulo.core.conf.Property;
import org.apache.accumulo.core.conf.SiteConfiguration;
import org.apache.accumulo.core.data.Key;
import org.apache.accumulo.core.data.Value;
import org.apache.accumulo.core.data.thrift.TConstraintViolationSummary;
import org.apache.accumulo.core.tabletserver.thrift.ConstraintViolationException;
import org.apache.accumulo.core.trace.DistributedTrace;
import org.apache.accumulo.core.util.BadArgumentException;
import org.apache.accumulo.core.util.format.DefaultFormatter;
import org.apache.accumulo.core.util.format.Formatter;
import org.apache.accumulo.core.util.format.FormatterConfig;
import org.apache.accumulo.core.util.format.FormatterFactory;
import org.apache.accumulo.core.volume.VolumeConfiguration;
import org.apache.accumulo.core.zookeeper.ZooUtil;
import org.apache.accumulo.shell.commands.AboutCommand;
import org.apache.accumulo.shell.commands.AddAuthsCommand;
import org.apache.accumulo.shell.commands.AddSplitsCommand;
import org.apache.accumulo.shell.commands.AuthenticateCommand;
import org.apache.accumulo.shell.commands.ByeCommand;
import org.apache.accumulo.shell.commands.ClasspathCommand;
import org.apache.accumulo.shell.commands.ClearCommand;
import org.apache.accumulo.shell.commands.CloneTableCommand;
import org.apache.accumulo.shell.commands.ClsCommand;
import org.apache.accumulo.shell.commands.CompactCommand;
import org.apache.accumulo.shell.commands.ConfigCommand;
import org.apache.accumulo.shell.commands.ConstraintCommand;
import org.apache.accumulo.shell.commands.CreateNamespaceCommand;
import org.apache.accumulo.shell.commands.CreateTableCommand;
import org.apache.accumulo.shell.commands.CreateUserCommand;
import org.apache.accumulo.shell.commands.DUCommand;
import org.apache.accumulo.shell.commands.DebugCommand;
import org.apache.accumulo.shell.commands.DeleteAuthsCommand;
import org.apache.accumulo.shell.commands.DeleteCommand;
import org.apache.accumulo.shell.commands.DeleteIterCommand;
import org.apache.accumulo.shell.commands.DeleteManyCommand;
import org.apache.accumulo.shell.commands.DeleteNamespaceCommand;
import org.apache.accumulo.shell.commands.DeleteRowsCommand;
import org.apache.accumulo.shell.commands.DeleteShellIterCommand;
import org.apache.accumulo.shell.commands.DeleteTableCommand;
import org.apache.accumulo.shell.commands.DeleteUserCommand;
import org.apache.accumulo.shell.commands.DropTableCommand;
import org.apache.accumulo.shell.commands.DropUserCommand;
import org.apache.accumulo.shell.commands.EGrepCommand;
import org.apache.accumulo.shell.commands.ExecfileCommand;
import org.apache.accumulo.shell.commands.ExitCommand;
import org.apache.accumulo.shell.commands.ExportTableCommand;
import org.apache.accumulo.shell.commands.ExtensionCommand;
import org.apache.accumulo.shell.commands.FateCommand;
import org.apache.accumulo.shell.commands.FlushCommand;
import org.apache.accumulo.shell.commands.FormatterCommand;
import org.apache.accumulo.shell.commands.GetAuthsCommand;
import org.apache.accumulo.shell.commands.GetGroupsCommand;
import org.apache.accumulo.shell.commands.GetSplitsCommand;
import org.apache.accumulo.shell.commands.GrantCommand;
import org.apache.accumulo.shell.commands.GrepCommand;
import org.apache.accumulo.shell.commands.HelpCommand;
import org.apache.accumulo.shell.commands.HiddenCommand;
import org.apache.accumulo.shell.commands.HistoryCommand;
import org.apache.accumulo.shell.commands.ImportDirectoryCommand;
import org.apache.accumulo.shell.commands.ImportTableCommand;
import org.apache.accumulo.shell.commands.InfoCommand;
import org.apache.accumulo.shell.commands.InsertCommand;
import org.apache.accumulo.shell.commands.InterpreterCommand;
import org.apache.accumulo.shell.commands.ListBulkCommand;
import org.apache.accumulo.shell.commands.ListCompactionsCommand;
import org.apache.accumulo.shell.commands.ListIterCommand;
import org.apache.accumulo.shell.commands.ListScansCommand;
import org.apache.accumulo.shell.commands.ListShellIterCommand;
import org.apache.accumulo.shell.commands.MaxRowCommand;
import org.apache.accumulo.shell.commands.MergeCommand;
import org.apache.accumulo.shell.commands.NamespacePermissionsCommand;
import org.apache.accumulo.shell.commands.NamespacesCommand;
import org.apache.accumulo.shell.commands.NoTableCommand;
import org.apache.accumulo.shell.commands.OfflineCommand;
import org.apache.accumulo.shell.commands.OnlineCommand;
import org.apache.accumulo.shell.commands.OptUtil;
import org.apache.accumulo.shell.commands.PasswdCommand;
import org.apache.accumulo.shell.commands.PingCommand;
import org.apache.accumulo.shell.commands.QuestionCommand;
import org.apache.accumulo.shell.commands.QuitCommand;
import org.apache.accumulo.shell.commands.QuotedStringTokenizer;
import org.apache.accumulo.shell.commands.RenameNamespaceCommand;
import org.apache.accumulo.shell.commands.RenameTableCommand;
import org.apache.accumulo.shell.commands.RevokeCommand;
import org.apache.accumulo.shell.commands.ScanCommand;
import org.apache.accumulo.shell.commands.ScriptCommand;
import org.apache.accumulo.shell.commands.SetAuthsCommand;
import org.apache.accumulo.shell.commands.SetGroupsCommand;
import org.apache.accumulo.shell.commands.SetIterCommand;
import org.apache.accumulo.shell.commands.SetShellIterCommand;
import org.apache.accumulo.shell.commands.SleepCommand;
import org.apache.accumulo.shell.commands.SystemPermissionsCommand;
import org.apache.accumulo.shell.commands.TableCommand;
import org.apache.accumulo.shell.commands.TablePermissionsCommand;
import org.apache.accumulo.shell.commands.TablesCommand;
import org.apache.accumulo.shell.commands.TraceCommand;
import org.apache.accumulo.shell.commands.UserCommand;
import org.apache.accumulo.shell.commands.UserPermissionsCommand;
import org.apache.accumulo.shell.commands.UsersCommand;
import org.apache.accumulo.shell.commands.WhoAmICommand;
import org.apache.accumulo.start.classloader.vfs.AccumuloVFSClassLoader;
import org.apache.accumulo.start.classloader.vfs.ContextManager;
import org.apache.accumulo.start.spi.KeywordExecutable;
import org.apache.commons.cli.BasicParser;
import org.apache.commons.cli.CommandLine;
import org.apache.commons.cli.HelpFormatter;
import org.apache.commons.cli.MissingOptionException;
import org.apache.commons.cli.Option;
import org.apache.commons.cli.Options;
import org.apache.commons.cli.ParseException;
import org.apache.commons.configuration.ConfigurationException;
import org.apache.commons.vfs2.FileSystemException;
import org.apache.hadoop.fs.Path;
import org.apache.log4j.Level;
import org.apache.log4j.Logger;

import com.beust.jcommander.JCommander;
import com.beust.jcommander.ParameterException;
import com.google.auto.service.AutoService;

import jline.console.ConsoleReader;
import jline.console.UserInterruptException;
import jline.console.history.FileHistory;

/**
 * A convenient console interface to perform basic accumulo functions Includes auto-complete, help, and quoted strings with escape sequences
 */
@AutoService(KeywordExecutable.class)
public class Shell extends ShellOptions implements KeywordExecutable {
  public static final Logger log = Logger.getLogger(Shell.class);
  private static final Logger audit = Logger.getLogger(Shell.class.getName() + ".audit");

  public static final Charset CHARSET = ISO_8859_1;
  public static final int NO_FIXED_ARG_LENGTH_CHECK = -1;
  public static final String COMMENT_PREFIX = "#";
  public static final String HISTORY_DIR_NAME = ".accumulo";
  public static final String HISTORY_FILE_NAME = "shell_history.txt";
  private static final String SHELL_DESCRIPTION = "Shell - Apache Accumulo Interactive Shell";

  protected int exitCode = 0;
  private String tableName;
  protected Instance instance;
  private Connector connector;
  protected ConsoleReader reader;
  private AuthenticationToken token;
  private final Class<? extends Formatter> defaultFormatterClass = DefaultFormatter.class;
  public Map<String,List<IteratorSetting>> scanIteratorOptions = new HashMap<>();
  public Map<String,List<IteratorSetting>> iteratorProfiles = new HashMap<>();

  private Token rootToken;
  public final Map<String,Command> commandFactory = new TreeMap<>();
  public final Map<String,Command[]> commandGrouping = new TreeMap<>();

  // exit if true
  private boolean exit = false;

  // file to execute commands from
  protected File execFile = null;
  // single command to execute from the command line
  protected String execCommand = null;
  protected boolean verbose = true;

  private boolean tabCompletion;
  private boolean disableAuthTimeout;
  private long authTimeout;
  private long lastUserActivity = System.nanoTime();
  private boolean logErrorsToConsole = false;
  private boolean masking = false;

  {
    // set the JLine output encoding to some reasonable default if it isn't already set
    // despite the misleading property name, "input.encoding" is the property jline uses for the encoding of the output stream writer
    String prop = "input.encoding";
    if (System.getProperty(prop) == null) {
      String value = System.getProperty("jline.WindowsTerminal.output.encoding");
      if (value == null) {
        value = System.getProperty("file.encoding");
      }
      if (value != null) {
        System.setProperty(prop, value);
      }
    }
  }

  public Shell() throws IOException {
    this(new ConsoleReader());
  }

  public Shell(ConsoleReader reader) {
    super();
    this.reader = reader;
  }

  /**
   * Configures the shell using the provided options. Not for client use.
   *
   * @return true if the shell was successfully configured, false otherwise.
   */
  public boolean config(String... args) {
    ShellOptionsJC options = new ShellOptionsJC();
    JCommander jc = new JCommander();

    jc.setProgramName("accumulo shell");
    jc.addObject(options);
    try {
      jc.parse(args);
    } catch (ParameterException e) {
      jc.usage();
      exitCode = 1;
      return false;
    }

    if (options.isHelpEnabled()) {
      jc.usage();
      // Not an error
      exitCode = 0;
      return false;
    }

    if (options.getUnrecognizedOptions() != null) {
      logError("Unrecognized Options: " + options.getUnrecognizedOptions().toString());
      jc.usage();
      exitCode = 1;
      return false;
    }

    setDebugging(options.isDebugEnabled());
    authTimeout = TimeUnit.MINUTES.toNanos(options.getAuthTimeout());
    disableAuthTimeout = options.isAuthTimeoutDisabled();

    ClientConfiguration clientConf;
    try {
      clientConf = options.getClientConfiguration();
    } catch (Exception e) {
      printException(e);
      return true;
    }

    if (Boolean.parseBoolean(clientConf.get(ClientProperty.INSTANCE_RPC_SASL_ENABLED))) {
      log.debug("SASL is enabled, disabling authorization timeout");
      disableAuthTimeout = true;
    }

    // get the options that were parsed
    final String user;
    try {
      user = options.getUsername();
    } catch (Exception e) {
      printException(e);
      return true;
    }
    String password = options.getPassword();

    tabCompletion = !options.isTabCompletionDisabled();

    // Use a ZK, or HdfsZK Accumulo instance
    setInstance(options);

    // AuthenticationToken options
    try {
      token = options.getAuthenticationToken();
    } catch (Exception e) {
      printException(e);
      return true;
    }

    Map<String,String> loginOptions = options.getTokenProperties();

    // process default parameters if unspecified
    try {
      final boolean hasToken = (token != null);

      if (hasToken && password != null) {
        throw new ParameterException("Can not supply '--pass' option with '--tokenClass' option");
      }

      Runtime.getRuntime().addShutdownHook(new Thread() {
        @Override
        public void run() {
          reader.getTerminal().setEchoEnabled(true);
        }
      });

      if (hasToken) { // implied hasTokenOptions
        // Fully qualified name so we don't shadow java.util.Properties
        org.apache.accumulo.core.client.security.tokens.AuthenticationToken.Properties props;
        // and line wrap it because the package name is so long
        props = new org.apache.accumulo.core.client.security.tokens.AuthenticationToken.Properties();

        if (!loginOptions.isEmpty()) {
          props.putAllStrings(loginOptions);
        }
        token.init(props);
      } else {
        // Read password if the user explicitly asked for it, or didn't specify anything at all
        if ("stdin".equals(password) || password == null) {
          password = reader.readLine("Password: ", '*');
        }

        if (password == null) {
          // User cancel, e.g. Ctrl-D pressed
          throw new ParameterException("No password or token option supplied");
        } else {
          this.token = new PasswordToken(password);
        }
      }

      DistributedTrace.enable(InetAddress.getLocalHost().getHostName(), "shell", clientConf);

      this.setTableName("");
      connector = instance.getConnector(user, token);

    } catch (Exception e) {
      printException(e);
      exitCode = 1;
      return false;
    }

    // decide whether to execute commands from a file and quit
    if (options.getExecFile() != null) {
      execFile = options.getExecFile();
      verbose = false;
    } else if (options.getExecFileVerbose() != null) {
      execFile = options.getExecFileVerbose();
      verbose = true;
    }
    execCommand = options.getExecCommand();
    if (execCommand != null) {
      verbose = false;
    }

    rootToken = new Token();

    Command[] dataCommands = {new DeleteCommand(), new DeleteManyCommand(), new DeleteRowsCommand(), new EGrepCommand(), new FormatterCommand(),
        new InterpreterCommand(), new GrepCommand(), new ImportDirectoryCommand(), new InsertCommand(), new MaxRowCommand(), new ScanCommand()};
    Command[] debuggingCommands = {new ClasspathCommand(), new DebugCommand(), new ListScansCommand(), new ListCompactionsCommand(), new TraceCommand(),
        new PingCommand(), new ListBulkCommand()};
    Command[] execCommands = {new ExecfileCommand(), new HistoryCommand(), new ExtensionCommand(), new ScriptCommand()};
    Command[] exitCommands = {new ByeCommand(), new ExitCommand(), new QuitCommand()};
    Command[] helpCommands = {new AboutCommand(), new HelpCommand(), new InfoCommand(), new QuestionCommand()};
    Command[] iteratorCommands = {new DeleteIterCommand(), new ListIterCommand(), new SetIterCommand(), new SetShellIterCommand(), new ListShellIterCommand(),
        new DeleteShellIterCommand()};
    Command[] otherCommands = {new HiddenCommand()};
    Command[] permissionsCommands = {new GrantCommand(), new RevokeCommand(), new SystemPermissionsCommand(), new TablePermissionsCommand(),
        new UserPermissionsCommand(), new NamespacePermissionsCommand()};
    Command[] stateCommands = {new AuthenticateCommand(), new ClsCommand(), new ClearCommand(), new FateCommand(), new NoTableCommand(), new SleepCommand(),
        new TableCommand(), new UserCommand(), new WhoAmICommand()};
    Command[] tableCommands = {new CloneTableCommand(), new ConfigCommand(), new CreateTableCommand(), new DeleteTableCommand(), new DropTableCommand(),
        new DUCommand(), new ExportTableCommand(), new ImportTableCommand(), new OfflineCommand(), new OnlineCommand(), new RenameTableCommand(),
        new TablesCommand(), new NamespacesCommand(), new CreateNamespaceCommand(), new DeleteNamespaceCommand(), new RenameNamespaceCommand()};
    Command[] tableControlCommands = {new AddSplitsCommand(), new CompactCommand(), new ConstraintCommand(), new FlushCommand(), new GetGroupsCommand(),
        new GetSplitsCommand(), new MergeCommand(), new SetGroupsCommand()};
    Command[] userCommands = {new AddAuthsCommand(), new CreateUserCommand(), new DeleteUserCommand(), new DropUserCommand(), new GetAuthsCommand(),
        new PasswdCommand(), new SetAuthsCommand(), new UsersCommand(), new DeleteAuthsCommand()};
    commandGrouping.put("-- Writing, Reading, and Removing Data --", dataCommands);
    commandGrouping.put("-- Debugging Commands -------------------", debuggingCommands);
    commandGrouping.put("-- Shell Execution Commands -------------", execCommands);
    commandGrouping.put("-- Exiting Commands ---------------------", exitCommands);
    commandGrouping.put("-- Help Commands ------------------------", helpCommands);
    commandGrouping.put("-- Iterator Configuration ---------------", iteratorCommands);
    commandGrouping.put("-- Permissions Administration Commands --", permissionsCommands);
    commandGrouping.put("-- Shell State Commands -----------------", stateCommands);
    commandGrouping.put("-- Table Administration Commands --------", tableCommands);
    commandGrouping.put("-- Table Control Commands ---------------", tableControlCommands);
    commandGrouping.put("-- User Administration Commands ---------", userCommands);

    for (Command[] cmds : commandGrouping.values()) {
      for (Command cmd : cmds)
        commandFactory.put(cmd.getName(), cmd);
    }
    for (Command cmd : otherCommands) {
      commandFactory.put(cmd.getName(), cmd);
    }
    return true;
  }

  /**
   * Sets the instance used by the shell based on the given options.
   *
   * @param options
   *          shell options
   */
  protected void setInstance(ShellOptionsJC options) {
    // should only be one set of instance options set
    instance = null;
    String instanceName, hosts;
    if (options.isHdfsZooInstance()) {
      instanceName = hosts = null;
    } else if (options.getZooKeeperInstance().size() > 0) {
      List<String> zkOpts = options.getZooKeeperInstance();
      instanceName = zkOpts.get(0);
      hosts = zkOpts.get(1);
    } else {
<<<<<<< HEAD
      instanceName = options.getZooKeeperInstanceName();
      hosts = options.getZooKeeperHosts();
    }
    try {
      instance = getZooInstance(instanceName, hosts, options.getClientConfiguration());
    } catch (Exception e) {
      throw new IllegalArgumentException("Unable to load client config from " + options.getClientConfigFile(), e);
=======
      String instanceName, hosts;
      if (options.isHdfsZooInstance()) {
        instanceName = hosts = null;
      } else if (options.getZooKeeperInstance().size() > 0) {
        List<String> zkOpts = options.getZooKeeperInstance();
        instanceName = zkOpts.get(0);
        hosts = zkOpts.get(1);
      } else {
        instanceName = options.getZooKeeperInstanceName();
        hosts = options.getZooKeeperHosts();
      }
      final ClientConfiguration clientConf;
      try {
        clientConf = options.getClientConfiguration();
      } catch (ConfigurationException | FileNotFoundException e) {
        throw new IllegalArgumentException("Unable to load client config from " + options.getClientConfigFile(), e);
      }
      instance = getZooInstance(instanceName, hosts, clientConf);
>>>>>>> 4c4ad866
    }
  }

  /**
   * Get the ZooKeepers. Use the value passed in (if there was one), then fall back to the ClientConf, finally trying the accumulo-site.xml.
   *
   * @param keepers
   *          ZooKeepers passed to the shell
   * @param clientConfig
   *          ClientConfiguration instance
   * @return The ZooKeepers to connect to
   */
  static String getZooKeepers(String keepers, ClientConfiguration clientConfig, AccumuloConfiguration conf) {
    if (null != keepers) {
      return keepers;
    }

    if (clientConfig.containsKey(ClientProperty.INSTANCE_ZK_HOST.getKey())) {
      return clientConfig.get(ClientProperty.INSTANCE_ZK_HOST);
    }

    return conf.get(Property.INSTANCE_ZK_HOST);
  }

  /*
   * Takes instanceName and keepers as separate arguments, rather than just packaged into the clientConfig, so that we can fail over to accumulo-site.xml or
   * HDFS config if they're unspecified.
   */
  private static Instance getZooInstance(String instanceName, String keepersOption, ClientConfiguration clientConfig) {
    UUID instanceId = null;
    if (instanceName == null) {
      instanceName = clientConfig.get(ClientProperty.INSTANCE_NAME);
    }
    AccumuloConfiguration conf = SiteConfiguration.getInstance(ClientContext.convertClientConfig(clientConfig));
    String keepers = getZooKeepers(keepersOption, clientConfig, conf);
    if (instanceName == null) {
      Path instanceDir = new Path(VolumeConfiguration.getVolumeUris(conf)[0], "instance_id");
      instanceId = UUID.fromString(ZooUtil.getInstanceIDFromHdfs(instanceDir, conf));
    }
    if (instanceId != null) {
      return new ZooKeeperInstance(clientConfig.withInstance(instanceId).withZkHosts(keepers));
    } else {
      return new ZooKeeperInstance(clientConfig.withInstance(instanceName).withZkHosts(keepers));
    }
  }

  public Connector getConnector() {
    return connector;
  }

  public Instance getInstance() {
    return instance;
  }

  public ClassLoader getClassLoader(final CommandLine cl, final Shell shellState) throws AccumuloException, TableNotFoundException, AccumuloSecurityException,
      IOException, FileSystemException {

    boolean tables = cl.hasOption(OptUtil.tableOpt().getOpt()) || !shellState.getTableName().isEmpty();
    boolean namespaces = cl.hasOption(OptUtil.namespaceOpt().getOpt());

    String classpath = null;
    Iterable<Entry<String,String>> tableProps;

    if (namespaces) {
      try {
        tableProps = shellState.getConnector().namespaceOperations().getProperties(OptUtil.getNamespaceOpt(cl, shellState));
      } catch (NamespaceNotFoundException e) {
        throw new IllegalArgumentException(e);
      }
    } else if (tables) {
      tableProps = shellState.getConnector().tableOperations().getProperties(OptUtil.getTableOpt(cl, shellState));
    } else {
      throw new IllegalArgumentException("No table or namespace specified");
    }
    for (Entry<String,String> entry : tableProps) {
      if (entry.getKey().equals(Property.TABLE_CLASSPATH.getKey())) {
        classpath = entry.getValue();
      }
    }

    ClassLoader classloader;

    if (classpath != null && !classpath.equals("")) {
      shellState.getConnector().instanceOperations().getSystemConfiguration().get(Property.VFS_CONTEXT_CLASSPATH_PROPERTY.getKey() + classpath);

      try {
        AccumuloVFSClassLoader.getContextManager().setContextConfig(new ContextManager.DefaultContextsConfig(new Iterable<Map.Entry<String,String>>() {
          @Override
          public Iterator<Entry<String,String>> iterator() {
            try {
              return shellState.getConnector().instanceOperations().getSystemConfiguration().entrySet().iterator();
            } catch (AccumuloException e) {
              throw new RuntimeException(e);
            } catch (AccumuloSecurityException e) {
              throw new RuntimeException(e);
            }
          }
        }));
      } catch (IllegalStateException ise) {}

      classloader = AccumuloVFSClassLoader.getContextManager().getClassLoader(classpath);
    } else {
      classloader = AccumuloVFSClassLoader.getClassLoader();
    }
    return classloader;
  }

  @Override
  public String keyword() {
    return "shell";
  }

  @Override
  public void execute(final String[] args) throws IOException {
    try {
      if (!config(args)) {
        System.exit(getExitCode());
      }

      System.exit(start());
    } finally {
      shutdown();
      DistributedTrace.disable();
    }
  }

  public static void main(String args[]) throws IOException {
    new Shell().execute(args);
  }

  public int start() throws IOException {
    String input;
    if (isVerbose())
      printInfo();

    String home = System.getProperty("HOME");
    if (home == null)
      home = System.getenv("HOME");
    String configDir = home + "/" + HISTORY_DIR_NAME;
    String historyPath = configDir + "/" + HISTORY_FILE_NAME;
    File accumuloDir = new File(configDir);
    if (!accumuloDir.exists() && !accumuloDir.mkdirs())
      log.warn("Unable to make directory for history at " + accumuloDir);
    try {
      final FileHistory history = new FileHistory(new File(historyPath));
      reader.setHistory(history);
      // Add shutdown hook to flush file history, per jline javadocs
      Runtime.getRuntime().addShutdownHook(new Thread() {
        @Override
        public void run() {
          try {
            history.flush();
          } catch (IOException e) {
            log.warn("Could not flush history to file.");
          }
        }
      });
    } catch (IOException e) {
      log.warn("Unable to load history file at " + historyPath);
    }

    // Turn Ctrl+C into Exception instead of JVM exit
    reader.setHandleUserInterrupt(true);

    ShellCompletor userCompletor = null;

    if (execFile != null) {
      java.util.Scanner scanner = new java.util.Scanner(execFile, UTF_8.name());
      try {
        while (scanner.hasNextLine() && !hasExited()) {
          execCommand(scanner.nextLine(), true, isVerbose());
        }
      } finally {
        scanner.close();
      }
    } else if (execCommand != null) {
      for (String command : execCommand.split("\n")) {
        execCommand(command, true, isVerbose());
      }
      return exitCode;
    }

    while (true) {
      try {
        if (hasExited())
          return exitCode;

        // If tab completion is true we need to reset
        if (tabCompletion) {
          if (userCompletor != null)
            reader.removeCompleter(userCompletor);

          userCompletor = setupCompletion();
          reader.addCompleter(userCompletor);
        }

        reader.setPrompt(getDefaultPrompt());
        input = reader.readLine();
        if (input == null) {
          reader.println();
          return exitCode;
        } // User Canceled (Ctrl+D)

        execCommand(input, disableAuthTimeout, false);
      } catch (UserInterruptException uie) {
        // User Cancelled (Ctrl+C)
        reader.println();

        String partialLine = uie.getPartialLine();
        if (partialLine == null || "".equals(uie.getPartialLine().trim())) {
          // No content, actually exit
          return exitCode;
        }
      } finally {
        reader.flush();
      }
    }
  }

  public void shutdown() {
    if (reader != null) {
      reader.shutdown();
    }
  }

  public void printInfo() throws IOException {
    reader.print("\n" + SHELL_DESCRIPTION + "\n" + "- \n" + "- version: " + Constants.VERSION + "\n" + "- instance name: "
        + connector.getInstance().getInstanceName() + "\n" + "- instance id: " + connector.getInstance().getInstanceID() + "\n" + "- \n"
        + "- type 'help' for a list of available commands\n" + "- \n");
    reader.flush();
  }

  public void printVerboseInfo() throws IOException {
    StringBuilder sb = new StringBuilder("-\n");
    sb.append("- Current user: ").append(connector.whoami()).append("\n");
    if (execFile != null)
      sb.append("- Executing commands from: ").append(execFile).append("\n");
    if (disableAuthTimeout)
      sb.append("- Authorization timeout: disabled\n");
    else
      sb.append("- Authorization timeout: ").append(String.format("%ds%n", TimeUnit.NANOSECONDS.toSeconds(authTimeout)));
    sb.append("- Debug: ").append(isDebuggingEnabled() ? "on" : "off").append("\n");
    if (!scanIteratorOptions.isEmpty()) {
      for (Entry<String,List<IteratorSetting>> entry : scanIteratorOptions.entrySet()) {
        sb.append("- Session scan iterators for table ").append(entry.getKey()).append(":\n");
        for (IteratorSetting setting : entry.getValue()) {
          sb.append("-    Iterator ").append(setting.getName()).append(" options:\n");
          sb.append("-        ").append("iteratorPriority").append(" = ").append(setting.getPriority()).append("\n");
          sb.append("-        ").append("iteratorClassName").append(" = ").append(setting.getIteratorClass()).append("\n");
          for (Entry<String,String> optEntry : setting.getOptions().entrySet()) {
            sb.append("-        ").append(optEntry.getKey()).append(" = ").append(optEntry.getValue()).append("\n");
          }
        }
      }
    }
    sb.append("-\n");
    reader.print(sb.toString());
  }

  public String getDefaultPrompt() {
    return connector.whoami() + "@" + connector.getInstance().getInstanceName() + (getTableName().isEmpty() ? "" : " ") + getTableName() + "> ";
  }

  public void execCommand(String input, boolean ignoreAuthTimeout, boolean echoPrompt) throws IOException {
    audit.log(Level.INFO, getDefaultPrompt() + input);
    if (echoPrompt) {
      reader.print(getDefaultPrompt());
      reader.println(input);
    }

    if (input.startsWith(COMMENT_PREFIX)) {
      return;
    }

    String fields[];
    try {
      fields = new QuotedStringTokenizer(input).getTokens();
    } catch (BadArgumentException e) {
      printException(e);
      ++exitCode;
      return;
    }
    if (fields.length == 0)
      return;

    String command = fields[0];
    fields = fields.length > 1 ? Arrays.copyOfRange(fields, 1, fields.length) : new String[] {};

    Command sc = null;
    if (command.length() > 0) {
      try {
        // Obtain the command from the command table
        sc = commandFactory.get(command);
        if (sc == null) {
          reader.println(String.format("Unknown command \"%s\".  Enter \"help\" for a list possible commands.", command));
          reader.flush();
          return;
        }

        long duration = System.nanoTime() - lastUserActivity;
        if (!(sc instanceof ExitCommand) && !ignoreAuthTimeout && (duration < 0 || duration > authTimeout)) {
          reader.println("Shell has been idle for too long. Please re-authenticate.");
          boolean authFailed = true;
          do {
            String pwd = readMaskedLine("Enter current password for '" + connector.whoami() + "': ", '*');
            if (pwd == null) {
              reader.println();
              return;
            } // user canceled

            try {
              authFailed = !connector.securityOperations().authenticateUser(connector.whoami(), new PasswordToken(pwd));
            } catch (Exception e) {
              ++exitCode;
              printException(e);
            }

            if (authFailed)
              reader.print("Invalid password. ");
          } while (authFailed);
          lastUserActivity = System.nanoTime();
        }

        // Get the options from the command on how to parse the string
        Options parseOpts = sc.getOptionsWithHelp();

        // Parse the string using the given options
        CommandLine cl = new BasicParser().parse(parseOpts, fields);

        int actualArgLen = cl.getArgs().length;
        int expectedArgLen = sc.numArgs();
        if (cl.hasOption(helpOption)) {
          // Display help if asked to; otherwise execute the command
          sc.printHelp(this);
        } else if (expectedArgLen != NO_FIXED_ARG_LENGTH_CHECK && actualArgLen != expectedArgLen) {
          ++exitCode;
          // Check for valid number of fixed arguments (if not
          // negative; negative means it is not checked, for
          // vararg-like commands)
          printException(new IllegalArgumentException(String.format("Expected %d argument%s. There %s %d.", expectedArgLen, expectedArgLen == 1 ? "" : "s",
              actualArgLen == 1 ? "was" : "were", actualArgLen)));
          sc.printHelp(this);
        } else {
          int tmpCode = sc.execute(input, cl, this);
          exitCode += tmpCode;
          reader.flush();
        }

      } catch (ConstraintViolationException e) {
        ++exitCode;
        printConstraintViolationException(e);
      } catch (TableNotFoundException e) {
        ++exitCode;
        if (getTableName().equals(e.getTableName()))
          setTableName("");
        printException(e);
      } catch (ParseException e) {
        // not really an error if the exception is a missing required
        // option when the user is asking for help
        if (!(e instanceof MissingOptionException && (Arrays.asList(fields).contains("-" + helpOption) || Arrays.asList(fields).contains("--" + helpLongOption)))) {
          ++exitCode;
          printException(e);
        }
        if (sc != null)
          sc.printHelp(this);
      } catch (UserInterruptException e) {
        ++exitCode;
      } catch (Exception e) {
        ++exitCode;
        printException(e);
      }
    } else {
      ++exitCode;
      printException(new BadArgumentException("Unrecognized empty command", command, -1));
    }
    reader.flush();
  }

  /**
   * The command tree is built in reverse so that the references are more easily linked up. There is some code in token to allow forward building of the command
   * tree.
   */
  private ShellCompletor setupCompletion() {
    rootToken = new Token();

    Set<String> tableNames = null;
    try {
      tableNames = connector.tableOperations().list();
    } catch (Exception e) {
      log.debug("Unable to obtain list of tables", e);
      tableNames = Collections.emptySet();
    }

    Set<String> userlist = null;
    try {
      userlist = connector.securityOperations().listLocalUsers();
    } catch (Exception e) {
      log.debug("Unable to obtain list of users", e);
      userlist = Collections.emptySet();
    }

    Set<String> namespaces = null;
    try {
      namespaces = connector.namespaceOperations().list();
    } catch (Exception e) {
      log.debug("Unable to obtain list of namespaces", e);
      namespaces = Collections.emptySet();
    }

    Map<Command.CompletionSet,Set<String>> options = new HashMap<>();

    Set<String> commands = new HashSet<>();
    for (String a : commandFactory.keySet())
      commands.add(a);

    Set<String> modifiedUserlist = new HashSet<>();
    Set<String> modifiedTablenames = new HashSet<>();
    Set<String> modifiedNamespaces = new HashSet<>();

    for (String a : tableNames)
      modifiedTablenames.add(a.replaceAll("([\\s'\"])", "\\\\$1"));
    for (String a : userlist)
      modifiedUserlist.add(a.replaceAll("([\\s'\"])", "\\\\$1"));
    for (String a : namespaces) {
      String b = a.replaceAll("([\\s'\"])", "\\\\$1");
      modifiedNamespaces.add(b.isEmpty() ? "\"\"" : b);
    }

    options.put(Command.CompletionSet.USERNAMES, modifiedUserlist);
    options.put(Command.CompletionSet.TABLENAMES, modifiedTablenames);
    options.put(Command.CompletionSet.NAMESPACES, modifiedNamespaces);
    options.put(Command.CompletionSet.COMMANDS, commands);

    for (Command[] cmdGroup : commandGrouping.values()) {
      for (Command c : cmdGroup) {
        c.getOptionsWithHelp(); // prep the options for the command
        // so that the completion can
        // include them
        c.registerCompletion(rootToken, options);
      }
    }
    return new ShellCompletor(rootToken, options);
  }

  /**
   * The Command class represents a command to be run in the shell. It contains the methods to execute along with some methods to help tab completion, and
   * return the command name, help, and usage.
   */
  public static abstract class Command {
    // Helper methods for completion
    public enum CompletionSet {
      TABLENAMES, USERNAMES, COMMANDS, NAMESPACES
    }

    public void registerCompletionGeneral(Token root, Set<String> args, boolean caseSens) {
      Token t = new Token(args);
      t.setCaseSensitive(caseSens);

      Token command = new Token(getName());
      command.addSubcommand(t);

      root.addSubcommand(command);
    }

    public void registerCompletionForTables(Token root, Map<CompletionSet,Set<String>> completionSet) {
      registerCompletionGeneral(root, completionSet.get(CompletionSet.TABLENAMES), true);
    }

    public void registerCompletionForUsers(Token root, Map<CompletionSet,Set<String>> completionSet) {
      registerCompletionGeneral(root, completionSet.get(CompletionSet.USERNAMES), true);
    }

    public void registerCompletionForCommands(Token root, Map<CompletionSet,Set<String>> completionSet) {
      registerCompletionGeneral(root, completionSet.get(CompletionSet.COMMANDS), false);
    }

    public void registerCompletionForNamespaces(Token root, Map<CompletionSet,Set<String>> completionSet) {
      registerCompletionGeneral(root, completionSet.get(CompletionSet.NAMESPACES), true);
    }

    // abstract methods to override
    public abstract int execute(String fullCommand, CommandLine cl, Shell shellState) throws Exception;

    public abstract String description();

    /**
     * If the number of arguments is not always zero (not including those arguments handled through Options), make sure to override the {@link #usage()} method.
     * Otherwise, {@link #usage()} does need to be overridden.
     */
    public abstract int numArgs();

    // OPTIONAL methods to override:

    // the general version of getname uses reflection to get the class name
    // and then cuts off the suffix -Command to get the name of the command
    public String getName() {
      String s = this.getClass().getName();
      int st = Math.max(s.lastIndexOf('$'), s.lastIndexOf('.'));
      int i = s.indexOf("Command");
      return i > 0 ? s.substring(st + 1, i).toLowerCase(Locale.ENGLISH) : null;
    }

    // The general version of this method adds the name
    // of the command to the completion tree
    public void registerCompletion(Token root, Map<CompletionSet,Set<String>> completion_set) {
      root.addSubcommand(new Token(getName()));
    }

    // The general version of this method uses the HelpFormatter
    // that comes with the apache Options package to print out the help
    public final void printHelp(Shell shellState) throws IOException {
      shellState.printHelp(usage(), "description: " + this.description(), getOptionsWithHelp());
    }

    public final void printHelp(Shell shellState, int width) throws IOException {
      shellState.printHelp(usage(), "description: " + this.description(), getOptionsWithHelp(), width);
    }

    // Get options with help
    public final Options getOptionsWithHelp() {
      Options opts = getOptions();
      opts.addOption(new Option(helpOption, helpLongOption, false, "display this help"));
      return opts;
    }

    // General usage is just the command
    public String usage() {
      return getName();
    }

    // General Options are empty
    public Options getOptions() {
      return new Options();
    }
  }

  public interface PrintLine {
    void print(String s);

    void close();
  }

  public static class PrintShell implements PrintLine {
    ConsoleReader reader;

    public PrintShell(ConsoleReader reader) {
      this.reader = reader;
    }

    @Override
    public void print(String s) {
      try {
        reader.println(s);
      } catch (Exception ex) {
        throw new RuntimeException(ex);
      }
    }

    @Override
    public void close() {}
  }

  public static class PrintFile implements PrintLine {
    PrintWriter writer;

    public PrintFile(String filename) throws FileNotFoundException {
      writer = new PrintWriter(new BufferedWriter(new OutputStreamWriter(new FileOutputStream(filename), UTF_8)));
    }

    @Override
    public void print(String s) {
      writer.println(s);
    }

    @Override
    public void close() {
      writer.close();
    }
  }

  public final void printLines(Iterator<String> lines, boolean paginate) throws IOException {
    printLines(lines, paginate, null);
  }

  public final void printLines(Iterator<String> lines, boolean paginate, PrintLine out) throws IOException {
    int linesPrinted = 0;
    String prompt = "-- hit any key to continue or 'q' to quit --";
    int lastPromptLength = prompt.length();
    int termWidth = reader.getTerminal().getWidth();
    int maxLines = reader.getTerminal().getHeight();

    String peek = null;
    while (lines.hasNext()) {
      String nextLine = lines.next();
      if (nextLine == null)
        continue;
      for (String line : nextLine.split("\\n")) {
        if (out == null) {
          if (peek != null) {
            reader.println(peek);
            if (paginate) {
              linesPrinted += peek.length() == 0 ? 0 : Math.ceil(peek.length() * 1.0 / termWidth);

              // check if displaying the next line would result in
              // scrolling off the screen
              if (linesPrinted + Math.ceil(lastPromptLength * 1.0 / termWidth) + Math.ceil(prompt.length() * 1.0 / termWidth)
                  + Math.ceil(line.length() * 1.0 / termWidth) > maxLines) {
                linesPrinted = 0;
                int numdashes = (termWidth - prompt.length()) / 2;
                String nextPrompt = repeat("-", numdashes) + prompt + repeat("-", numdashes);
                lastPromptLength = nextPrompt.length();
                reader.print(nextPrompt);
                reader.flush();

                if (Character.toUpperCase((char) reader.readCharacter()) == 'Q') {
                  reader.println();
                  return;
                }
                reader.println();
                termWidth = reader.getTerminal().getWidth();
                maxLines = reader.getTerminal().getHeight();
              }
            }
          }
          peek = line;
        } else {
          out.print(line);
        }
      }
    }
    if (out == null && peek != null) {
      reader.println(peek);
    }
  }

  public final void printRecords(Iterable<Entry<Key,Value>> scanner, FormatterConfig config, boolean paginate, Class<? extends Formatter> formatterClass,
      PrintLine outFile) throws IOException {
    printLines(FormatterFactory.getFormatter(formatterClass, scanner, config), paginate, outFile);
  }

  public final void printRecords(Iterable<Entry<Key,Value>> scanner, FormatterConfig config, boolean paginate, Class<? extends Formatter> formatterClass)
      throws IOException {
    printLines(FormatterFactory.getFormatter(formatterClass, scanner, config), paginate);
  }

  public static String repeat(String s, int c) {
    StringBuilder sb = new StringBuilder();
    for (int i = 0; i < c; i++)
      sb.append(s);
    return sb.toString();
  }

  public void checkTableState() {
    if (getTableName().isEmpty())
      throw new IllegalStateException(
          "Not in a table context. Please use 'table <tableName>' to switch to a table, or use '-t' to specify a table if option is available.");
  }

  private final void printConstraintViolationException(ConstraintViolationException cve) {
    printException(cve, "");
    int COL1 = 50, COL2 = 14;
    int col3 = Math.max(1, Math.min(Integer.MAX_VALUE, reader.getTerminal().getWidth() - COL1 - COL2 - 6));
    logError(String.format("%" + COL1 + "s-+-%" + COL2 + "s-+-%" + col3 + "s%n", repeat("-", COL1), repeat("-", COL2), repeat("-", col3)));
    logError(String.format("%-" + COL1 + "s | %" + COL2 + "s | %-" + col3 + "s%n", "Constraint class", "Violation code", "Violation Description"));
    logError(String.format("%" + COL1 + "s-+-%" + COL2 + "s-+-%" + col3 + "s%n", repeat("-", COL1), repeat("-", COL2), repeat("-", col3)));
    for (TConstraintViolationSummary cvs : cve.violationSummaries)
      logError(String.format("%-" + COL1 + "s | %" + COL2 + "d | %-" + col3 + "s%n", cvs.constrainClass, cvs.violationCode, cvs.violationDescription));
    logError(String.format("%" + COL1 + "s-+-%" + COL2 + "s-+-%" + col3 + "s%n", repeat("-", COL1), repeat("-", COL2), repeat("-", col3)));
  }

  public final void printException(Exception e) {
    printException(e, e.getMessage());
  }

  private final void printException(Exception e, String msg) {
    logError(e.getClass().getName() + (msg != null ? ": " + msg : ""));
    log.debug(e.getClass().getName() + (msg != null ? ": " + msg : ""), e);
  }

  public static final void setDebugging(boolean debuggingEnabled) {
    Logger.getLogger(Constants.CORE_PACKAGE_NAME).setLevel(debuggingEnabled ? Level.TRACE : Level.INFO);
    Logger.getLogger(Shell.class.getPackage().getName()).setLevel(debuggingEnabled ? Level.TRACE : Level.INFO);
  }

  public static final boolean isDebuggingEnabled() {
    return Logger.getLogger(Constants.CORE_PACKAGE_NAME).isTraceEnabled();
  }

  private final void printHelp(String usage, String description, Options opts) throws IOException {
    printHelp(usage, description, opts, Integer.MAX_VALUE);
  }

  private final void printHelp(String usage, String description, Options opts, int width) throws IOException {
    new HelpFormatter().printHelp(new PrintWriter(reader.getOutput()), width, usage, description, opts, 2, 5, null, true);
    reader.getOutput().flush();
  }

  public int getExitCode() {
    return exitCode;
  }

  public void resetExitCode() {
    exitCode = 0;
  }

  public void setExit(boolean exit) {
    this.exit = exit;
  }

  public boolean getExit() {
    return this.exit;
  }

  public boolean isVerbose() {
    return verbose;
  }

  public void setTableName(String tableName) {
    this.tableName = (tableName == null || tableName.isEmpty()) ? "" : Tables.qualified(tableName);
  }

  public String getTableName() {
    return tableName;
  }

  public ConsoleReader getReader() {
    return reader;
  }

  public void updateUser(String principal, AuthenticationToken token) throws AccumuloException, AccumuloSecurityException {
    connector = instance.getConnector(principal, token);
    this.token = token;
  }

  public String getPrincipal() {
    return connector.whoami();
  }

  public AuthenticationToken getToken() {
    return token;
  }

  /**
   * Return the formatter for the current table.
   *
   * @return the formatter class for the current table
   */
  public Class<? extends Formatter> getFormatter() {
    return getFormatter(this.tableName);
  }

  /**
   * Return the formatter for the given table.
   *
   * @param tableName
   *          the table name
   * @return the formatter class for the given table
   */
  public Class<? extends Formatter> getFormatter(String tableName) {
    Class<? extends Formatter> formatter = FormatterCommand.getCurrentFormatter(tableName, this);

    if (null == formatter) {
      logError("Could not load the specified formatter. Using the DefaultFormatter");
      return this.defaultFormatterClass;
    } else {
      return formatter;
    }
  }

  public void setLogErrorsToConsole() {
    this.logErrorsToConsole = true;
  }

  private void logError(String s) {
    log.error(s);
    if (logErrorsToConsole) {
      try {
        reader.println("ERROR: " + s);
        reader.flush();
      } catch (IOException e) {}
    }
  }

  public String readMaskedLine(String prompt, Character mask) throws IOException {
    this.masking = true;
    String s = reader.readLine(prompt, mask);
    this.masking = false;
    return s;
  }

  public boolean isMasking() {
    return masking;
  }

  public boolean hasExited() {
    return exit;
  }

  public boolean isTabCompletion() {
    return tabCompletion;
  }

}<|MERGE_RESOLUTION|>--- conflicted
+++ resolved
@@ -451,35 +451,16 @@
       instanceName = zkOpts.get(0);
       hosts = zkOpts.get(1);
     } else {
-<<<<<<< HEAD
       instanceName = options.getZooKeeperInstanceName();
       hosts = options.getZooKeeperHosts();
     }
+    final ClientConfiguration clientConf;
     try {
-      instance = getZooInstance(instanceName, hosts, options.getClientConfiguration());
-    } catch (Exception e) {
+      clientConf = options.getClientConfiguration();
+    } catch (ConfigurationException | FileNotFoundException e) {
       throw new IllegalArgumentException("Unable to load client config from " + options.getClientConfigFile(), e);
-=======
-      String instanceName, hosts;
-      if (options.isHdfsZooInstance()) {
-        instanceName = hosts = null;
-      } else if (options.getZooKeeperInstance().size() > 0) {
-        List<String> zkOpts = options.getZooKeeperInstance();
-        instanceName = zkOpts.get(0);
-        hosts = zkOpts.get(1);
-      } else {
-        instanceName = options.getZooKeeperInstanceName();
-        hosts = options.getZooKeeperHosts();
-      }
-      final ClientConfiguration clientConf;
-      try {
-        clientConf = options.getClientConfiguration();
-      } catch (ConfigurationException | FileNotFoundException e) {
-        throw new IllegalArgumentException("Unable to load client config from " + options.getClientConfigFile(), e);
-      }
-      instance = getZooInstance(instanceName, hosts, clientConf);
->>>>>>> 4c4ad866
-    }
+    }
+    instance = getZooInstance(instanceName, hosts, clientConf);
   }
 
   /**
