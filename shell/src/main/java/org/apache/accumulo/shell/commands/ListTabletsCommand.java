/*
 * Licensed to the Apache Software Foundation (ASF) under one
 * or more contributor license agreements.  See the NOTICE file
 * distributed with this work for additional information
 * regarding copyright ownership.  The ASF licenses this file
 * to you under the Apache License, Version 2.0 (the
 * "License"); you may not use this file except in compliance
 * with the License.  You may obtain a copy of the License at
 *
 *   https://www.apache.org/licenses/LICENSE-2.0
 *
 * Unless required by applicable law or agreed to in writing,
 * software distributed under the License is distributed on an
 * "AS IS" BASIS, WITHOUT WARRANTIES OR CONDITIONS OF ANY
 * KIND, either express or implied.  See the License for the
 * specific language governing permissions and limitations
 * under the License.
 */
package org.apache.accumulo.shell.commands;

import java.util.Collections;
import java.util.LinkedList;
import java.util.List;
import java.util.Objects;
import java.util.Set;
import java.util.TreeSet;
import java.util.concurrent.atomic.AtomicInteger;
import java.util.regex.Pattern;
import java.util.stream.Stream;

import org.apache.accumulo.core.client.NamespaceNotFoundException;
import org.apache.accumulo.core.client.admin.TableOperations;
import org.apache.accumulo.core.client.admin.TabletInformation;
import org.apache.accumulo.core.clientImpl.Namespaces;
import org.apache.accumulo.core.data.NamespaceId;
import org.apache.accumulo.core.data.Range;
import org.apache.accumulo.core.data.TableId;
import org.apache.accumulo.core.util.NumUtil;
import org.apache.accumulo.shell.Shell;
import org.apache.accumulo.shell.Shell.Command;
import org.apache.accumulo.shell.ShellOptions;
import org.apache.commons.cli.CommandLine;
import org.apache.commons.cli.Option;
import org.apache.commons.cli.Options;
<<<<<<< HEAD
import org.slf4j.Logger;
import org.slf4j.LoggerFactory;
=======
import org.apache.hadoop.io.Text;
>>>>>>> 652a1a60

import com.google.common.annotations.VisibleForTesting;

/**
 * Utility that generates single line tablet info. The output of this could be fed to sort, awk,
 * grep, etc. in order to answer questions like which tablets have the most files.
 */
public class ListTabletsCommand extends Command {

  private Option outputFileOpt;
  private Option optTablePattern;
  private Option optHumanReadable;
  private Option optNamespace;
  private Option disablePaginationOpt;

  static final String header =
      String.format("%-4s %-15s %-5s %-5s %-9s %-9s %-10s %-30s %-5s %-20s %-20s %-10s", "NUM",
          "TABLET_DIR", "FILES", "WALS", "ENTRIES", "SIZE", "STATUS", "LOCATION", "ID",
          "START (Exclusive)", "END", "GOAL");

  @Override
  public int execute(String fullCommand, CommandLine cl, Shell shellState) throws Exception {
    final Set<TableInfo> tableInfoSet = populateTables(cl, shellState);
    if (tableInfoSet.isEmpty()) {
      Shell.log.warn("No tables found that match your criteria");
      return 0;
    }

    boolean humanReadable = cl.hasOption(optHumanReadable.getOpt());

    List<String> lines = new LinkedList<>();
    lines.add(header);
    for (TableInfo tableInfo : tableInfoSet) {
      String name = tableInfo.name;
      lines.add("TABLE: " + name);

      try (Stream<TabletInformation> tabletInfoStream =
          shellState.getContext().tableOperations().getTabletInformation(name, new Range())) {
        final AtomicInteger counter = new AtomicInteger(1);
        tabletInfoStream.forEach(tabletInfo -> {
          int i = counter.getAndIncrement();
          lines.add(
              String.format("%-4d %-15s %-5d %-5s %-9s %-9s %-10s %-30s %-5s %-20s %-20s %-10s", i,
                  tabletInfo.getTabletDir(), tabletInfo.getNumFiles(), tabletInfo.getNumWalLogs(),
                  getEstimatedEntries(tabletInfo.getEstimatedEntries(), humanReadable),
                  getEstimatedSize(tabletInfo.getEstimatedSize(), humanReadable),
                  tabletInfo.getTabletState(), tabletInfo.getLocation().orElse("None"),
                  tabletInfo.getTabletId().getTable(),
                  tabletInfo.getTabletId().getPrevEndRow() == null ? "-INF"
                      : tabletInfo.getTabletId().getPrevEndRow().toString(),
                  tabletInfo.getTabletId().getEndRow() == null ? "+INF"
                      : tabletInfo.getTabletId().getEndRow().toString(),
                  tabletInfo.getTabletAvailability()));
        });
      }
    }

    if (lines.size() == 1) {
      lines.add("No data");
    }

    printResults(cl, shellState, lines);
    return 0;
  }

  private String getEstimatedSize(long size, boolean humanReadable) {
    if (humanReadable) {
      return NumUtil.bigNumberForQuantity(size);
    }
    return String.format("%,d", size);
  }

  private String getEstimatedEntries(long numEntries, boolean humanReadable) {
    if (humanReadable) {
      return NumUtil.bigNumberForQuantity(numEntries);
    }
    return String.format("%,d", numEntries);
  }

  @VisibleForTesting
  protected void printResults(CommandLine cl, Shell shellState, List<String> lines)
      throws Exception {
    if (cl.hasOption(outputFileOpt.getOpt())) {
      final String outputFile = cl.getOptionValue(outputFileOpt.getOpt());
      Shell.PrintFile printFile = new Shell.PrintFile(outputFile);
      shellState.printLines(lines.iterator(), false, printFile);
      printFile.close();
    } else {
      boolean paginate = !cl.hasOption(disablePaginationOpt.getOpt());
      shellState.printLines(lines.iterator(), paginate);
    }
  }

  /**
   * Process the command line for table names using table option, table name pattern, or default to
   * current table.
   *
   * @param cl command line
   * @param shellState shell state
   * @return set of table names.
   * @throws NamespaceNotFoundException if the namespace option is specified and namespace does not
   *         exist
   */
  private Set<TableInfo> populateTables(final CommandLine cl, final Shell shellState)
      throws NamespaceNotFoundException {

    final TableOperations tableOps = shellState.getAccumuloClient().tableOperations();
    var tableIdMap = tableOps.tableIdMap();

    Set<TableInfo> tableSet = new TreeSet<>();

    if (cl.hasOption(optTablePattern.getOpt())) {
      Pattern tablePattern = Pattern.compile(cl.getOptionValue(optTablePattern.getOpt()));
      for (String table : tableOps.list()) {
        if (tablePattern.matcher(table).matches()) {
          TableId id = TableId.of(tableIdMap.get(table));
          tableSet.add(new TableInfo(table, id));
        }
      }
      return tableSet;
    }

    if (cl.hasOption(optNamespace.getOpt())) {
      String nsName = cl.getOptionValue(optNamespace.getOpt());
      NamespaceId namespaceId = Namespaces.getNamespaceId(shellState.getContext(), nsName);
      List<String> tables = Namespaces.getTableNames(shellState.getContext(), namespaceId);
      tables.forEach(name -> {
        String tableIdString = tableIdMap.get(name);
        if (tableIdString != null) {
          TableId id = TableId.of(tableIdString);
          tableSet.add(new TableInfo(name, id));
        } else {
          Shell.log.warn("Table not found: {}", name);
        }
      });
      return tableSet;
    }

    if (cl.hasOption(ShellOptions.tableOption)) {
      String table = cl.getOptionValue(ShellOptions.tableOption);
      String idString = tableIdMap.get(table);
      if (idString != null) {
        TableId id = TableId.of(idString);
        tableSet.add(new TableInfo(table, id));
      } else {
        Shell.log.warn("Table not found: {}", table);
      }
      return tableSet;
    }

    // If we didn't get any tables, and we have a table selected, add the current table
    String table = shellState.getTableName();
    if (!table.isEmpty()) {
      TableId id = TableId.of(tableIdMap.get(table));
      tableSet.add(new TableInfo(table, id));
      return tableSet;
    }

    return Collections.emptySet();
  }

  /**
   * Wrapper for tableName and id. Comparisons, equals and hash code use tableName (id is ignored)
   */
  static class TableInfo implements Comparable<TableInfo> {

    public final String name;
    public final TableId id;

    public TableInfo(final String name, final TableId id) {
      this.name = name;
      this.id = id;
    }

    @Override
    public int compareTo(TableInfo other) {
      return name.compareTo(other.name);
    }

    @Override
    public boolean equals(Object o) {
      if (this == o) {
        return true;
      }
      if (o == null || getClass() != o.getClass()) {
        return false;
      }
      TableInfo tableInfo = (TableInfo) o;
      return name.equals(tableInfo.name);
    }

    @Override
    public int hashCode() {
      return Objects.hash(name);
    }
  }

<<<<<<< HEAD
=======
  private List<TabletRowInfo> getTabletRowInfo(Shell shellState, TableInfo tableInfo)
      throws Exception {
    Shell.log.trace("scan metadata for tablet info table name: \'{}\', tableId: \'{}\' ",
        tableInfo.name, tableInfo.id);

    List<TabletRowInfo> tResults = getMetadataInfo(shellState, tableInfo);

    if (Shell.log.isTraceEnabled()) {
      for (TabletRowInfo tabletRowInfo : tResults) {
        Shell.log.trace("Tablet info: {}", tabletRowInfo);
      }
    }

    return tResults;
  }

  protected List<TabletRowInfo> getMetadataInfo(Shell shellState, TableInfo tableInfo)
      throws Exception {
    List<TabletRowInfo> results = new ArrayList<>();
    final ClientContext context = shellState.getContext();
    Set<TServerInstance> liveTserverSet = TabletMetadata.getLiveTServers(context);

    try (var tabletsMetadata = TabletsMetadata.builder(context).forTable(tableInfo.id).build()) {
      for (var md : tabletsMetadata) {
        TabletRowInfo.Factory factory = new TabletRowInfo.Factory(tableInfo.name, md.getExtent());
        var fileMap = md.getFilesMap();
        factory.numFiles(fileMap.size());
        long entries = 0L;
        long size = 0L;
        for (DataFileValue dfv : fileMap.values()) {
          entries += dfv.getNumEntries();
          size += dfv.getSize();
        }
        factory.numEntries(entries);
        factory.size(size);
        factory.numWalLogs(md.getLogs().size());
        factory.dir(md.getDirName());
        factory.location(md.getLocation());
        factory.status(md.getTabletState(liveTserverSet).toString());
        results.add(factory.build());
      }
    }

    return results;
  }

>>>>>>> 652a1a60
  @Override
  public String description() {
    return "Prints info about every tablet for a table, one tablet per line.";
  }

  @Override
  public int numArgs() {
    return 0;
  }

  @Override
  public Options getOptions() {

    final Options opts = new Options();
    opts.addOption(OptUtil.tableOpt("table to be scanned"));

    optTablePattern = new Option("p", "pattern", true, "regex pattern of table names");
    optTablePattern.setArgName("pattern");
    opts.addOption(optTablePattern);

    optNamespace =
        new Option(ShellOptions.namespaceOption, "namespace", true, "name of a namespace");
    optNamespace.setArgName("namespace");
    opts.addOption(optNamespace);

    optHumanReadable =
        new Option("h", "human-readable", false, "format large sizes to human readable units");
    optHumanReadable.setArgName("human readable output");
    opts.addOption(optHumanReadable);

    disablePaginationOpt =
        new Option("np", "no-pagination", false, "disables pagination of output");
    opts.addOption(disablePaginationOpt);

    outputFileOpt = new Option("o", "output", true, "local file to write output to");
    outputFileOpt.setArgName("file");
    opts.addOption(outputFileOpt);

    return opts;
  }

}<|MERGE_RESOLUTION|>--- conflicted
+++ resolved
@@ -42,12 +42,6 @@
 import org.apache.commons.cli.CommandLine;
 import org.apache.commons.cli.Option;
 import org.apache.commons.cli.Options;
-<<<<<<< HEAD
-import org.slf4j.Logger;
-import org.slf4j.LoggerFactory;
-=======
-import org.apache.hadoop.io.Text;
->>>>>>> 652a1a60
 
 import com.google.common.annotations.VisibleForTesting;
 
@@ -75,7 +69,6 @@
       Shell.log.warn("No tables found that match your criteria");
       return 0;
     }
-
     boolean humanReadable = cl.hasOption(optHumanReadable.getOpt());
 
     List<String> lines = new LinkedList<>();
@@ -245,55 +238,6 @@
     }
   }
 
-<<<<<<< HEAD
-=======
-  private List<TabletRowInfo> getTabletRowInfo(Shell shellState, TableInfo tableInfo)
-      throws Exception {
-    Shell.log.trace("scan metadata for tablet info table name: \'{}\', tableId: \'{}\' ",
-        tableInfo.name, tableInfo.id);
-
-    List<TabletRowInfo> tResults = getMetadataInfo(shellState, tableInfo);
-
-    if (Shell.log.isTraceEnabled()) {
-      for (TabletRowInfo tabletRowInfo : tResults) {
-        Shell.log.trace("Tablet info: {}", tabletRowInfo);
-      }
-    }
-
-    return tResults;
-  }
-
-  protected List<TabletRowInfo> getMetadataInfo(Shell shellState, TableInfo tableInfo)
-      throws Exception {
-    List<TabletRowInfo> results = new ArrayList<>();
-    final ClientContext context = shellState.getContext();
-    Set<TServerInstance> liveTserverSet = TabletMetadata.getLiveTServers(context);
-
-    try (var tabletsMetadata = TabletsMetadata.builder(context).forTable(tableInfo.id).build()) {
-      for (var md : tabletsMetadata) {
-        TabletRowInfo.Factory factory = new TabletRowInfo.Factory(tableInfo.name, md.getExtent());
-        var fileMap = md.getFilesMap();
-        factory.numFiles(fileMap.size());
-        long entries = 0L;
-        long size = 0L;
-        for (DataFileValue dfv : fileMap.values()) {
-          entries += dfv.getNumEntries();
-          size += dfv.getSize();
-        }
-        factory.numEntries(entries);
-        factory.size(size);
-        factory.numWalLogs(md.getLogs().size());
-        factory.dir(md.getDirName());
-        factory.location(md.getLocation());
-        factory.status(md.getTabletState(liveTserverSet).toString());
-        results.add(factory.build());
-      }
-    }
-
-    return results;
-  }
-
->>>>>>> 652a1a60
   @Override
   public String description() {
     return "Prints info about every tablet for a table, one tablet per line.";
