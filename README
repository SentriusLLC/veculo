******************************************************************************
0. Introduction

Apache Accumulo is a sorted, distributed key/value store based on Google's 
BigTable design. It is built on top of Apache Hadoop, Zookeeper, and Thrift. It 
features a few novel improvements on the BigTable design in the form of 
cell-level access labels and a server-side programming mechanism that can modify
key/value pairs at various points in the data management process.

******************************************************************************
1. Building

In the normal tarball or RPM release of accumulo, everything is built and
ready to go on x86 GNU/Linux: there is no build step.

However, if you only have source code, or you wish to make changes, you need to
have maven configured to get Accumulo prerequisites from repositories.  See
the pom.xml file for the necessary components. Activate the 'docs' profile to build
the Accumulo developer and user manual.

Run "mvn package -P assemble" to build a distribution, or run 
"mvn package -P assemble,docs" to also build the documentation. By default, 
Accumulo compiles against Hadoop 1.0.4.  To compile against a different version
that is compatible with Hadoop 1.0, specify hadoop.version on the command line,
e.g. "-Dhadoop.version=0.20.205.0" or "-Dhadoop.version=1.1.0".  To compile 
against Hadoop 2.0, specify "-Dhadoop.profile=2.0".  By default this uses
2.0.2-alpha.  To compile against a different 2.0-compatible version, specify
the profile and version, e.g. "-Dhadoop.profile=2.0 -Dhadoop.version=0.23.5".

If you are running on another Unix-like operating system (OSX, etc) then
you may wish to build the native libraries.  They are not strictly necessary
but having them available suppresses a runtime warning:

  $ ( cd ./server/src/main/c++ ; make )

If you want to build the debian release, use the command "mvn install -Pdeb" to 
generate the .deb files in the target/ directory. Please follow the steps at 
https://cwiki.apache.org/BIGTOP/how-to-install-hadoop-distribution-from-bigtop.html
to add bigtop to your debian sources list. This will make it substantially
easier to install.

******************************************************************************
2. Deployment

Copy the accumulo tar file produced by mvn package from the assemble/target/
directory to the desired destination, then untar it (e.g. 
<<<<<<< HEAD
tar xzf apache-accumulo-1.6.0-SNAPSHOT-dist.tar.gz).
=======
tar xzf accumulo-assemble-1.5.0-bin.tar.gz).
>>>>>>> da83fa21

If you are using the RPM, install the RPM on every machine that will run
accumulo.

******************************************************************************
3. Upgrading from 1.3 to 1.4

There are no steps for upgrading from 1.3 to 1.4.

******************************************************************************
4. Configuring

Apache Accumulo has two prerequisites, hadoop and zookeeper. Zookeeper must be 
at least version 3.3.0. Both of these must be installed and configured. 
Zookeeper normally only allows for 10 connections from one computer.  On a 
single-host install, this number is a little too low.  Add the following to the 
$ZOOKEEPER_HOME/conf/zoo.cfg file:

   maxClientCnxns=100

Ensure you (or the some special hadoop user account) have accounts on all of
the machines in the cluster and that hadoop and accumulo install files can be
found in the same location on every machine in the cluster.  You will need to
have password-less ssh set up as described in the hadoop documentation. 

You will need to have hadoop installed and configured on your system.  Accumulo
1.6.0-SNAPSHOT has been tested with hadoop version 0.20.2.  To avoid data loss,
you must enable HDFS durable sync.  How you enable this depends on your version
of Hadoop. Please consult the table below for information regarding your version.
If you need to set the coniguration, please be sure to restart HDFS. See 
ACCUMULO-623 for more information.

HADOOP RELEASE          VERSION           SYNC NAME             DEFAULT
Apache Hadoop           0.20.205          dfs.support.append    false
Apache Hadoop            0.23.x           dfs.support.append    true
Apache Hadoop             1.0.x           dfs.support.append    false
Apache Hadoop             1.1.x           dfs.durable.sync      true
Apache Hadoop          2.0.0-2.0.2        dfs.support.append    true
Cloudera CDH             3u0-3u3             ????               true
Cloudera CDH               3u4            dfs.support.append    true
Hortonworks HDP           `1.0            dfs.support.append    false
Hortonworks HDP           `1.1            dfs.support.append    false


The example accumulo configuration files are placed in directories based on the 
memory footprint for the accumulo processes.  If you are using native libraries
for you tablet server in-memory map, then you can use the files in "native-standalone".
If you get warnings about not being able to load the native libraries, you can
use the configuration files in "standalone".

For testing on a single computer, use a fairly small configuration:

  $ cp conf/examples/512MB/native-standalone/* conf

Please note that the footprints are for only the Accumulo system processes, so 
ample space should be left for other processes like hadoop, zookeeper, and the 
accumulo client code.  These directories must be at the same location on every 
node in the cluster.

If you are configuring a larger cluster you will need to create the configuration
files yourself and propogate the changes to the $ACCUMULO_HOME/conf directories:

   Create a "slaves" file in $ACCUMULO_HOME/conf/.  This is a list of machines
   where tablet servers and loggers will run.

   Create a "masters" file in $ACCUMULO_HOME/conf/.  This is a list of
   machines where the master server will run. 

   Create conf/accumulo-env.sh following the template of
   example/3GB/native-standalone/accumulo-env.sh.  

However you create your configuration files, you will need to set 
JAVA_HOME, HADOOP_HOME, and ZOOKEEPER_HOME in conf/accumulo-env.sh

Note that zookeeper client jar files must be installed on every machine, but 
the server should not be run on every machine.

Create the $ACCUMULO_LOG_DIR on every machine in the slaves file.

* Note that you will be specifying the Java heap space in accumulo-env.sh.  
You should make sure that the total heap space used for the accumulo tserver,
logger and the hadoop datanode and tasktracker is less than the available
memory on each slave node in the cluster.  On large clusters, it is recommended
that the accumulo master, hadoop namenode, secondary namenode, and hadoop
jobtracker all be run on separate machines to allow them to use more heap
space.  If you are running these on the same machine on a small cluster, make
sure their heap space settings fit within the available memory.  The zookeeper
instances are also time sensitive and should be on machines that will not be
heavily loaded, or over-subscribed for memory.

Edit conf/accumulo-site.xml.  You must set the zookeeper servers in this
file (instance.zookeeper.host).  Look at docs/config.html to see what
additional variables you can modify and what the defaults are.

It is advisable to change the instance secret (instance.secret) to some new
value.  Also ensure that the accumulo-site.xml file is not readable by other
users on the machine.

Create the write-ahead log directory on all slaves.  The directory is set in 
the accumulo-site.xml as the "logger.dir.walog" parameter.  It is a local 
directory that will be used to log updates which will be used in the event of
tablet server failure, so it is important that it have sufficient space and
reliability.  It is possible to specify a comma-separated list of directories 
to use for write-ahead logs, in which case each directory in the list must be
created on all slaves.

Synchronize your accumulo conf directory across the cluster.  As a precaution
against mis-configured systems, servers using different configuration files
will not communicate with the rest of the cluster.

******************************************************************************
5. Running Apache Accumulo

Make sure hadoop is configured on all of the machines in the cluster, including
access to a shared hdfs instance.  Make sure hdfs is running.

Make sure zookeeper is configured and running on at least one machine in the
cluster.

Run "bin/accumulo init" to create the hdfs directory structure
(hdfs:///accumulo/*) and initial zookeeper settings. This will also allow you
to also configure the initial root password. Only do this once. 

Start accumulo using the bin/start-all.sh script.

Use the "bin/accumulo shell -u <username>" command to run an accumulo shell
interpreter.  Within this interpreter, run "createtable <tablename>" to create
a table, and run "table <tablename>" followed by "scan" to scan a table.

In the example below a table is created, data is inserted, and the table is
scanned.

    $ ./bin/accumulo shell -u root
    Enter current password for 'root'@'accumulo': ******

    Shell - Apache Accumulo Interactive Shell
    - 
    - version: 1.6.0-SNAPSHOT
    - instance name: accumulo
    - instance id: f5947fe6-081e-41a8-9877-43730c4dfc6f
    - 
    - type 'help' for a list of available commands
    - 
    root@ac> createtable foo
    root@ac foo> insert row1 colf1 colq1 val1
    root@ac foo> insert row1 colf1 colq2 val2
    root@ac foo> scan
    row1 colf1:colq1 []    val1
    row1 colf1:colq2 []    val2

The example below start the shell, switches to table foo, and scans for a
certain column.

    $ ./bin/accumulo shell -u root
    Enter current password for 'root'@'accumulo': ******

    Shell - Apache Accumulo Interactive Shell
    - 
    - version: 1.6.0-SNAPSHOT
    - instance name: accumulo
    - instance id: f5947fe6-081e-41a8-9877-43730c4dfc6f
    - 
    - type 'help' for a list of available commands
    - 
    root@ac> table foo
    root@ac foo> scan -c colf1:colq2
    row1 colf1:colq2 []    val2


If you are running on top of hdfs with kerberos enabled, then you need to do
some extra work. First, create an Accumulo principal

  kadmin.local -q "addprinc -randkey accumulo/<host.domain.name>"

where <host.domain.name> is replaced by a fully qualified domain name. Export
the principals to a keytab file. It is safer to create a unique keytab file for each
server, but you can also glob them if you wish.

  kadmin.local -q "xst -k accumulo.keytab -glob accumulo*"

Place this file in $ACCUMULO_HOME/conf for every host. It should be owned by
the accumulo user and chmodded to 400. Add the following to the accumulo-env.sh

In the accumulo-site.xml file on each node, add settings for general.kerberos.keytab
and general.kerberos.principal, where the keytab setting is the absolute path
to the keytab file ($ACCUMULO_HOME is valid to use) and principal is set to
accumulo/_HOST@<REALM>, where REALM is set to your kerberos realm. You may use
_HOST in lieu of your individual host names.

  <property>
    <name>general.kerberos.keytab</name>
    <value>$ACCUMULO_HOME/conf/accumulo.keytab</value>
  </property>

  <property>
    <name>general.kerberos.principal</name>
    <value>accumulo/_HOST@MYREALM</value>
  </property> 

You can then start up Accumulo as you would with the accumulo user, and it will
automatically handle the kerberos keys needed to access hdfs.

Please Note: You may have issues initializing Accumulo while running kerberos HDFS.
You can resolve this by temporarily granting the accumulo user write access to the
hdfs root directory, running init, and then revoking write permission in the root 
directory (be sure to maintain access to the /accumulo directory).

******************************************************************************
6. Monitoring Apache Accumulo

You can point your browser to the master host, on port 50095 to see the status
of accumulo across the cluster.  You can even do this with the text-based
browser "links":

 $ links http://localhost:50095

From this GUI, you can ensure that tablets are assigned, tables are online,
tablet servers are up. You can monitor query and ingest rates across the
cluster.

******************************************************************************
7. Stopping Apache Accumulo

Do not kill the tabletservers or run bin/tdown.sh unless absolutely necessary.
Recovery from a catastrophic loss of servers can take a long time. To shutdown
cleanly, run "bin/stop-all.sh" and the master will orchestrate the shutdown of
all the tablet servers.  Shutdown waits for all writes to finish, so it may
take some time for particular configurations.  

******************************************************************************
8. Logging

DEBUG and above are logged to the logs/ dir.  To modify this behavior change
the scripts in conf/.  To change the logging dir, set ACCUMULO_LOG_DIR in
conf/accumulo-env.sh.  Stdout and stderr of each accumulo process is
redirected to the log dir.

******************************************************************************
9. API

The public accumulo API is composed of everything in the 
org.apache.accumulo.core.client package (excluding the 
org.apache.accumulo.core.client.impl package) and the following classes from 
org.apache.accumulo.core.data : Key, Mutation, Value, and Range.  To get
started using accumulo review the example and the javadoc for the packages and
classes mentioned above. 

******************************************************************************
10. Performance Tuning

Apache Accumulo has exposed several configuration properties that can be 
changed.  These properties and configuration management are described in detail 
in docs/config.html.  While the default value is usually optimal, there are 
cases where a change can increase query and ingest performance.

Before changing a property from its default in a production system, you should 
develop a good understanding of the property and consider creating a test to 
prove the increased performance.

******************************************************************************<|MERGE_RESOLUTION|>--- conflicted
+++ resolved
@@ -44,11 +44,7 @@
 
 Copy the accumulo tar file produced by mvn package from the assemble/target/
 directory to the desired destination, then untar it (e.g. 
-<<<<<<< HEAD
-tar xzf apache-accumulo-1.6.0-SNAPSHOT-dist.tar.gz).
-=======
-tar xzf accumulo-assemble-1.5.0-bin.tar.gz).
->>>>>>> da83fa21
+tar xzf accumulo-assemble-1.6.0-bin.tar.gz).
 
 If you are using the RPM, install the RPM on every machine that will run
 accumulo.
