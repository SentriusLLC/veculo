/*
 * Licensed to the Apache Software Foundation (ASF) under one or more
 * contributor license agreements.  See the NOTICE file distributed with
 * this work for additional information regarding copyright ownership.
 * The ASF licenses this file to You under the Apache License, Version 2.0
 * (the "License"); you may not use this file except in compliance with
 * the License.  You may obtain a copy of the License at
 *
 *     http://www.apache.org/licenses/LICENSE-2.0
 *
 * Unless required by applicable law or agreed to in writing, software
 * distributed under the License is distributed on an "AS IS" BASIS,
 * WITHOUT WARRANTIES OR CONDITIONS OF ANY KIND, either express or implied.
 * See the License for the specific language governing permissions and
 * limitations under the License.
 */
package org.apache.accumulo.fate.zookeeper;

import java.security.SecurityPermission;
import java.util.Arrays;
import java.util.List;

import org.apache.accumulo.fate.zookeeper.ZooUtil.NodeExistsPolicy;
import org.apache.accumulo.fate.zookeeper.ZooUtil.NodeMissingPolicy;
import org.apache.accumulo.fate.zookeeper.ZooUtil.ZooKeeperConnectionInfo;
import org.apache.log4j.Logger;
import org.apache.zookeeper.CreateMode;
import org.apache.zookeeper.KeeperException;
import org.apache.zookeeper.KeeperException.Code;
import org.apache.zookeeper.ZooKeeper;
import org.apache.zookeeper.data.ACL;
import org.apache.zookeeper.data.Stat;

public class ZooReaderWriter extends ZooReader implements IZooReaderWriter {
  private static final Logger log = Logger.getLogger(ZooReaderWriter.class);

  private static SecurityPermission ZOOWRITER_PERMISSION = new SecurityPermission("zookeeperWriterPermission");

  private static ZooReaderWriter instance = null;
  private final String scheme;
  private final byte[] auth;
  private final ZooKeeperConnectionInfo info;

  @Override
  public ZooKeeper getZooKeeper() {
    SecurityManager sm = System.getSecurityManager();
    if (sm != null) {
      sm.checkPermission(ZOOWRITER_PERMISSION);
    }
    return getSession(keepers, timeout, scheme, auth);
  }

  public ZooReaderWriter(String string, int timeInMillis, String scheme, byte[] auth) {
    super(string, timeInMillis);
    this.scheme = scheme;
    this.auth = Arrays.copyOf(auth, auth.length);
    this.info = new ZooKeeperConnectionInfo(string, timeInMillis, scheme, this.auth);
  }

  @Override
  public void recursiveDelete(String zPath, NodeMissingPolicy policy) throws KeeperException, InterruptedException {
    ZooUtil.recursiveDelete(info, zPath, policy);
  }
<<<<<<< HEAD

  @Override
  public void recursiveDelete(String zPath, int version, NodeMissingPolicy policy) throws KeeperException, InterruptedException {
    ZooUtil.recursiveDelete(info, zPath, version, policy);
  }

=======
  
>>>>>>> 69d665cb
  /**
   * Create a persistent node with the default ACL
   *
   * @return true if the node was created or altered; false if it was skipped
   */
  @Override
  public boolean putPersistentData(String zPath, byte[] data, NodeExistsPolicy policy) throws KeeperException, InterruptedException {
    return ZooUtil.putPersistentData(info, zPath, data, policy);
  }

  @Override
  public boolean putPersistentData(String zPath, byte[] data, int version, NodeExistsPolicy policy, List<ACL> acls) throws KeeperException,
      InterruptedException {
    return ZooUtil.putPersistentData(info, zPath, data, version, policy, acls);
  }

  @Override
  public boolean putPrivatePersistentData(String zPath, byte[] data, NodeExistsPolicy policy) throws KeeperException, InterruptedException {
    return ZooUtil.putPrivatePersistentData(info, zPath, data, policy);
  }

  @Override
  public void putPersistentData(String zPath, byte[] data, int version, NodeExistsPolicy policy) throws KeeperException, InterruptedException {
    ZooUtil.putPersistentData(info, zPath, data, version, policy);
  }

  @Override
  public String putPersistentSequential(String zPath, byte[] data) throws KeeperException, InterruptedException {
    return ZooUtil.putPersistentSequential(info, zPath, data);
  }

  @Override
  public String putEphemeralData(String zPath, byte[] data) throws KeeperException, InterruptedException {
    return ZooUtil.putEphemeralData(info, zPath, data);
  }

  @Override
  public String putEphemeralSequential(String zPath, byte[] data) throws KeeperException, InterruptedException {
    return ZooUtil.putEphemeralSequential(info, zPath, data);
  }

  @Override
  public void recursiveCopyPersistent(String source, String destination, NodeExistsPolicy policy) throws KeeperException, InterruptedException {
    ZooUtil.recursiveCopyPersistent(info, source, destination, policy);
  }

  @Override
  public void delete(String path, int version) throws InterruptedException, KeeperException {
    final Retry retry = getRetryFactory().create();
    while (true) {
      try {
        getZooKeeper().delete(path, version);
        return;
      } catch (KeeperException e) {
        final Code code = e.code();
        if (code == Code.NONODE) {
          if (retry.hasRetried()) {
            // A retried delete could have deleted the node, assume that was the case
            log.debug("Delete saw no node on a retry. Assuming node was deleted");
            return;
          }

          throw e;
        } else if (code == Code.CONNECTIONLOSS || code == Code.OPERATIONTIMEOUT || code == Code.SESSIONEXPIRED) {
          // retry if we have more attempts to do so
          retryOrThrow(retry, e);
        } else {
          throw e;
        }
      }

      retry.waitForNextAttempt();
    }
  }

  @Override
  public byte[] mutate(String zPath, byte[] createValue, List<ACL> acl, Mutator mutator) throws Exception {
    if (createValue != null) {
      while (true) {
        final Retry retry = getRetryFactory().create();
        try {
          getZooKeeper().create(zPath, createValue, acl, CreateMode.PERSISTENT);
          return createValue;
        } catch (KeeperException ex) {
          final Code code = ex.code();
          if (code == Code.NODEEXISTS) {
            // expected
            break;
          } else if (code == Code.OPERATIONTIMEOUT || code == Code.CONNECTIONLOSS || code == Code.SESSIONEXPIRED) {
            retryOrThrow(retry, ex);
          } else {
            throw ex;
          }
        }

        retry.waitForNextAttempt();
      }
    }
    do {
      final Retry retry = getRetryFactory().create();
      Stat stat = new Stat();
      byte[] data = getData(zPath, false, stat);
      data = mutator.mutate(data);
      if (data == null)
        return data;
      try {
        getZooKeeper().setData(zPath, data, stat.getVersion());
        return data;
      } catch (KeeperException ex) {
        final Code code = ex.code();
        if (code == Code.BADVERSION) {
          // Retry, but don't increment. This makes it backwards compatible with the infinite
          // loop that previously happened. I'm not sure if that's really desirable though.
        } else if (code == Code.OPERATIONTIMEOUT || code == Code.CONNECTIONLOSS || code == Code.SESSIONEXPIRED) {
          retryOrThrow(retry, ex);
          retry.waitForNextAttempt();
        } else {
          throw ex;
        }
      }
    } while (true);
  }

  public static synchronized ZooReaderWriter getInstance(String zookeepers, int timeInMillis, String scheme, byte[] auth) {
    if (instance == null)
      instance = new ZooReaderWriter(zookeepers, timeInMillis, scheme, auth);
    return instance;
  }

  @Override
  public boolean isLockHeld(ZooUtil.LockID lockID) throws KeeperException, InterruptedException {
    return ZooUtil.isLockHeld(info, lockID);
  }

  @Override
  public void mkdirs(String path) throws KeeperException, InterruptedException {
    if (path.equals(""))
      return;
    if (!path.startsWith("/"))
      throw new IllegalArgumentException(path + "does not start with /");
    if (exists(path))
      return;
    String parent = path.substring(0, path.lastIndexOf("/"));
    mkdirs(parent);
    putPersistentData(path, new byte[] {}, NodeExistsPolicy.SKIP);
  }


}<|MERGE_RESOLUTION|>--- conflicted
+++ resolved
@@ -61,16 +61,7 @@
   public void recursiveDelete(String zPath, NodeMissingPolicy policy) throws KeeperException, InterruptedException {
     ZooUtil.recursiveDelete(info, zPath, policy);
   }
-<<<<<<< HEAD
-
-  @Override
-  public void recursiveDelete(String zPath, int version, NodeMissingPolicy policy) throws KeeperException, InterruptedException {
-    ZooUtil.recursiveDelete(info, zPath, version, policy);
-  }
-
-=======
-  
->>>>>>> 69d665cb
+
   /**
    * Create a persistent node with the default ACL
    *
